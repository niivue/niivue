<!DOCTYPE html>
<html lang="en">
  <head>
    <meta charset="utf-8">
    <meta http-equiv="X-UA-Compatible" content="IE=edge">
    <meta name="viewport" content="width=device-width,initial-scale=1.0">
<<<<<<< HEAD
    <title>basic 3D</title>
=======
    <title>Mosaics</title>
>>>>>>> d4f2deea
    <link rel="stylesheet" href="light.css">
  </head>
  <body>
    <noscript>niivue requires JavaScript.</noscript>
	<header>
	  <button id="about">Mosaic string:</button>
<<<<<<< HEAD
      <input type="text" id="str" name="str" onKeyUp="return bar()" value="A 0 L+ 50 L- 60 C -10 0 S 40; A X 0 S X 0 C X 0 R A X 0 R S X 0 R C X 0" required minlength="2" maxlength="128" size="128">
=======
      <input type="text" id="str" value="A 0 L+ 50 L- 60 C -10 0 S 40; A X 0 S X 0 C X 0 R A X 0 R S X 0 R C X 0" required minlength="2" maxlength="128" size="128">
>>>>>>> d4f2deea
      <p>
     <label for="check1">Radiological</label>
     <input type="checkbox" id="check1" name="check1" unchecked>
     <label for="check3">World space</label>
     <input type="checkbox" id="check3" name="check3" unchecked>
     <label for="check5">Ruler</label>
     <input type="checkbox" id="check5" name="check5" unchecked>
     <label for="check6">Nose left</label>
     <input type="checkbox" id="check6" name="check6" unchecked>
     <label for="check7">Colorbar</label>
     <input type="checkbox" id="check7" name="check7" checked>
     <label for="check8">Negative colors</label>
     <input type="checkbox" id="check8" name="check8" checked>
     <label for="check9">Cube</label>
     <input type="checkbox" id="check9" name="check9" unchecked>
     <label for="check10">HighDPI</label>
     <input type="checkbox" id="check10" name="check10" checked>
     gamma <input type="range" min="1" max="20" value="10" class="slider" id="gamma">
      <label for="dragMode">drag mode</label>
      <select id="dragMode">
<<<<<<< HEAD
        <option value="contrast">contrast</option>
        <option value="measurement">measurement</option>
        <option value="none">none</option>
=======
       <option value="contrast">contrast</option>
       <option value="measurement">measurement</option>
       <option value="none">none</option>
>>>>>>> d4f2deea
      </select>

    </header>
    <main>
      <canvas id="gl1"></canvas>
    </main>
    <script type="module" async>
     import * as niivue from './niivue.es.js'
     var dropDrag = document.getElementById("dragMode")
     dropDrag.onchange = function() {
       switch(document.getElementById("dragMode").value) {
         case "none":
           nv1.opts.dragMode = nv1.dragModes.none;
           break
         case "contrast":
           nv1.opts.dragMode = nv1.dragModes.contrast;
           break
         case "measurement":
           nv1.opts.dragMode = nv1.dragModes.measurement;
           break
         case "pan":
           nv1.opts.dragMode = nv1.dragModes.pan;
           break
       }
     }
     var slider = document.getElementById("gamma");
     slider.oninput = function() {
       nv1.setGamma(0.1 * this.value)
     }
     document.getElementById("check1").addEventListener("change", doCheckClick);
     function doCheckClick() {
       nv1.setRadiologicalConvention(this.checked)
     }
     document.getElementById("check3").addEventListener("change", doCheck3Click);
     function doCheck3Click() {
       nv1.setSliceMM(this.checked)
     }     
     document.getElementById("check5").addEventListener("change", doCheck5Click);
     function doCheck5Click() {
       nv1.opts.isRuler = this.checked
       nv1.drawScene();
     }
     document.getElementById("check6").addEventListener("change", doCheck6Click);
     function doCheck6Click() {
       nv1.opts.sagittalNoseLeft = this.checked
       nv1.drawScene();
     }
     document.getElementById("check7").addEventListener("change", doCheck7Click);
     function doCheck7Click() {
       nv1.opts.isColorbar = this.checked;
       nv1.drawScene();
     }
     document.getElementById("check8").addEventListener("change", doCheck8Click);
     function doCheck8Click() {
       if (this.checked)
        nv1.setColorMapNegative(nv1.volumes[1].id,"winter");
       else
        nv1.setColorMapNegative(nv1.volumes[1].id,"")
       nv1.drawScene()
     }
     document.getElementById("check9").addEventListener("change", doCheck9Click);
     function doCheck9Click() {
       nv1.opts.isOrientCube = this.checked
       nv1.drawScene();
     }
     document.getElementById("check10").addEventListener("change", doCheck10Click);
     function doCheck10Click() {
       nv1.setHighResolutionCapable(this.checked)
     }
     var volumeList1 = [
     {
           url: "../images/fslmean.nii.gz",
           colorMap: "gray",
           opacity: 1,
           visible: true,
         },
         {
           url: "../images/fslt.nii.gz",
           colorMap: "warm",
           colorMapNegative: "winter",
           opacity: 1,
           cal_min: 1,
           cal_max: 6,
           visible: true,
         },
        ]
      var nv1 = new niivue.Niivue({backColor: [1, 1, 1, 1]})
      nv1.attachTo('gl1')
      nv1.loadVolumes(volumeList1)
      var txt = document.getElementById("str")
      nv1.setSliceType(nv1.sliceTypeAxial)
	  nv1.opts.isColorbar = true
      nv1.setSliceMosaicString(txt.value)
<<<<<<< HEAD
      function bar() {
=======
	  document.getElementById("str").addEventListener("keyup", doStr);
      function doStr() {
>>>>>>> d4f2deea
            nv1.setSliceMosaicString(txt.value)
      }
	  document.getElementById("about").addEventListener("click", doAbout);
      function doAbout(){
        window.alert("Choose axial (A), coronal (C) or sagittal (S) slices. Modify with cross slices (X) and renderings (R).");
      }
    </script>
  </body>
</html><|MERGE_RESOLUTION|>--- conflicted
+++ resolved
@@ -4,22 +4,14 @@
     <meta charset="utf-8">
     <meta http-equiv="X-UA-Compatible" content="IE=edge">
     <meta name="viewport" content="width=device-width,initial-scale=1.0">
-<<<<<<< HEAD
-    <title>basic 3D</title>
-=======
     <title>Mosaics</title>
->>>>>>> d4f2deea
     <link rel="stylesheet" href="light.css">
   </head>
   <body>
     <noscript>niivue requires JavaScript.</noscript>
 	<header>
 	  <button id="about">Mosaic string:</button>
-<<<<<<< HEAD
-      <input type="text" id="str" name="str" onKeyUp="return bar()" value="A 0 L+ 50 L- 60 C -10 0 S 40; A X 0 S X 0 C X 0 R A X 0 R S X 0 R C X 0" required minlength="2" maxlength="128" size="128">
-=======
       <input type="text" id="str" value="A 0 L+ 50 L- 60 C -10 0 S 40; A X 0 S X 0 C X 0 R A X 0 R S X 0 R C X 0" required minlength="2" maxlength="128" size="128">
->>>>>>> d4f2deea
       <p>
      <label for="check1">Radiological</label>
      <input type="checkbox" id="check1" name="check1" unchecked>
@@ -40,15 +32,9 @@
      gamma <input type="range" min="1" max="20" value="10" class="slider" id="gamma">
       <label for="dragMode">drag mode</label>
       <select id="dragMode">
-<<<<<<< HEAD
-        <option value="contrast">contrast</option>
-        <option value="measurement">measurement</option>
-        <option value="none">none</option>
-=======
        <option value="contrast">contrast</option>
        <option value="measurement">measurement</option>
        <option value="none">none</option>
->>>>>>> d4f2deea
       </select>
 
     </header>
@@ -142,12 +128,8 @@
       nv1.setSliceType(nv1.sliceTypeAxial)
 	  nv1.opts.isColorbar = true
       nv1.setSliceMosaicString(txt.value)
-<<<<<<< HEAD
-      function bar() {
-=======
 	  document.getElementById("str").addEventListener("keyup", doStr);
       function doStr() {
->>>>>>> d4f2deea
             nv1.setSliceMosaicString(txt.value)
       }
 	  document.getElementById("about").addEventListener("click", doAbout);
