--- conflicted
+++ resolved
@@ -46,8 +46,6 @@
       function doAbout(){
         window.alert("CT scans often have include gantry tilt to reduce artifacts from teeth fillings and radiation dose to the eyeballs. This creates rhomboidal voxels. Viewing 2D slices in world space reveals this shear. Note that 3D renderings are always in world space (so meshes and other objects align nicely).");
       }
-<<<<<<< HEAD
-=======
 	  let connectome = {
 		"name": "shearConnectome",
 		"nodeColormap": "viridis",
@@ -75,7 +73,6 @@
 	  } //connectome{}
 	  await nv1.loadConnectome(connectome)
 	  nv1.setSliceType(nv1.sliceTypeMultiplanar)
->>>>>>> d4f2deea
     </script>
   </body>
 </html>