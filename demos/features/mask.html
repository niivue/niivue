--- conflicted
+++ resolved
@@ -4,11 +4,7 @@
     <meta charset="utf-8">
     <meta http-equiv="X-UA-Compatible" content="IE=edge">
     <meta name="viewport" content="width=device-width,initial-scale=1.0">
-<<<<<<< HEAD
-    <title>overlay 3D</title>
-=======
     <title>Background As Mask</title>
->>>>>>> d4f2deea
     <link rel="stylesheet" href="niivue.css">
   </head>
   <body>
