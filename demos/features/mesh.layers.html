--- conflicted
+++ resolved
@@ -49,16 +49,13 @@
   </body>
 </html>
 <script type="module" async>
-<<<<<<< HEAD
   import * as niivue from "../index.js";
   
-=======
   var checkbox1 = document.getElementById("meshCheckbox1");
   checkbox1.onclick = function () {
     nv1.setMeshProperty(nv1.meshes[0].id, 'visible', checkbox1.checked);
     console.log(`visible=${nv1.meshes[0].visible}`);
   }
->>>>>>> f4eb05ac
   var slider2 = document.getElementById("meshSlider2");
   slider2.oninput = function () {
     nv1.setMeshLayerProperty(nv1.meshes[0].id, 0, "cal_min", this.value * 0.1);
