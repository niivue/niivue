<!DOCTYPE html>
<html lang="en">
  <head>
    <meta charset="utf-8">
    <meta http-equiv="X-UA-Compatible" content="IE=edge">
    <meta name="viewport" content="width=device-width,initial-scale=1.0">
    <title>niivue test</title>
  </head>
  <body>
    <noscript>
      <strong>niivue doesn't work properly without JavaScript enabled. Please enable it to continue.</strong>
    </noscript>

    <!-- demo 1 -->
    <div id="demo1" style="width:90%; height:400px; margin:20px;">
      <canvas id="gl1" height=480 width=640>
      </canvas>
    </div>

    <!-- demo 2 -->
    <div id="demo2" style="background-color: white; width:90%; height:400px; margin:20px;">
      <canvas id="gl2" height=480 width=640>
      </canvas>
    </div>

    <!-- demo 3 -->
    <div id="demo3" style="width:90%; height:400px; margin:20px;">
      <canvas id="gl3" height=480 width=640>
      </canvas>
    </div>

    <!-- demo 4 -->
    <div id="demo4" style="width:90%; height:400px; margin:20px;">
      <canvas id="gl4" height=480 width=640>
      </canvas>
    </div>

    <!-- demo 5 -->
    <div id="demo5" style="width:90%; height:400px; margin:20px;">
      <canvas id="gl5" height=480 width=640>
      </canvas>
    </div>


    <script src="./niivue.js">
    </script>
    <script>
     var volumeListA = [
       // first item is brackground image
         {
           url: "./mni152.nii.gz",//"./RAS.nii.gz", "./spm152.nii.gz",
           volume: {hdr: null, img: null},
           name: "mni152",
           intensityMin: 0, // not used yet
           intensityMax: 100, // not used yet
           intensityRange:[0, 100], // not used yet
           colorMap: "gray",
           opacity: 100,
           visible: true,
         },
         {
           url: "./hippo.nii.gz",//"./RAS.nii.gz", "./spm152.nii.gz",
           volume: {hdr: null, img: null},
           name: "hippo",
           intensityMin: 0, // not used yet
           intensityMax: 100, // not used yet
           intensityRange:[0, 100], // not used yet
           colorMap: "Winter",
           opacity: 100,
           visible: true,
<<<<<<< HEAD
=======
         },
         {
           url: "./hippolr.nii.gz",//"./RAS.nii.gz", "./spm152.nii.gz",
           volume: {hdr: null, img: null},
           name: "hippolr",
           intensityMin: 0, // not used yet
           intensityMax: 100, // not used yet
           intensityRange:[0, 100], // not used yet
           colorMap: "Warm",
           opacity: 100,
           visible: true,
>>>>>>> ef8feb75
         }


      ]

      var nv1 = new niivue.Niivue()
      nv1.attachTo('gl1')
      nv1.loadVolumes(volumeListA)
      nv1.setSliceType(nv1.sliceTypeMultiPlanar)

      var nv2 = new niivue.Niivue()
      nv2.attachTo('gl2')
      nv2.loadVolumes(volumeListA)
      nv2.setSliceType(nv2.sliceTypeRender)

      var nv3 = new niivue.Niivue()
      nv3.attachTo('gl3')
      nv3.loadVolumes(volumeListA)
      nv3.setSliceType(nv3.sliceTypeSagittal)

      var nv4 = new niivue.Niivue()
      nv4.attachTo('gl4')
      nv4.loadVolumes(volumeListA)
      nv4.setSliceType(nv4.sliceTypeCoronal)

      var nv5 = new niivue.Niivue()
      nv5.attachTo('gl5')
      nv5.loadVolumes(volumeListA)
      nv5.setSliceType(nv5.sliceTypeAxial)



    </script>
  </body>
</html><|MERGE_RESOLUTION|>--- conflicted
+++ resolved
@@ -68,8 +68,6 @@
            colorMap: "Winter",
            opacity: 100,
            visible: true,
-<<<<<<< HEAD
-=======
          },
          {
            url: "./hippolr.nii.gz",//"./RAS.nii.gz", "./spm152.nii.gz",
@@ -81,7 +79,6 @@
            colorMap: "Warm",
            opacity: 100,
            visible: true,
->>>>>>> ef8feb75
          }
 
 
