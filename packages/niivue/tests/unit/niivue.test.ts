import { expect, test, vi, beforeAll } from 'vitest'
import { Niivue, PEN_TYPE, SLICE_TYPE } from '../../src/niivue/index.js' // note the js extension
import { vec4 } from 'gl-matrix'

// Mock WebGL-dependent methods
beforeAll(() => {
  vi.spyOn(Niivue.prototype, 'drawScene').mockImplementation(() => {})
  vi.spyOn(Niivue.prototype, 'updateGLVolume').mockImplementation(() => {})
})

test('backColor defaults to black', () => {
  const nv = new Niivue()
  expect(nv.opts.backColor).toStrictEqual([0, 0, 0, 1])
})

test('crosshairColor can be set', async () => {
  const nv = new Niivue()
  const green = [0, 1, 0, 1] // RGBA green
  await nv.setCrosshairColor(green)
  expect(nv.opts.crosshairColor).toStrictEqual(green)
})

test('options are copied and not referenced', () => {
  const nv1 = new Niivue()
  const nv2 = new Niivue()
  nv1.setSliceType(SLICE_TYPE.SAGITTAL)
  nv2.setSliceType(SLICE_TYPE.AXIAL)
  expect(nv1.opts.sliceType).toBe(2) // SLICE_TYPE.SAGITTAL
})

test('azimuth and elevation set by setRenderAzimuthElevation is tracked in document', () => {
  const expectedAzimuth = 77
  const expectedElevation = 88

  const nv = new Niivue()
  nv.setRenderAzimuthElevation(expectedAzimuth, expectedElevation)
  expect(nv.document.scene.renderAzimuth).toBe(expectedAzimuth)
  expect(nv.document.scene.renderElevation).toBe(expectedElevation)
})

test('pan2Dxyzmm set by setPan2Dxyzmm is tracked in document', () => {
  const nv = new Niivue()
  const pan2Dxyzmm = vec4.fromValues(5, -4, 2, 1.5)
  nv.setPan2Dxyzmm(pan2Dxyzmm)
  expect(nv.document.scene.pan2Dxyzmm).toBe(pan2Dxyzmm)
})

test('isSliceMM set by setSliceMM is tracked in document', () => {
  const nv = new Niivue()
  nv.setSliceMM(false)
  nv.setSliceMM(true)
  expect(nv.document.opts.isSliceMM).toBe(true)
  nv.setSliceMM(false)
  expect(nv.document.opts.isSliceMM).toBe(false)
})

test('isAdditiveBlend set by setAdditiveBlend is tracked in document', () => {
  const nv = new Niivue()
  nv.setAdditiveBlend(false)
  nv.setAdditiveBlend(true)
  expect(nv.document.opts.isAdditiveBlend).toBe(true)
  nv.setAdditiveBlend(false)
  expect(nv.document.opts.isAdditiveBlend).toBe(false)
})

test('sliceMosaicString set by setSliceMosaicString is tracked in document', () => {
  const nv = new Niivue()
  const mosaic = 'A 0 20 C 30 S 42'
  nv.setSliceMosaicString(mosaic)
  expect(nv.document.opts.sliceMosaicString).toBe(mosaic)
})

test('meshThicknessOn2D set by setMeshThicknessOn2D is tracked in document', () => {
  const nv = new Niivue()
  const meshThickness = 7
  nv.setMeshThicknessOn2D(meshThickness)
  expect(nv.document.opts.meshThicknessOn2D).toBe(meshThickness)
})

test('isHighResolutionCapable set by setHighResolutionCapable is tracked in document', () => {
  const nv = new Niivue()
  nv.setHighResolutionCapable(-1)
  nv.setHighResolutionCapable(0)
  expect(nv.document.opts.forceDevicePixelRatio).toBe(0)
  nv.setHighResolutionCapable(-1)
  expect(nv.document.opts.forceDevicePixelRatio).toBe(-1)
})

test('isRadiologicalConvention set by setRadiologicalConvention is tracked in document', () => {
  const nv = new Niivue()
  nv.setRadiologicalConvention(false)
  nv.setRadiologicalConvention(true)
  expect(nv.document.opts.isRadiologicalConvention).toBe(true)
  nv.setRadiologicalConvention(false)
  expect(nv.document.opts.isRadiologicalConvention).toBe(false)
})

test('isCornerOrientationText set by setCornerOrientationText is tracked in document', () => {
  const nv = new Niivue()
  nv.setCornerOrientationText(false)
  nv.setCornerOrientationText(true)
  expect(nv.document.opts.isCornerOrientationText).toBe(true)
  nv.setCornerOrientationText(false)
  expect(nv.document.opts.isCornerOrientationText).toBe(false)
})

test('multiplanarLayout set by setMultiplanarLayout is tracked in document', () => {
  const nv = new Niivue()
  const multiplanarLayout = 3
  nv.setMultiplanarLayout(multiplanarLayout)
  expect(nv.document.opts.multiplanarLayout).toBe(multiplanarLayout)
})

test('multiplanarPadPixels set by setMultiplanarPadPixels is tracked in document', () => {
  const nv = new Niivue()
  const multiplanarPadPixels = 4
  nv.setMultiplanarPadPixels(multiplanarPadPixels)
  expect(nv.document.opts.multiplanarPadPixels).toBe(multiplanarPadPixels)
})

<<<<<<< HEAD
test('showAllOrientationMarkers set by setShowAllOrientationMarkers is tracked in document', () => {
  const nv = new Niivue()
  // Default should be false
  expect(nv.document.opts.showAllOrientationMarkers).toBe(false)
  
  nv.setShowAllOrientationMarkers(true)
  expect(nv.document.opts.showAllOrientationMarkers).toBe(true)
  
  nv.setShowAllOrientationMarkers(false)
  expect(nv.document.opts.showAllOrientationMarkers).toBe(false)
=======
test('penType defaults to pen', () => {
  const nv = new Niivue()
  expect(nv.document.opts.penType).toBe(PEN_TYPE.PEN)
})

test('penType can be set to rectangle', () => {
  const nv = new Niivue()
  nv.document.opts.penType = PEN_TYPE.RECTANGLE
  expect(nv.document.opts.penType).toBe(PEN_TYPE.RECTANGLE)
})

test('penType can be set to ellipse', () => {
  const nv = new Niivue()
  nv.document.opts.penType = PEN_TYPE.ELLIPSE
  expect(nv.document.opts.penType).toBe(PEN_TYPE.ELLIPSE)
>>>>>>> c1e9fe72
})<|MERGE_RESOLUTION|>--- conflicted
+++ resolved
@@ -118,7 +118,7 @@
   expect(nv.document.opts.multiplanarPadPixels).toBe(multiplanarPadPixels)
 })
 
-<<<<<<< HEAD
+
 test('showAllOrientationMarkers set by setShowAllOrientationMarkers is tracked in document', () => {
   const nv = new Niivue()
   // Default should be false
@@ -129,7 +129,8 @@
   
   nv.setShowAllOrientationMarkers(false)
   expect(nv.document.opts.showAllOrientationMarkers).toBe(false)
-=======
+})
+
 test('penType defaults to pen', () => {
   const nv = new Niivue()
   expect(nv.document.opts.penType).toBe(PEN_TYPE.PEN)
@@ -145,5 +146,4 @@
   const nv = new Niivue()
   nv.document.opts.penType = PEN_TYPE.ELLIPSE
   expect(nv.document.opts.penType).toBe(PEN_TYPE.ELLIPSE)
->>>>>>> c1e9fe72
 })