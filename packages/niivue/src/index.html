--- conflicted
+++ resolved
@@ -272,12 +272,8 @@
         }
       }
       let defaults = {
-<<<<<<< HEAD
+
         backColor: [0, 0.2, 0.4, 1], 
-=======
-        // backColor: [0, 0.2, 0.4, 1],
-        backColor: [0, 0, 0, 1],
->>>>>>> 1e5c0fb0
         show3Dcrosshair: true,
         loglevel: 'debug',
         isRuler: true,
