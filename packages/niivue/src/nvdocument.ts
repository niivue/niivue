--- conflicted
+++ resolved
@@ -192,11 +192,8 @@
   isAlphaClipDark: boolean
   gradientOrder: number
   gradientOpacity: number
-<<<<<<< HEAD
   gradientAmount: number
-=======
   invertScrollDirection: boolean
->>>>>>> 5e4c7b89
 }
 
 export const DEFAULT_OPTIONS: NVConfigOptions = {
@@ -296,11 +293,8 @@
   isAlphaClipDark: false,
   gradientOrder: 1,
   gradientOpacity: 0.0,
-<<<<<<< HEAD
   gradientAmount: 0.0
-=======
   invertScrollDirection: false
->>>>>>> 5e4c7b89
 }
 
 type SceneData = {
