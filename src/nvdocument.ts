--- conflicted
+++ resolved
@@ -43,12 +43,9 @@
   callbackOnly = 5
 }
 
-<<<<<<< HEAD
-=======
 /**
  * NVConfigOptions
  */
->>>>>>> ee2e0c0a
 export type NVConfigOptions = {
   // 0 for no text, fraction of canvas min(height,width)
   textHeight: number
