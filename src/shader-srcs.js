--- conflicted
+++ resolved
@@ -299,21 +299,6 @@
 	while (samplePos.a <= len) {
 		vec4 colorSample = texture(volume, samplePos.xyz);
 		samplePos += deltaDir; //advance ray position
-<<<<<<< HEAD
-    if (colorSample.a < 0.01){
-      continue;
-    }
-    if (firstHit.a > lenNoClip){
-			firstHit = samplePos;
-    }
-		backNearest = min(backNearest, samplePos.a);
-		colorSample.a = 1.0-pow((1.0 - colorSample.a), opacityCorrection);
-		colorSample.rgb *= colorSample.a;
-		colAcc= (1.0 - colAcc.a) * colorSample + colAcc;
-    if ( colAcc.a > earlyTermination ){
-			break;
-    }
-=======
 		if (colorSample.a >= 0.01) {
 			if (firstHit.a > lenNoClip)
 				firstHit = samplePos;
@@ -324,7 +309,6 @@
 			if ( colAcc.a > earlyTermination )
 				break;
 		}
->>>>>>> d2e2f73e
 	}
   if (firstHit.a < len){
 		gl_FragDepth = frac2ndc(firstHit.xyz);
@@ -372,21 +356,6 @@
 	while (samplePos.a <= len) {
 		vec4 colorSample = texture(overlay, samplePos.xyz);
 		samplePos += deltaDir; //advance ray position
-<<<<<<< HEAD
-    if (colorSample.a < 0.01) {
-      continue;
-    }
-    if (overFirstHit.a > len){
-			overFirstHit = samplePos;
-    }
-		colorSample.a = 1.0-pow((1.0 - colorSample.a), opacityCorrection);
-		colorSample.rgb *= colorSample.a;
-		colAcc= (1.0 - colAcc.a) * colorSample + colAcc;
-		overFarthest = samplePos.a;
-    if ( colAcc.a > earlyTermination ){
-			break;
-    }
-=======
 		if (colorSample.a >= 0.01) {
 			if (overFirstHit.a > len)
 				overFirstHit = samplePos;
@@ -397,7 +366,6 @@
 			if ( colAcc.a > earlyTermination )
 				break;
 		}
->>>>>>> d2e2f73e
 	}
 	if (samplePos.a >= len) {
     if (isClip && (fColor.a == 0.0)){
