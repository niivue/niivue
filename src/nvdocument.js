import { NVUtilities } from "./nvutilities";
// Disabled warnings because of issue with JSDoc https://github.com/microsoft/TypeScript/issues/14377
// eslint-disable-next-line no-unused-vars
import { NVImageFromUrlOptions, NVIMAGE_TYPE } from "./nvimage";
import { serialize, deserialize } from "@ungap/structured-clone";
import { NVLabel3D } from "./nvlabel";
/**
 * Slice Type
 * @enum
 * @readonly
 */
export const SLICE_TYPE = Object.freeze({
  AXIAL: 0,
  CORONAL: 1,
  SAGITTAL: 2,
  MULTIPLANAR: 3,
  RENDER: 4,
});

/**
 * Multi-planar layout
 * @enum
 * @readonly
 */
export const MULTIPLANAR_TYPE = Object.freeze({
  AUTO: 0,
  COLUMN: 1,
  GRID: 2,
  ROW: 3,
});

/**
 * @enum
 * @readonly
 */
export const DRAG_MODE = Object.freeze({
  none: 0,
  contrast: 1,
  measurement: 2,
  pan: 3,
  slicer3D: 4,
  callbackOnly: 5,
});

/**
 * @typedef {Object} NVConfigOptions
 * @property {number} textHeight
 * @property {number} colorbarHeight
 * @property {number} crosshairWidth
 * @property {number} rulerWidth
 * @property {boolean} show3Dcrosshair
 * @property {number[]} backColor
 * @property {number[]} crosshairColor
 * @property {number[]} fontColor
 * @property {number[]} selectionBoxColor
 * @property {number[]} clipPlaneColor
 * @property {number[]} rulerColor
 * @property {number} colorbarMargin
 * @property {boolean} trustCalMinMax
 * @property {string} clipPlaneHotKey
 * @property {string} viewModeHotKey
 * @property {number} doubleTouchTimeout
 * @property {number} longTouchTimeout
 * @property {number} keyDebounceTime
 * @property {boolean} isNearestInterpolation
 * @property {boolean} isAtlasOutline
 * @property {boolean} isRuler
 * @property {boolean} isColorbar
 * @property {boolean} isOrientCube
 * @property {number} multiplanarPadPixels
 * @property {boolean} multiplanarForceRender
 * @property {boolean} isRadiologicalConvention
 * @property {number} meshThicknessOn2D
 * @property {DRAG_MODE} dragMode
 * @property {boolean} isDepthPickMesh
 * @property {boolean} isCornerOrientationText
 * @property {boolean} sagittalNoseLeft
 * @property {boolean} isSliceMM
 * @property {boolean} isHighResolutionCapable
 * @property {boolean} logging
 * @property {string} loadingText
 * @property {boolean} dragAndDropEnabled
 * @property {boolean} drawingEnabled
 * @property {number} penValue
 * @property {number} floodFillNeighbors
 * @property {boolean} isFilledPen
 * @property {string} thumbnail
 * @property {number} maxDrawUndoBitmaps
 * @property {SLICE_TYPE} sliceType
 * @property {boolean} isAntiAlias
 * @property {boolean} isAdditiveBlend
 */
export const DEFAULT_OPTIONS = {
  textHeight: 0.06, // 0 for no text, fraction of canvas min(height,width)
  colorbarHeight: 0.05, // 0 for no colorbars, fraction of Nifti j dimension
  crosshairWidth: 1, // 0 for no crosshairs
  rulerWidth: 4,
  show3Dcrosshair: false,
  backColor: [0, 0, 0, 1],
  crosshairColor: [1, 0, 0, 1],
  fontColor: [0.5, 0.5, 0.5, 1],
  selectionBoxColor: [1, 1, 1, 0.5],
  clipPlaneColor: [0.7, 0, 0.7, 0.5],
  rulerColor: [1, 0, 0, 0.8],
  colorbarMargin: 0.05, // x axis margin around color bar, clip space coordinates
  trustCalMinMax: true, // trustCalMinMax: if true do not calculate cal_min or cal_max if set in image header. If false, always calculate display intensity range.
  clipPlaneHotKey: "KeyC", // keyboard short cut to activate the clip plane
  viewModeHotKey: "KeyV", // keyboard shortcut to switch view modes
  doubleTouchTimeout: 500,
  longTouchTimeout: 1000,
  keyDebounceTime: 50, // default debounce time used in keyup listeners
  isNearestInterpolation: false,
  isResizeCanvas: true, //Allow canvas width ahd height to resize (false for fixed size)
  isAtlasOutline: false,
  isRuler: false,
  isColorbar: false,
  isOrientCube: false,
  multiplanarPadPixels: 0,
  multiplanarForceRender: false,
  isRadiologicalConvention: false,
  meshThicknessOn2D: Infinity,
  dragMode: DRAG_MODE.contrast,
  isDepthPickMesh: false,
  isCornerOrientationText: false,
  sagittalNoseLeft: false, //sagittal slices can have Y+ going left or right
  isSliceMM: false,
  isHighResolutionCapable: true,
  logging: false,
  loadingText: "waiting for images...",
  dragAndDropEnabled: true,
  drawingEnabled: false, // drawing disabled by default
  penValue: 1, // sets drawing color. see "drawPt"
  floodFillNeighbors: 6, //does a voxel have 6 (face), 18 (edge) or 26 (corner) neighbors
  isFilledPen: false,
  thumbnail: "",
  maxDrawUndoBitmaps: 8,
  sliceType: SLICE_TYPE.MULTIPLANAR,
  meshXRay: 0.0,
  isAntiAlias: null,
  limitFrames4D: NaN,
  isAdditiveBlend: false,
<<<<<<< HEAD
  showLegend: true, // if a document has labels the default is to show them
  legendBackgroundColor: [0.3, 0.3, 0.3, 0.5],
  legendTextColor: [1.0, 1.0, 1.0, 1.0],
  multiplanarLayout: MULTIPLANAR_TYPE.AUTO,
  showLegend: true, // if a document has labels the default is to show them
  legendBackgroundColor: [0.3, 0.3, 0.3, 0.5],
  legendTextColor: [1.0, 1.0, 1.0, 1.0],
=======
  multiplanarLayout: MULTIPLANAR_TYPE.AUTO,
>>>>>>> f3f11e02
};

/**
 * @typedef NVLabel3D
 * @property {string} text
 * @property {number[]} textColor
 * @property {number[]} bulletSize width and height of bullets in pixels
 * @property {number[]} bulletColor
 * @property {number} lineWidth
 * @property {number[]} lineColor
 * @property {number[]} point
 */

/**Creates and instance of NVDocument
 * @class NVDocument
 * @type NVDocument
 * @constructor
 */
export class NVDocument {
  constructor() {
    this.data = {};
    this.data.title = "Untitled document";
    this.data.imageOptionsArray = [];
    this.data.meshOptionsArray = [];
    this.data.opts = { ...DEFAULT_OPTIONS };
    this.data.previewImageDataURL = "";

    /**
     * @type {NVLabel3D[]}
     */
    this.data.labels = [];

    /**
     * @typedef {Object} NVSceneData
     * @property {number} azimuth
     * @property {number} elevation
     * @property {number[]} crosshairPos
     * @property {number[]} clipPlane
     * @property {number[]} clipPlaneDepthAziElev
     * @property {number} volScaleMultiplier
     */
    this.scene = {
      onAzimuthElevationChange: () => {},
      onZoom3DChange: () => {},
      sceneData: {
        azimuth: 110,
        elevation: 10,
        crosshairPos: [0.5, 0.5, 0.5],
        clipPlane: [0, 0, 0, 0],
        clipPlaneDepthAziElev: [2, 0, 0],
        volScaleMultiplier: 1.0,
      },

      /**
       * Gets azimuth of scene
       * @returns {number}
       */
      get renderAzimuth() {
        return this.sceneData.azimuth;
      },
      /**
       * @param {number} azimuth
       */
      set renderAzimuth(azimuth) {
        this.sceneData.azimuth = azimuth;
        if (this.onAzimuthElevationChange) {
          this.onAzimuthElevationChange(
            this.sceneData.azimuth,
            this.sceneData.elevation
          );
        }
      },
      /**
       * Gets elevation of scene
       * @returns {number}
       */
      get renderElevation() {
        return this.sceneData.elevation;
      },

      /**
       * @param {number} elevation
       */
      set renderElevation(elevation) {
        this.sceneData.elevation = elevation;
        if (this.onAzimuthElevationChange) {
          this.onAzimuthElevationChange(
            this.sceneData.azimuth,
            this.sceneData.elevation
          );
        }
      },

      /**
       * Gets the scale/zoom of the scene
       * @returns {number}
       */
      get volScaleMultiplier() {
        return this.sceneData.volScaleMultiplier;
      },

      /**
       * Sets scale/zoom of the scene
       * @param {number} scale
       */
      set volScaleMultiplier(scale) {
        this.sceneData.volScaleMultiplier = scale;
        this.onZoom3DChange(scale);
      },

      /**
       * Gets current crosshairs position
       * @returns {number[]}
       */
      get crosshairPos() {
        return this.sceneData.crosshairPos;
      },

      /**
       * sets current crosshairs position
       * @param {number[]} crosshairPos
       */
      set crosshairPos(crosshairPos) {
        this.sceneData.crosshairPos = crosshairPos;
      },

      /**
       * Gets the current clip plane
       * @returns {number[]}
       */
      get clipPlane() {
        return this.sceneData.clipPlane;
      },

      /**
       * Gets the current clip plane
       * @param {number[]} clipPlane
       */
      set clipPlane(clipPlane) {
        this.sceneData.clipPlane = clipPlane;
      },

      /**
       * Gets current Plane Depth
       * @returns {number[]}
       */
      get clipPlaneDepthAziElev() {
        return this.sceneData.clipPlaneDepthAziElev;
      },

      /**
       * Sets current depth, azimuth and elevation of clip plane
       * @param {number[]} clipPlaneDepthAziElev
       */
      set clipPlaneDepthAziElev(clipPlaneDepthAziElev) {
        this.sceneData.clipPlaneDepthAziElev = clipPlaneDepthAziElev;
      },
    };
    this.volumes = [];
    this.meshes = [];
    this.drawBitmap = null;
    this.imageOptionsMap = new Map();
    this.meshOptionsMap = new Map();
  }

  /**
   * Title of the document
   * @returns {string}
   */
  get title() {
    return this.data.title;
  }

  /**
   * Gets preview image blob
   * @returns {string} dataURL of preview image
   */
  get previewImageDataURL() {
    return this.data.previewImageDataURL;
  }

  /**
   * Sets preview image blob
   * @param {string} dataURL encoded preview image
   */
  set previewImageDataURL(dataURL) {
    this.data.previewImageDataURL = dataURL;
  }

  /**
   * @param {string} title title of document
   */
  set title(title) {
    this.data.title = title;
  }

  /**
   * @returns {NVImageFromUrlOptions[]}
   */
  get imageOptionsArray() {
    return this.data.imageOptionsArray;
  }

  /**
   * Gets the base 64 encoded blobs of associated images
   * @returns {string[]}
   */
  get encodedImageBlobs() {
    return this.data.encodedImageBlobs;
  }

  /**
   * Gets the base 64 encoded blob of the associated drawing
   * @returns {string[]}
   */
  get encodedDrawingBlob() {
    return this.data.encodedDrawingBlob;
  }

  /**
   * Gets the options of the {@link Niivue} instance
   * @returns {Object}
   */
  get opts() {
    return this.data.opts;
  }

  /**
   * Sets the options of the {@link Niivue} instance
   */
  set opts(opts) {
    this.data.opts = { ...opts };
  }

  /**
   * Gets the 3D labels of the {@link Niivue} instance
   * @returns {NVLabel3D}
   */
  get labels() {
    return this.data.labels;
  }

  /**
   * Sets the 3D labels of the {@link Niivue} instance
   * @param {NVLabel3D[]} labels
   */
  set labels(labels) {
    this.data.labels = labels;
  }

  /**
   * Checks if document has an image by id
   * @param {NVImage} image
   * @returns {boolean}
   */
  hasImage(image) {
    return this.volumes.find((i) => i.id === image.id);
  }

  /**
   * Checks if document has an image by url
   * @param {string} url
   * @returns {boolean}
   */
  hasImageFromUrl(url) {
    return this.data.imageOptionsArray.find((i) => i.url === url);
  }

  /**
   * Adds an image and the options an image was created with
   * @param {NVImage} image
   * @param {NVImageFromUrlOptions} imageOptions
   */
  addImageOptions(image, imageOptions) {
    if (!this.hasImage(image)) {
      if (!imageOptions.name) {
        if (imageOptions.url) {
          let absoluteUrlRE = new RegExp("^(?:[a-z+]+:)?//", "i");
          let url = absoluteUrlRE.test(imageOptions.url)
            ? new URL(imageOptions.url)
            : new URL(imageOptions.url, window.location.href);

          imageOptions.name = url.pathname.split("/").pop();
          if (imageOptions.name.toLowerCase().endsWith(".gz")) {
            imageOptions.name = imageOptions.name.slice(0, -3);
          }

          if (!imageOptions.name.toLowerCase().endsWith(".nii")) {
            imageOptions.name += ".nii";
          }
        } else {
          imageOptions.name = "untitled.nii";
        }
      }
    }

    imageOptions.imageType = NVIMAGE_TYPE.NII;

    this.data.imageOptionsArray.push(imageOptions);
    this.imageOptionsMap.set(image.id, this.data.imageOptionsArray.length - 1);
  }

  /**
   * Removes image from the document as well as its options
   * @param {NVImage} image
   */
  removeImage(image) {
    if (this.imageOptionsMap.has(image.id)) {
      let index = this.imageOptionsMap.get(image.id);
      if (this.data.imageOptionsArray.length > index) {
        this.data.imageOptionsArray.splice(index, 1);
      }
      this.imageOptionsMap.delete(image.id);
    }
    this.volumes = this.volumes.filter((i) => i.id != image.id);
  }

  /**
   * Returns the options for the image if it was added by url
   * @param {NVImage} image
   * @returns {NVImageFromUrlOptions}
   */
  getImageOptions(image) {
    return this.imageOptionsMap.has(image.id)
      ? this.data.imageOptionsArray[this.imageOptionsMap.get(image.id)]
      : null;
  }

  /**
   * @typedef {Object} NVDocumentData
   * @property {string[]} encodedImageBlobs base64 encoded images
   * @property {string} encodedDrawingBlob base64 encoded drawing
   * @property {string} previewImageDataURL dataURL of the preview image
   * @property {Map<string, number>} imageOptionsMap map of image ids to image options
   * @property {NVImageFromUrlOptions} imageOptionsArray array of image options to recreate images
   * @property {NVSceneData} sceneData data to recreate a scene
   * @property {NVConfigOptions} opts configuration options of {@link Niivue} instance
   * @property {string} meshesString encoded meshes
   */

  /**
   * Converts NVDocument to JSON
   * @returns {NVDocumentData}
   */
  json() {
    let data = {};
    data.encodedImageBlobs = [];
    data.encodedDrawingBlob = null;
    data.previewImageDataURL = this.data.previewImageDataURL;
    data.imageOptionsMap = [];
    let imageOptionsArray = [];
    // save our scene object
    data.sceneData = { ...this.scene.sceneData };

    // save our options
    data.opts = { ...this.opts };

    // save our labels
    data.labels = [...this.data.labels];

    // volumes
    if (this.volumes.length) {
      let imageOptions = this.imageOptionsArray[0];
      if (!imageOptions) {
        console.log("no image options for base image");
        imageOptions = {
          name: "",
          colormap: "gray",
          opacity: 1.0,
          pairedImgData: null,
          cal_min: NaN,
          cal_max: NaN,
          trustCalMinMax: true,
          percentileFrac: 0.02,
          ignoreZeroVoxels: false,
          visible: true,
          useQFormNotSForm: false,
          colormapNegative: "",
          colormapLabel: [],
          imageType: NVIMAGE_TYPE.NII,
          frame4D: 0,
          limitFrames4D: NaN,
        };
      }
      if (imageOptions) {
        imageOptionsArray.push(imageOptions);
        let encodedImageBlob = NVUtilities.uint8tob64(
          this.volumes[0].toUint8Array()
        );
        data.encodedImageBlobs.push(encodedImageBlob);
        if (this.drawBitmap) {
          data.encodedDrawingBlob = NVUtilities.uint8tob64(
            this.volumes[0].toUint8Array(this.drawBitmap)
          );
        }

        data.imageOptionsMap.push([this.volumes[0].id, 0]);
      } else {
        throw new Error("image options for base layer not found");
      }

      for (let i = 1; i < this.volumes.length; i++) {
        const volume = this.volumes[i];
        let imageOptions = this.getImageOptions(volume);

        if (!imageOptions) {
          console.log("no options found for image, using default");
          imageOptions = {
            name: "",
            colormap: "gray",
            opacity: 1.0,
            pairedImgData: null,
            cal_min: NaN,
            cal_max: NaN,
            trustCalMinMax: true,
            percentileFrac: 0.02,
            ignoreZeroVoxels: false,
            visible: true,
            useQFormNotSForm: false,
            colormapNegative: "",
            colormapLabel: [],
            imageType: NVIMAGE_TYPE.NII,
            frame4D: 0,
            limitFrames4D: NaN,
          };
        } else {
          if (!("imageType" in imageOptions)) {
            imageOptions.imageType = NVIMAGE_TYPE.NII;
          }
        }
        // update image options on current image settings
        imageOptions.colormap = volume.colormap;
        imageOptions.opacity = volume.opacity;

        imageOptionsArray.push(imageOptions);

        let encodedImageBlob = NVUtilities.uint8tob64(volume.toUint8Array());
        data.encodedImageBlobs.push(encodedImageBlob);
        data.imageOptionsMap.push([volume.id, i]);
      }
    }
    // Add it even if it's empty
    data.imageOptionsArray = [...imageOptionsArray];

    // meshes
    const meshes = [];
    for (const mesh of this.meshes) {
      const copyMesh = {};
      copyMesh.pts = mesh.pts;
      copyMesh.tris = mesh.tris;
      copyMesh.name = mesh.name;
      copyMesh.rgba255 = mesh.rgba255;
      copyMesh.opacity = mesh.opacity;
      copyMesh.connectome = { ...mesh.connectome };
      copyMesh.dpg = mesh.dpg;
      copyMesh.dps = mesh.dps;
      copyMesh.dpv = mesh.dpv;
      copyMesh.meshShaderIndex = mesh.meshShaderIndex;
      copyMesh.layers = [];
      copyMesh.hasConnectome = mesh.hasConnectome;
      copyMesh.edgeColormap = mesh.edgeColormap;
      copyMesh.edgeColormapNegative = mesh.edgeColormapNegative;
      copyMesh.edgeMax = mesh.edgeMax;
      copyMesh.edgeMin = mesh.edgeMin;
      copyMesh.edges =
        mesh.edges && Array.isArray(mesh.edges) ? [...mesh.edges] : [];
      copyMesh.extentsMax = [...mesh.extentsMax];
      copyMesh.extentsMin = [...mesh.extentsMin];
      copyMesh.fiberGroupColormap = mesh.fiberGroupColormap;
      copyMesh.furthestVertexFromOrigin = mesh.furthestVertexFromOrigin;
      copyMesh.nodeColormap = mesh.nodeColormap;
      copyMesh.nodeColormapNegative = mesh.nodeColormapNegative;
      copyMesh.nodeMaxColor = mesh.nodeMaxColor;
      copyMesh.nodeMinColor = mesh.nodeMinColor;
      copyMesh.nodeScale = mesh.nodeScale;
      copyMesh.offsetPt0 = mesh.offsetPt0;
      copyMesh.nodes = { ...mesh.nodes };
      for (const layer of mesh.layers) {
        const copyLayer = {};
        copyLayer.values = layer.values;
        copyLayer.nFrame4D = layer.nFrame4D;
        copyLayer.frame4D = 0;
        copyLayer.isOutlineBorder = layer.isOutlineBorder;
        copyLayer.global_min = layer.global_min;
        copyLayer.global_max = layer.global_max;
        copyLayer.cal_min = layer.cal_min;
        copyLayer.cal_max = layer.cal_max;
        copyLayer.opacity = layer.opacity;
        copyLayer.colormap = layer.colormap;
        copyLayer.colormapNegative = layer.colormapNegative;
        copyLayer.colormapLabel = layer.colormapLabel;
        copyLayer.useNegativeCmap = layer.useNegativeCmap;
        copyMesh.layers.push(copyLayer);
      }

      meshes.push(copyMesh);
    }
    data.meshesString = JSON.stringify(serialize(meshes));
    return data;
  }

  /**
   * Downloads a JSON file with options, scene, images, meshes and drawing of {@link Niivue} instance
   * @param {string} fileName
   */
  download(fileName) {
    let data = this.json();
    NVUtilities.download(JSON.stringify(data), fileName, "application/json");
  }

  /**
   * Deserialize mesh data objects
   * @param {NVDocument} document
   */
  static deserializeMeshDataObjects(document) {
    if (document.data.meshesString) {
      document.meshDataObjects = deserialize(
        JSON.parse(document.data.meshesString)
      );
      delete document.data["meshesString"];
    }
  }

  /**
   * Factory method to return an instance of NVDocument from a URL
   * @param {string} url
   * @constructs NVDocument
   */
  static async loadFromUrl(url) {
    let response = await fetch(url);
    let data = await response.json();
    return NVDocument.loadFromJSON(data);
  }

  /**
   * Factory method to return an instance of NVDocument from a File object
   * @param {File} file
   * @constructs NVDocument
   */
  static async loadFromFile(file) {
    let arrayBuffer = await NVUtilities.readFileAsync(file);
    let document = new NVDocument();
    let utf8decoder = new TextDecoder();
    let dataString = utf8decoder.decode(arrayBuffer);
    document.data = JSON.parse(dataString);
    document.scene.sceneData = document.data.sceneData;
    delete document.data["sceneData"];
    NVDocument.deserializeMeshDataObjects(document);

    return document;
  }

  /**
   * Factory method to return an instance of NVDocument from JSON
   */
  static loadFromJSON(data) {
    let document = new NVDocument();
    document.data = data;
    console.log(document.data);
    document.scene.sceneData = data.sceneData;
    delete document.data["sceneData"];
    NVDocument.deserializeMeshDataObjects(document);
    return document;
  }
}<|MERGE_RESOLUTION|>--- conflicted
+++ resolved
@@ -139,7 +139,7 @@
   isAntiAlias: null,
   limitFrames4D: NaN,
   isAdditiveBlend: false,
-<<<<<<< HEAD
+
   showLegend: true, // if a document has labels the default is to show them
   legendBackgroundColor: [0.3, 0.3, 0.3, 0.5],
   legendTextColor: [1.0, 1.0, 1.0, 1.0],
@@ -147,9 +147,6 @@
   showLegend: true, // if a document has labels the default is to show them
   legendBackgroundColor: [0.3, 0.3, 0.3, 0.5],
   legendTextColor: [1.0, 1.0, 1.0, 1.0],
-=======
-  multiplanarLayout: MULTIPLANAR_TYPE.AUTO,
->>>>>>> f3f11e02
 };
 
 /**
