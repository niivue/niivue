--- conflicted
+++ resolved
@@ -657,11 +657,7 @@
   let pixdimX = this.pixDimsRAS[1]; //vec3.length(X1mm);
   let pixdimY = this.pixDimsRAS[2]; //vec3.length(Y1mm);
   let pixdimZ = this.pixDimsRAS[3]; //vec3.length(Z1mm);
-<<<<<<< HEAD
-  console.log("pixdim", pixdimX, pixdimY, pixdimZ);
-=======
   //console.log("pixdim", pixdimX, pixdimY, pixdimZ);
->>>>>>> d4f2deea
   //orthographic view
   let oform = mat4.clone(sform);
   oform[0] = pixdimX * dim[0];
@@ -673,19 +669,11 @@
   oform[8] = 0;
   oform[9] = 0;
   oform[10] = pixdimZ * dim[2];
-<<<<<<< HEAD
-  let originVoxel = this.mm2vox([0, 0, 0]);
-  //set matrix translation for distance from origin
-  oform[12] = -originVoxel[0] * pixdimX;
-  oform[13] = -originVoxel[1] * pixdimY;
-  oform[14] = -originVoxel[2] * pixdimZ;
-=======
   let originVoxel = this.mm2vox([0, 0, 0], true);
   //set matrix translation for distance from origin
   oform[12] = (-originVoxel[0] - 0.5) * pixdimX;
   oform[13] = (-originVoxel[1] - 0.5) * pixdimY;
   oform[14] = (-originVoxel[2] - 0.5) * pixdimZ;
->>>>>>> d4f2deea
   this.frac2mmOrtho = mat4.clone(oform);
   this.extentsMinOrtho = [oform[12], oform[13], oform[14]];
   this.extentsMaxOrtho = [
@@ -693,8 +681,6 @@
     oform[5] + oform[13],
     oform[10] + oform[14],
   ];
-<<<<<<< HEAD
-=======
   this.mm2ortho = mat4.create();
   mat4.invert(this.mm2ortho, oblique);
   /*function reportMat(m) {
@@ -704,7 +690,6 @@
   }
   reportMat(this.frac2mmOrtho);
   reportMat(this.frac2mm);*/
->>>>>>> d4f2deea
 };
 
 // not included in public docs
