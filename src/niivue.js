--- conflicted
+++ resolved
@@ -4573,13 +4573,6 @@
     leftTopWidthHeight[3]
   );
   let scale = 2 * Math.max(Math.abs(mn[2]), Math.abs(mx[2])); //3rd dimension is near/far from camera
-
-<<<<<<< HEAD
-=======
-  let scale = this.furthestFromPivot * 0.5;
-
-  let origin = [0, 0, 0];
->>>>>>> f53dbde2
   let projectionMatrix = mat.mat4.create();
   let isFlipLR = this.opts.isRadiologicalConvention;
   if (axCorSag === this.sliceTypeSagittal) {
