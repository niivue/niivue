import { Shader } from "./shader.js";
import * as mat from "gl-matrix";
import {
  vertOrientCubeShader,
  fragOrientCubeShader,
  vertSliceMMShader,
  fragSliceMMShader,
} from "./shader-srcs.js";
import {
  vertRectShader,
  vertLineShader,
  fragRectShader,
} from "./shader-srcs.js";
import { vertRenderShader, fragRenderShader } from "./shader-srcs.js";
import { vertColorbarShader, fragColorbarShader } from "./shader-srcs.js";
import {
  vertFontShader,
  fragFontShader,
  vertBmpShader,
  fragBmpShader,
} from "./shader-srcs.js";
import {
  vertOrientShader,
  vertPassThroughShader,
  fragPassThroughShader,
  vertGrowCutShader,
  fragGrowCutShader,
  fragOrientShaderU,
  fragOrientShaderI,
  fragOrientShaderF,
  fragOrientShader,
  fragOrientShaderAtlas,
  fragRGBOrientShader,
  vertMeshShader,
  fragMeshShader,
  fragMeshToonShader,
  fragMeshOutlineShader,
  fragMeshHemiShader,
  fragMeshMatteShader,
  fragMeshDepthShader,
  fragMeshShaderSHBlue,
  vertFlatMeshShader,
  fragFlatMeshShader,
  vertFiberShader,
  fragFiberShader,
  vertSurfaceShader,
  fragSurfaceShader,
  fragVolumePickingShader,
} from "./shader-srcs.js";
import { Subject } from "rxjs";
import { orientCube } from "./orientCube.js";
import { NiivueObject3D } from "./niivue-object3D.js";
import { NVImage, NVImageFromUrlOptions, NVIMAGE_TYPE } from "./nvimage.js";
import { NVMesh, NVMeshFromUrlOptions } from "./nvmesh.js";
export { NVMesh, NVMeshFromUrlOptions } from "./nvmesh.js";
export { NVImage, NVImageFromUrlOptions } from "./nvimage";
export { NVController } from "./nvcontroller";
import { Log } from "./logger";
import defaultFontPNG from "./fonts/Roboto-Regular.png";
import defaultFontMetrics from "./fonts/Roboto-Regular.json";
import { colortables } from "./colortables";
export { colortables } from "./colortables";
import {
  NVDocument,
  SLICE_TYPE,
  DRAG_MODE,
  DEFAULT_OPTIONS,
} from "./nvdocument.js";
export { NVDocument, SLICE_TYPE } from "./nvdocument.js";

const log = new Log();
const cmapper = new colortables();
const MESH_EXTENSIONS = [
  "ASC",
  "DFS",
  "FSM",
  "PIAL",
  "ORIG",
  "INFLATED",
  "SMOOTHWM",
  "SPHERE",
  "WHITE",
  "GII",
  "MZ3",
  "NV",
  "OBJ",
  "OFF",
  "PLY",
  "SRF",
  "STL",
  "TCK",
  "TRACT",
  "TRK",
  "TRX",
  "VTK",
  "X3D",
];

const LEFT_MOUSE_BUTTON = 0;
const RIGHT_MOUSE_BUTTON = 2;

/**
 * Niivue exposes many properties. It's always good to call `updateGLVolume` after altering one of these settings.
 * @typedef {Object} NiivueOptions
 * @property {number} [options.textHeight=0.06] the text height for orientation labels (0 to 1). Zero for no text labels
 * @property {number} [options.colorbarHeight=0.05] size of colorbar. 0 for no colorbars, fraction of Nifti j dimension
 * @property {number} [options.colorbarMargin=0.05] padding around colorbar when displayed
 * @property {number} [options.crosshairWidth=1] crosshair size. Zero for no crosshair
 * @property {number} [options.rulerWidth=4] ruler size. Zero (or isRuler is false) for no ruler
 * @property {array}  [options.backColor=[0,0,0,1]] the background color. RGBA values from 0 to 1. Default is black
 * @property {array}  [options.crosshairColor=[1,0,0,1]] the crosshair color. RGBA values from 0 to 1. Default is red
 * @property {array}  [options.fontColor=[0.5,0.5,0.5,1]] the font color. RGBA values from 0 to 1. Default is gray
 * @property {array}  [options.selectionBoxColor=[1,1,1,0.5]] the selection box color when the intensty selection box is shown (right click and drag). RGBA values from 0 to 1. Default is transparent white
 * @property {array}  [options.clipPlaneColor=[1,1,1,0.5]] the color of the visible clip plane. RGBA values from 0 to 1. Default is white
 * @property {array}  [options.rulerColor=[1, 0, 0, 0.8]] the color of the ruler. RGBA values from 0 to 1. Default is translucent red
 * @property {boolean} [options.show3Dcrosshair=false] true/false whether crosshairs are shown on 3D rendering
 * @property {boolean} [options.trustCalMinMax=true] true/false whether to trust the nifti header values for cal_min and cal_max. Trusting them results in faster loading because we skip computing these values from the data
 * @property {string} [options.clipPlaneHotKey="KeyC"] the keyboard key used to cycle through clip plane orientations. The default is "c"
 * @property {string} [options.viewModeHotKey="KeyV"] the keyboard key used to cycle through view modes. The default is "v"
 * @property {number} [options.keyDebounceTime=50] the keyUp debounce time in milliseconds. The default is 50 ms. You must wait this long before a new hot-key keystroke will be registered by the event listener
 * @property {number} [options.doubleTouchTimeout=500] the maximum time in milliseconds for a double touch to be detected. The default is 500 ms
 * @property {number} [options.longTouchTimeout=1000] the minimum time in milliseconds for a touch to count as long touch. The default is 1000 ms
 * @property {boolean} [options.isRadiologicalConvention=false] whether or not to use radiological convention in the display
 * @property {boolean} [options.logging=false] turn on logging or not (true/false)
 * @property {string} [options.loadingText="waiting on images..."] the loading text to display when there is a blank canvas and no images
 * @property {boolean} [options.dragAndDropEnabled=true] whether or not to allow file and url drag and drop on the canvas
 * @property {boolean} [options.isNearestInterpolation=false] whether nearest neighbor interpolation is used, else linear interpolation
 * @property {boolean} [options.isAtlasOutline=false] whether atlas maps are only visible at the boundary of regions
 * @property {boolean} [options.isRuler=false] whether a 10cm ruler is displayed
 * @property {boolean} [options.isColorbar=false] whether colorbar(s) are shown illustrating values for color maps
 * @property {boolean} [options.isOrientCube=false] whether orientation cube is shown for 3D renderings
 * @property {number} [options.multiplanarPadPixels=0] spacing between tiles of a multiplanar view
 * @property {boolean} [options.multiplanarForceRender=false] always show rendering in multiplanar view
 * @property {number} [options.meshThicknessOn2D=Infinity] 2D slice views can show meshes within this range. Meshes only visible in sliceMM (world space) mode
 * @property {DRAG_MODE} [options.dragMode=contrast] behavior for dragging (none, contrast, measurement, pan)
 * @property {boolean} [options.isDepthPickMesh=false] when both voxel-based image and mesh is loaded, will depth picking be able to detect mesh or only voxels
 * @property {boolean} [options.isCornerOrientationText=false] should slice text be shown in the upper right corner instead of the center of left and top axes?
 * @property {boolean} [options.sagittalNoseLeft=false] should 2D sagittal slices show the anterior direction toward the left or right?
 * @property {boolean} [options.isSliceMM=false] are images aligned to voxel space (false) or world space (true)
 * @property {boolean} [options.isHighResolutionCapable=true] demand that high-dot-per-inch displays use native voxel size
 * @property {boolean} [options.drawingEnabled=false] allow user to create and edit voxel-based drawings
 * @property {number} [options.penValue=Infinity] color of drawing when user drags mouse (if drawingEnabled)
 * @property {boolean} [options.isFilledPen=false] create filled drawings when user drags mouse (if drawingEnabled)
 * @property {number} [options.maxDrawUndoBitmaps=8] number of possible undo steps (if drawingEnabled)
 * @property {string} [options.thumbnail=""] optional 2D png bitmap that can be rapidly loaded to defer slow loading of 3D image
 * @example
 * niivue.opts.isColorbar = true;
 * niivue.updateGLVolume()
 * @see {@link https://niivue.github.io/niivue/features/mosaics2.html|live demo usage}
 */

/**
 * @class Niivue
 * @type Niivue
 * @description
 * Niivue can be attached to a canvas. An instance of Niivue contains methods for
 * loading and rendering NIFTI image data in a WebGL 2.0 context.
 * @constructor
 * @param {NiivueOptions} [options={}] options object to set modifiable Niivue properties
 * @example
 * let niivue = new Niivue({crosshairColor: [0,1,0,0.5], textHeight: 0.5}) // a see-through green crosshair, and larger text labels
 */
export function Niivue(options = {}) {
  this.canvas = null; // the canvas element on the page
  this.gl = null; // the gl context
  this.colormapTexture = null;
  this.volumeTexture = null;
  this.drawTexture = null; //the GPU memory storage of the drawing
  this.drawUndoBitmaps = [];
  this.drawOpacity = 0.8;
  this.colorbarHeight = 0; //height in pixels, set when colorbar is drawn
  this.drawPenLocation = [NaN, NaN, NaN];
  this.drawPenAxCorSag = -1; //do not allow pen to drag between Sagittal/Coronal/Axial
  this.drawFillOverwrites = true;
  this.drawPenFillPts = []; //store mouse points for filled pen
  this.overlayTexture = null;
  this.overlayTextureID = [];
  this.sliceMMShader = null;
  this.orientCubeShader = null;
  this.orientCubeShaderVAO = null;
  this.rectShader = null;
  this.renderShader = null;
  this.pickingMeshShader = null;
  this.pickingImageShader = null;
  this.colorbarShader = null;
  this.fontShader = null;
  this.fontTexture = null;
  this.bmpShader = null;
  this.bmpTexture = null; //thumbnail WebGLTexture object
  this.thumbnailVisible = false;
  this.bmpTextureWH = 1.0; //thumbnail width/height ratio
  this.passThroughShader = null;
  this.growCutShader = null;
  this.orientShaderAtlasU = null;
  this.orientShaderU = null;
  this.orientShaderI = null;
  this.orientShaderF = null;
  this.orientShaderRGBU = null;
  this.surfaceShader = null;
  this.genericVAO = null; //used for 2D slices, 2D lines, 2D Fonts
  this.unusedVAO = null;
  this.crosshairs3D = null;
  this.DEFAULT_FONT_GLYPH_SHEET = defaultFontPNG; //"/fonts/Roboto-Regular.png";
  this.DEFAULT_FONT_METRICS = defaultFontMetrics; //"/fonts/Roboto-Regular.json";
  this.fontMets = null;
  this.backgroundMasksOverlays = 0;
  this.overlayOutlineWidth = 0; //float, 0 for none

  this.syncOpts = {};
  this.readyForSync = false;

  // UI Data
  this.uiData = {};
  this.uiData.mousedown = false;
  this.uiData.touchdown = false;
  this.uiData.mouseButtonLeftDown = false;
  this.uiData.mouseButtonRightDown = false;
  this.uiData.mouseDepthPicker = false;
  this.uiData.pan2Dxyzmm = [0, 0, 0, 1];
  this.uiData.pan2DxyzmmAtMouseDown = [0, 0, 0, 1];
  this.uiData.prevX = 0;
  this.uiData.prevY = 0;
  this.uiData.currX = 0;
  this.uiData.currY = 0;
  this.uiData.currentTouchTime = 0;
  this.uiData.lastTouchTime = 0;
  this.uiData.touchTimer = null;
  this.uiData.doubleTouch = false;
  this.uiData.isDragging = false;
  this.uiData.dragStart = [0.0, 0.0];
  this.uiData.dragEnd = [0.0, 0.0];
  this.uiData.dragClipPlaneStartDepthAziElev = [0, 0, 0];
  this.uiData.lastTwoTouchDistance = 0;
  this.uiData.multiTouchGesture = false;
  this.uiData.loading$ = new Subject(); // whether or not the scene is loading
  // mapping of keys (event strings) to rxjs subjects
  this.eventsToSubjects = {
    loading: this.uiData.loading$,
  };

  this.back = {}; // base layer; defines image space to work in. Defined as this.volumes[0] in Niivue.loadVolumes
  this.overlays = []; // layers added on top of base image (e.g. masks or stat maps). Essentially everything after this.volumes[0] is an overlay. So is this necessary?
  this.deferredVolumes = [];
  this.deferredMeshes = [];
  this.furthestVertexFromOrigin = 100;
  this.volScale = [];
  this.vox = [];
  this.mousePos = [0, 0];
  this.screenSlices = []; // empty array

  this.otherNV = null; // another niivue instance that we wish to sync postion with
  this.volumeObject3D = null;
  this.pivot3D = [0, 0, 0]; //center for rendering rotation
  this.furthestFromPivot = 10.0; //most distant point from pivot

  this.currentClipPlaneIndex = 0;
  this.lastCalled = new Date().getTime();

  this.selectedObjectId = -1;
  this.CLIP_PLANE_ID = 1;
  this.VOLUME_ID = 254;
  this.DISTANCE_FROM_CAMERA = -0.54;
  this.graph = [];
  this.graph.LTWH = [0, 0, 640, 480];
  this.graph.opacity = 0.0;
  this.graph.vols = [0]; //e.g. timeline for background volume only, e.g. [0,2] for first and third volumes
  this.graph.autoSizeMultiplanar = false;
  this.graph.normalizeValues = false;
  this.meshShaders = [
    {
      Name: "Phong",
      Frag: fragMeshShader,
    },
    {
      Name: "Matte",
      Frag: fragMeshMatteShader,
    },
    {
      Name: "Harmonic",
      Frag: fragMeshShaderSHBlue,
    },
    {
      Name: "Hemispheric",
      Frag: fragMeshHemiShader,
    },
    {
      Name: "Outline",
      Frag: fragMeshOutlineShader,
    },
    {
      Name: "Toon",
      Frag: fragMeshToonShader,
    },
    {
      Name: "Flat",
      Frag: fragFlatMeshShader,
    },
  ];

  // Event listeners

  // Defaults
  this.onLocationChange = () => {};
  this.onIntensityChange = () => {};
  this.onImageLoaded = () => {};
  this.onMeshLoaded = () => {};
  this.onFrameChange = () => {};
  this.onError = () => {};
  this.onInfo = () => {};
  this.onWarn = () => {};
  this.onDebug = () => {};
  this.onVolumeAddedFromUrl = () => {};
  this.onVolumeWithUrlRemoved = () => {};
  this.onVolumeUpdated = () => {};
  this.onMeshAddedFromUrl = () => {};
  this.onMeshAdded = () => {};
  this.onMeshWithUrlRemoved = () => {};
  this.onZoom3DChange = () => {};
  this.onAzimuthElevationChange = () => {};
  this.onClipPlaneChange = () => {};
  this.onCustomMeshShaderAdded = () => {};
  this.onMeshShaderChanged = () => {};
  this.onMeshPropertyChanged = () => {};
  this.onDocumentLoaded = () => {};
  this.document = new NVDocument();

  this.opts = { ...DEFAULT_OPTIONS };
  this.scene = { ...this.document.scene };

  // populate Niivue with user supplied options
  for (const name in options) {
    if (typeof options[name] === "function") {
      this[name] = options[name];
    } else {
      // this.opts[name] = options[name];
      this.opts[name] =
        DEFAULT_OPTIONS[name] === undefined
          ? DEFAULT_OPTIONS[name]
          : options[name];
    }
  }

  if (this.opts.isHighResolutionCapable) {
    this.uiData.dpr = window.devicePixelRatio || 1;
  } else {
    this.uiData.dpr = 1;
  }
  this.dragModes = [];
  this.dragModes.contrast = DRAG_MODE.contrast;
  this.dragModes.measurement = DRAG_MODE.measurement;
  this.dragModes.none = DRAG_MODE.none;
  this.dragModes.pan = DRAG_MODE.pan;
  this.sliceTypeAxial = SLICE_TYPE.AXIAL;
  this.sliceTypeCoronal = SLICE_TYPE.CORONAL;
  this.sliceTypeSagittal = SLICE_TYPE.SAGITTAL;
  this.sliceTypeMultiplanar = SLICE_TYPE.MULTIPLANAR;
  this.sliceTypeRender = SLICE_TYPE.RENDER;
  this.sliceMosaicString = "";

  this.mediaUrlMap = new Map();

  this.initialized = false;

  // now that opts have been parsed, set the current undo to max undo
  this.currentDrawUndoBitmap = this.opts.maxDrawUndoBitmaps; //analogy: cylinder position of a revolver

  if (this.opts.drawingEnabled) {
    this.createEmptyDrawing();
  }

  if (this.opts.thumbnail.length > 0) {
    this.thumbnailVisible = true;
  }

  this.loadingText = this.opts.loadingText;
  log.setLogLevel(this.opts.logging);

  // rxjs subscriptions. Keeping a reference array like this allows us to unsubscribe later
  this.subscriptions = [];
}

// Object.defineProperty(Niivue.prototype, "scene", {
//   get: function () {
//     return this.document.scene;
//   },
// });

// Object.defineProperty(Niivue.prototype, "opts", {
//   get: function () {
//     return this.document.opts;
//   },
// });

Object.defineProperty(Niivue.prototype, "volumes", {
  get: function () {
    return this.document.volumes;
  },
  set: function (volumes) {
    this.document.volumes = volumes;
  },
});

Object.defineProperty(Niivue.prototype, "meshes", {
  get: function () {
    return this.document.meshes;
  },
  set: function (meshes) {
    this.document.meshes = meshes;
  },
});

Object.defineProperty(Niivue.prototype, "drawBitmap", {
  get: function () {
    return this.document.drawBitmap;
  },
  set: function (drawBitmap) {
    this.document.drawBitmap = drawBitmap;
  },
});

// Object.defineProperty(Niivue.prototype, "sliceType", {
//   get: function () {
//     return this.document.opts.sliceType;
//   },
//   set: function (sliceType) {
//     this.document.opts.sliceType = sliceType;
//   },
// });

/**
 * save webgl2 canvas as png format bitmap
 * @param {string} filename for screen capture
 * @example niivue.saveScene('test.png');
 */
Niivue.prototype.saveScene = function (filename = "") {
  function saveBlob(blob, name) {
    const a = document.createElement("a");
    document.body.appendChild(a);
    a.style.display = "none";
    const url = window.URL.createObjectURL(blob);
    a.href = url;
    a.download = name;
    a.click();
    a.remove();
  }

  let canvas = this.canvas;
  this.drawScene();
  canvas.toBlob((blob) => {
    if (filename === "") {
      filename = `niivue-screenshot-${new Date().toString()}.png`;
      filename = filename.replace(/\s/g, "_");
    }
    saveBlob(blob, filename);
  });
};

/**
 * attach the Niivue instance to the webgl2 canvas by element id
 * @param {string} id the id of an html canvas element
 * @example niivue = new Niivue().attachTo('gl')
 * @example niivue.attachTo('gl')
 */
Niivue.prototype.attachTo = async function (id) {
  await this.attachToCanvas(document.getElementById(id));
  log.debug("attached to element with id: ", id);
  return this;
}; // attachTo

// on handles matching event strings (event) with know rxjs subjects within NiiVue.
// if the event string exists (e.g. 'location') then the corrsponding rxjs subject reference
// is extracted from this.eventsToSubjects and the callback passed as the second argument to NiiVue.on
// is added to the subsciptions to the next method. These callbacks are called whenever subject.next is called within
// various NiiVue methods.

/**
 * register a callback function to run when known Niivue events happen
 * @param {("location")} event the name of the event to watch for. Event names are shown in the type column
 * @param {function} callback the function to call when the event happens
 * @example
 * niivue = new Niivue()
 *
 * // 'location' update event is fired when the crosshair changes position via user input
 * function doSomethingWithLocationData(data){
 *    // data has the shape {mm: [N, N, N], vox: [N, N, N], frac: [N, N, N], values: this.volumes.map(v => {return val})}
 *    //...
 * }
 */
Niivue.prototype.on = function (event, callback) {
  let knownEvents = Object.keys(this.eventsToSubjects);
  if (knownEvents.indexOf(event) == -1) {
    return;
  }
  let subject = this.eventsToSubjects[event];
  let subscription = subject.subscribe({
    next: (data) => callback(data),
  });
  this.subscriptions.push({ [event]: subscription });
};

/**
 * off unsubscribes events and subjects (the opposite of on)
 * @param {("location")} event the name of the event to watch for. Event names are shown in the type column
 * @example
 * niivue = new Niivue()
 * niivue.off('location')
 */
Niivue.prototype.off = function (event) {
  let knownEvents = Object.keys(this.eventsToSubjects);
  if (knownEvents.indexOf(event) == -1) {
    return;
  }
  let nsubs = this.subscriptions.length;
  for (let i = 0; i < nsubs; i++) {
    let key = Object.keys(this.subscriptions[i])[0];
    if (key === event) {
      this.subscriptions[i][event].unsubscribe();
      this.subscriptions.splice(i, 1);
      return;
    }
  }
};

/**
 * attach the Niivue instance to a canvas element directly
 * @param {object} canvas the canvas element reference
 * @example
 * niivue = new Niivue()
 * niivue.attachToCanvas(document.getElementById(id))
 */
Niivue.prototype.attachToCanvas = async function (canvas) {
  this.canvas = canvas;
  this.gl = this.canvas.getContext("webgl2");
  if (!this.gl) {
    alert(
      "unable to get webgl2 context. Perhaps this browser does not support webgl2"
    );
    log.warn(
      "unable to get webgl2 context. Perhaps this browser does not support webgl2"
    );
  }
  console.log('NIIVUE VERSION ', __NIIVUE_VERSION__) // TH added this rare console.log via suggestion from CR. Don't remove

  // set parent background container to black (default empty canvas color)
  // avoids white cube around image in 3D render mode
  this.canvas.parentElement.style.backgroundColor = "black";
  // fill all space in parent
  this.canvas.style.width = "100%";
  this.canvas.style.height = "100%";
  this.canvas.width = this.canvas.offsetWidth;
  this.canvas.height = this.canvas.offsetHeight;

  window.addEventListener("resize", this.resizeListener.bind(this)); // must bind 'this' niivue object or else 'this' becomes 'window'
  this.registerInteractions(); // attach mouse click and touch screen event handlers for the canvas

  await this.init();

  this.drawScene();
  return this;
};

/**
 * Sync the scene controls (orientation, crosshair location, etc.) from one Niivue instance to another. useful for using one canvas to drive another.
 * @param {object} otherNV the other Niivue instance that is the main controller
 * @example
 * niivue1 = new Niivue()
 * niivue2 = new Niivue()
 * niivue2.syncWith(niivue1)
 */
Niivue.prototype.syncWith = function (
  otherNV,
  syncOpts = { "2d": true, "3d": true }
) {
  this.otherNV = otherNV;
  this.syncOpts = syncOpts;
};

// not included in public docs
Niivue.prototype.sync = function () {
  if (!this.otherNV || typeof this.otherNV === "undefined") {
    return;
  }
  if (!this.otherNV.readyForSync || !this.readyForSync) {
    return;
  }
  let thisMM = this.frac2mm(this.scene.crosshairPos);
  if (this.syncOpts["2d"]) {
    this.otherNV.scene.crosshairPos = this.otherNV.mm2frac(thisMM);
  }
  if (this.syncOpts["3d"]) {
    this.otherNV.scene.renderAzimuth = this.scene.renderAzimuth;
    this.otherNV.scene.renderElevation = this.scene.renderElevation;
  }
  this.otherNV.drawScene();
};

/* Not documented publicly for now
 * test if two arrays have equal values for each element
 * @param {Array} a the first array
 * @param {Array} b the second array
 * @example Niivue.arrayEquals(a, b)
 */
Niivue.prototype.arrayEquals = function (a, b) {
  return (
    Array.isArray(a) &&
    Array.isArray(b) &&
    a.length === b.length &&
    a.every((val, index) => val === b[index])
  );
};

// not included in public docs
//handle window resizing
// note: no test yet
Niivue.prototype.resizeListener = function () {
  this.canvas.style.width = "100%";
  this.canvas.style.height = "100%";
  //https://webglfundamentals.org/webgl/lessons/webgl-resizing-the-canvas.html
  //https://www.khronos.org/webgl/wiki/HandlingHighDPI
  if (this.opts.isHighResolutionCapable) {
    this.uiData.dpr = window.devicePixelRatio || 1;
<<<<<<< HEAD
    log.debug("devicePixelRatio: " + this.uiData.dpr);
=======
    //console.log("devicePixelRatio: " + this.uiData.dpr);
>>>>>>> d4f2deea
  } else {
    this.uiData.dpr = 1;
  }
  if (this.canvas.parentElement.hasOwnProperty("width")) {
    this.canvas.width = this.canvas.parentElement.width * this.uiData.dpr;
    this.canvas.height = this.canvas.parentElement.height * this.uiData.dpr;
  } else {
    this.canvas.width = this.canvas.offsetWidth * this.uiData.dpr;
    this.canvas.height = this.canvas.offsetHeight * this.uiData.dpr;
  }
  this.drawScene();
};

/* Not included in public docs
 * The following two functions are to address offset issues
 * https://stackoverflow.com/questions/42309715/how-to-correctly-pass-mouse-coordinates-to-webgl
 * note:  no test yet
 */
Niivue.prototype.getRelativeMousePosition = function (event, target) {
  target = target || event.target;
  var rect = target.getBoundingClientRect();
  return {
    x: event.clientX - rect.left,
    y: event.clientY - rect.top,
  };
};

// not included in public docs
// assumes target or event.target is canvas
// note: no test yet
Niivue.prototype.getNoPaddingNoBorderCanvasRelativeMousePosition = function (
  event,
  target
) {
  target = target || event.target;
  var pos = this.getRelativeMousePosition(event, target);

  //pos.x = (pos.x * target.width) / target.clientWidth;
  //pos.y = (pos.y * target.height) / target.clientHeight;

  return pos;
};

// not included in public docs
// handler for context menu (right click)
// here, we disable the normal context menu so that
// we can use some custom right click events
// note: no test yet
Niivue.prototype.mouseContextMenuListener = function (e) {
  e.preventDefault();
};

// not included in public docs
// handler for all mouse button presses
// note: no test yet
Niivue.prototype.mouseDownListener = function (e) {
  e.preventDefault();
  // var rect = this.canvas.getBoundingClientRect();
  this.drawPenLocation = [NaN, NaN, NaN];
  this.drawPenAxCorSag = -1;
  this.uiData.mousedown = true;
  if (e.button === LEFT_MOUSE_BUTTON) {
    this.uiData.mouseButtonLeftDown = true;
    this.mouseLeftButtonHandler(e);
  } else if (e.button === RIGHT_MOUSE_BUTTON) {
    this.uiData.mouseButtonRightDown = true;
    this.mouseRightButtonHandler(e);
  }
};

// not included in public docs
// handler for mouse left button down
// note: no test yet
Niivue.prototype.mouseLeftButtonHandler = function (e) {
  let pos = this.getNoPaddingNoBorderCanvasRelativeMousePosition(
    e,
    this.gl.canvas
  );
  this.mouseClick(pos.x, pos.y);
  this.mouseDown(pos.x, pos.y);
};

// not included in public docs
// handler for mouse right button down
// note: no test yet
Niivue.prototype.mouseRightButtonHandler = function (e) {
  //this.uiData.isDragging = true;
  let pos = this.getNoPaddingNoBorderCanvasRelativeMousePosition(
    e,
    this.gl.canvas
  );
  if (this.opts.dragMode === DRAG_MODE.none) return;
  this.setDragStart(pos.x, pos.y);
  if (!this.uiData.isDragging)
    this.uiData.pan2DxyzmmAtMouseDown = this.uiData.pan2Dxyzmm.slice();
  this.uiData.isDragging = true;
  this.uiData.dragClipPlaneStartDepthAziElev = this.scene.clipPlaneDepthAziElev;
  return;
};

// not included in public docs
Niivue.prototype.calculateMinMaxVoxIdx = function (array) {
  if (array.length > 2) {
    throw new Error("array must not contain more than two values");
  }
  return [
    Math.floor(Math.min(array[0], array[1])),
    Math.floor(Math.max(array[0], array[1])),
  ];
};

// not included in public docs
function intensityRaw2Scaled(hdr, raw) {
  if (hdr.scl_slope === 0) hdr.scl_slope = 1.0;
  return raw * hdr.scl_slope + hdr.scl_inter;
}

// not included in public docs
// note: no test yet
Niivue.prototype.calculateNewRange = function (volIdx = 0) {
  if (
    this.opts.sliceType === SLICE_TYPE.RENDER &&
    this.sliceMosaicString.length < 1
  ) {
    return;
  }
  if (
    this.uiData.dragStart[0] === this.uiData.dragEnd[0] &&
    this.uiData.dragStart[1] === this.uiData.dragEnd[1]
  )
    return;
  // calculate our box
  let frac = this.canvasPos2frac([
    this.uiData.dragStart[0],
    this.uiData.dragStart[1],
  ]);
  if (frac[0] < 0) return;
  let startVox = this.frac2vox(frac, volIdx);
  frac = this.canvasPos2frac([this.uiData.dragEnd[0], this.uiData.dragEnd[1]]);
  if (frac[0] < 0) return;
  let endVox = this.frac2vox(frac, volIdx);

  let hi = -Number.MAX_VALUE;
  let lo = Number.MAX_VALUE;
  let xrange = this.calculateMinMaxVoxIdx([startVox[0], endVox[0]]);
  let yrange = this.calculateMinMaxVoxIdx([startVox[1], endVox[1]]);
  let zrange = this.calculateMinMaxVoxIdx([startVox[2], endVox[2]]);

  // for our constant dimension we add one so that the for loop runs at least once
  if (startVox[0] - endVox[0] === 0) {
    xrange[1] = startVox[0] + 1;
  } else if (startVox[1] - endVox[1] === 0) {
    yrange[1] = startVox[1] + 1;
  } else if (startVox[2] - endVox[2] === 0) {
    zrange[1] = startVox[2] + 1;
  }

  const hdr = this.volumes[volIdx].hdr;
  const img = this.volumes[volIdx].img;

  const xdim = hdr.dims[1];
  const ydim = hdr.dims[2];
  for (let z = zrange[0]; z < zrange[1]; z++) {
    let zi = z * xdim * ydim;
    for (let y = yrange[0]; y < yrange[1]; y++) {
      let yi = y * xdim;
      for (let x = xrange[0]; x < xrange[1]; x++) {
        let index = zi + yi + x;
        if (lo > img[index]) {
          lo = img[index];
        }
        if (hi < img[index]) {
          hi = img[index];
        }
      }
    }
  }
  if (lo >= hi) return; //no variability or outside volume
  var mnScale = intensityRaw2Scaled(hdr, lo);
  var mxScale = intensityRaw2Scaled(hdr, hi);
  this.volumes[volIdx].cal_min = mnScale;
  this.volumes[volIdx].cal_max = mxScale;
  this.onIntensityChange(this.volumes[volIdx]);
};

// not included in public docs
// handler for mouse button up (all buttons)
// note: no test yet
Niivue.prototype.mouseUpListener = function () {
  this.uiData.mousedown = false;
  this.uiData.mouseButtonRightDown = false;
  this.uiData.mouseButtonLeftDown = false;
  if (this.drawPenFillPts.length > 0) this.drawPenFilled();
  else if (this.drawPenAxCorSag >= 0) this.drawAddUndoBitmap();
  this.drawPenLocation = [NaN, NaN, NaN];
  this.drawPenAxCorSag = -1;

  if (this.uiData.isDragging) {
    this.uiData.isDragging = false;
    if (this.opts.dragMode !== DRAG_MODE.contrast) return;
    this.calculateNewRange();
    this.refreshLayers(this.volumes[0], 0, this.volumes.length);
  }
  this.drawScene();
};

// not included in public docs
Niivue.prototype.checkMultitouch = function (e) {
  if (this.uiData.touchdown && !this.uiData.multiTouchGesture) {
    var rect = this.canvas.getBoundingClientRect();
    this.mouseClick(
      e.touches[0].clientX - rect.left,
      e.touches[0].clientY - rect.top
    );
    this.mouseDown(
      e.touches[0].clientX - rect.left,
      e.touches[0].clientY - rect.top
    );
  }
};

// not included in public docs
// handler for single finger touch event (like mouse down)
// note: no test yet
Niivue.prototype.touchStartListener = function (e) {
  e.preventDefault();
  if (!this.uiData.touchTimer) {
    this.uiData.touchTimer = setTimeout(() => {
      //this.drawScene()
      this.resetBriCon(e);
    }, this.opts.longTouchTimeout);
  }
  this.uiData.touchdown = true;
  this.uiData.currentTouchTime = new Date().getTime();
  let timeSinceTouch = this.uiData.currentTouchTime - this.uiData.lastTouchTime;
  if (timeSinceTouch < this.opts.doubleTouchTimeout && timeSinceTouch > 0) {
    this.uiData.doubleTouch = true;
    this.setDragStart(
      e.targetTouches[0].clientX - e.target.getBoundingClientRect().left,
      e.targetTouches[0].clientY - e.target.getBoundingClientRect().top
    );
    this.resetBriCon(e);
    this.uiData.lastTouchTime = this.uiData.currentTouchTime;
    return;
  } else {
    // reset values to be ready for next touch
    this.uiData.doubleTouch = false;
    this.setDragStart(0, 0);
    this.setDragEnd(0, 0);
    this.uiData.lastTouchTime = this.uiData.currentTouchTime;
  }
  if (this.uiData.touchdown && e.touches.length < 2) {
    this.uiData.multiTouchGesture = false;
  } else {
    this.uiData.multiTouchGesture = true;
  }

  setTimeout(this.checkMultitouch.bind(this), 1, e);
};

// not included in public docs
// handler for touchend (finger lift off screen)
// note: no test yet
Niivue.prototype.touchEndListener = function (e) {
  e.preventDefault();
  this.uiData.touchdown = false;
  this.uiData.lastTwoTouchDistance = 0;
  this.uiData.multiTouchGesture = false;
  if (this.uiData.touchTimer) {
    clearTimeout(this.uiData.touchTimer);
    this.uiData.touchTimer = null;
  }
  if (this.uiData.isDragging) {
    this.uiData.isDragging = false;
    //if (this.opts.isDragShowsMeasurementTool) return;
    if (this.opts.dragMode !== DRAG_MODE.contrast) return;
    this.calculateNewRange();
    this.refreshLayers(this.volumes[0], 0, this.volumes.length);
  }
  this.drawScene();
};

// not included in public docs
// handler for mouse move over canvas
// note: no test yet
Niivue.prototype.mouseMoveListener = function (e) {
  // move crosshair and change slices if mouse click and move
  if (this.uiData.mousedown) {
    let pos = this.getNoPaddingNoBorderCanvasRelativeMousePosition(
      e,
      this.gl.canvas
    );
    if (this.uiData.mouseButtonLeftDown) {
      this.mouseClick(pos.x, pos.y);
      this.mouseMove(pos.x, pos.y);
    } else if (this.uiData.mouseButtonRightDown) {
      this.setDragEnd(pos.x, pos.y);
    }
    this.drawScene();
    this.uiData.prevX = this.uiData.currX;
    this.uiData.prevY = this.uiData.currY;
  }
};

// not included in public docs
// note: should update this to accept a volume index to reset a selected volume rather than only the background (TODO)
// reset brightness and contrast to global min and max
// note: no test yet
Niivue.prototype.resetBriCon = function (msg = null) {
  //this.volumes[0].cal_min = this.volumes[0].global_min;
  //this.volumes[0].cal_max = this.volumes[0].global_max;
  // don't reset bri/con if the user is in 3D mode and double clicks
  if (this.uiData.isDragging) return;
  let isRender = false;
  if (this.opts.sliceType === SLICE_TYPE.RENDER) isRender = true;
  let x = 0;
  let y = 0;
  if (msg !== null) {
    // if a touch event
    if (msg.targetTouches !== undefined) {
      x =
        msg.targetTouches[0].clientX - msg.target.getBoundingClientRect().left;
      y = msg.targetTouches[0].clientY - msg.target.getBoundingClientRect().top;
    } else {
      // if a mouse event
      x = msg.offsetX;
      y = msg.offsetY;
    }
    x *= this.uiData.dpr;
    y *= this.uiData.dpr;
    // test if render is one of the tiles
    if (this.inRenderTile(x, y) >= 0) isRender = true;
  }

  if (isRender) {
    this.uiData.mouseDepthPicker = true;
    this.drawScene();
    this.drawScene(); // this duplicate drawScene is necessary for deptch picking. DO NOT REMOVE
    return;
  }
  if (this.uiData.doubleTouch) return;
  this.volumes[0].cal_min = this.volumes[0].robust_min;
  this.volumes[0].cal_max = this.volumes[0].robust_max;
  this.onIntensityChange(this.volumes[0]);
  this.refreshLayers(this.volumes[0], 0, this.volumes.length);
  this.drawScene();
};

Niivue.prototype.setDragStart = function (x, y) {
  x *= this.uiData.dpr;
  y *= this.uiData.dpr;
  this.uiData.dragStart[0] = x;
  this.uiData.dragStart[1] = y;
};

Niivue.prototype.setDragEnd = function (x, y) {
  x *= this.uiData.dpr;
  y *= this.uiData.dpr;
  this.uiData.dragEnd[0] = x;
  this.uiData.dragEnd[1] = y;
};

// not included in public docs
// handler for touch move (moving finger on screen)
// note: no test yet
Niivue.prototype.touchMoveListener = function (e) {
  if (this.uiData.touchdown && e.touches.length < 2) {
    var rect = this.canvas.getBoundingClientRect();
    if (!this.uiData.isDragging)
      this.uiData.pan2DxyzmmAtMouseDown = this.uiData.pan2Dxyzmm.slice();
    this.uiData.isDragging = true;
    if (this.uiData.doubleTouch && this.uiData.isDragging) {
      this.setDragEnd(
        e.targetTouches[0].clientX - e.target.getBoundingClientRect().left,
        e.targetTouches[0].clientY - e.target.getBoundingClientRect().top
      );
      this.drawScene();
      return;
    }
    this.mouseClick(
      e.touches[0].clientX - rect.left,
      e.touches[0].clientY - rect.top
    );
    this.mouseMove(
      e.touches[0].clientX - rect.left,
      e.touches[0].clientY - rect.top
    );
  } else {
    // Check this event for 2-touch Move/Pinch/Zoom gesture
    this.handlePinchZoom(e);
  }
};

// not included in public docs
Niivue.prototype.handlePinchZoom = function (e) {
  if (e.targetTouches.length == 2 && e.changedTouches.length == 2) {
    var dist = Math.hypot(
      e.touches[0].pageX - e.touches[1].pageX,
      e.touches[0].pageY - e.touches[1].pageY
    );

    var rect = this.canvas.getBoundingClientRect();
    this.mousePos = [
      e.touches[0].clientX - rect.left,
      e.touches[0].clientY - rect.top,
    ];

    // scroll 2D slices
    if (dist < this.uiData.lastTwoTouchDistance) {
      // this.scene.volScaleMultiplier = Math.max(0.5, this.scene.volScaleMultiplier * 0.95);
      this.sliceScroll2D(
        -0.01,
        e.touches[0].clientX - rect.left,
        e.touches[0].clientY - rect.top
      );
    } else {
      // this.scene.volScaleMultiplier = Math.min(2.0, this.scene.volScaleMultiplier * 1.05);
      this.sliceScroll2D(
        0.01,
        e.touches[0].clientX - rect.left,
        e.touches[0].clientY - rect.top
      );
    }
    // this.drawScene();
    this.uiData.lastTwoTouchDistance = dist;
  }
};

// not included in public docs
// handler for keyboard shortcuts
Niivue.prototype.keyUpListener = function (e) {
  if (e.code === this.opts.clipPlaneHotKey) {
    /*if (this.opts.sliceType!= SLICE_TYPE.RENDER) {
      return;
    }*/ //bravo
    let now = new Date().getTime();
    let elapsed = now - this.lastCalled;
    if (elapsed > this.opts.keyDebounceTime) {
      this.currentClipPlaneIndex = (this.currentClipPlaneIndex + 1) % 7;
      switch (this.currentClipPlaneIndex) {
        case 0: //NONE
          this.scene.clipPlaneDepthAziElev = [2, 0, 0];
          break;
        case 1: //left a 270 e 0
          //this.scene.clipPlane = [1, 0, 0, 0];
          this.scene.clipPlaneDepthAziElev = [0, 270, 0];
          break;
        case 2: //right a 90 e 0
          this.scene.clipPlaneDepthAziElev = [0, 90, 0];
          break;
        case 3: //posterior a 0 e 0
          this.scene.clipPlaneDepthAziElev = [0, 0, 0];
          break;
        case 4: //anterior a 0 e 0
          this.scene.clipPlaneDepthAziElev = [0, 180, 0];
          break;
        case 5: //inferior a 0 e -90
          this.scene.clipPlaneDepthAziElev = [0, 0, -90];
          break;
        case 6: //superior: a 0 e 90'
          this.scene.clipPlaneDepthAziElev = [0, 0, 90];
          break;
      }
      this.setClipPlane(this.scene.clipPlaneDepthAziElev);
      // e.preventDefault();
    }
    this.lastCalled = now;
  } else if (e.code === this.opts.viewModeHotKey) {
    let now = new Date().getTime();
    let elapsed = now - this.lastCalled;
    if (elapsed > this.opts.keyDebounceTime) {
      this.setSliceType((this.opts.sliceType + 1) % 5); // 5 total slice types
      this.lastCalled = now;
    }
  }
};

Niivue.prototype.keyDownListener = function (e) {
  if (e.code === "KeyH" && this.opts.sliceType === SLICE_TYPE.RENDER) {
    this.setRenderAzimuthElevation(
      this.scene.renderAzimuth - 1,
      this.scene.renderElevation
    );
  } else if (e.code === "KeyL" && this.opts.sliceType === SLICE_TYPE.RENDER) {
    this.setRenderAzimuthElevation(
      this.scene.renderAzimuth + 1,
      this.scene.renderElevation
    );
  } else if (e.code === "KeyJ" && this.opts.sliceType === SLICE_TYPE.RENDER) {
    this.setRenderAzimuthElevation(
      this.scene.renderAzimuth,
      this.scene.renderElevation + 1
    );
  } else if (e.code === "KeyK" && this.opts.sliceType === SLICE_TYPE.RENDER) {
    this.setRenderAzimuthElevation(
      this.scene.renderAzimuth,
      this.scene.renderElevation - 1
    );
  } else if (e.code === "KeyH" && this.opts.sliceType !== SLICE_TYPE.RENDER) {
    this.scene.crosshairPos[0] = this.scene.crosshairPos[0] - 0.001;
    this.drawScene();
  } else if (e.code === "KeyL" && this.opts.sliceType !== SLICE_TYPE.RENDER) {
    this.scene.crosshairPos[0] = this.scene.crosshairPos[0] + 0.001;
    this.drawScene();
  } else if (
    e.code === "KeyU" &&
    this.opts.sliceType !== SLICE_TYPE.RENDER &&
    e.ctrlKey
  ) {
    this.scene.crosshairPos[2] = this.scene.crosshairPos[2] + 0.001;
    this.drawScene();
  } else if (
    e.code === "KeyD" &&
    this.opts.sliceType !== SLICE_TYPE.RENDER &&
    e.ctrlKey
  ) {
    this.scene.crosshairPos[2] = this.scene.crosshairPos[2] - 0.001;
    this.drawScene();
  } else if (e.code === "KeyJ" && this.opts.sliceType !== SLICE_TYPE.RENDER) {
    this.scene.crosshairPos[1] = this.scene.crosshairPos[1] - 0.001;
    this.drawScene();
  } else if (e.code === "KeyK" && this.opts.sliceType !== SLICE_TYPE.RENDER) {
    this.scene.crosshairPos[1] = this.scene.crosshairPos[1] + 0.001;
    this.drawScene();
  } else if (e.code === "ArrowLeft") {
    // only works for background (first loaded image is index 0)
    this.setFrame4D(this.volumes[0].id, this.volumes[0].frame4D - 1);
  } else if (e.code === "ArrowRight") {
    // only works for background (first loaded image is index 0)
    this.setFrame4D(this.volumes[0].id, this.volumes[0].frame4D + 1);
  } else if (e.code === "Slash" && e.shiftKey){
    alert(`NIIVUE VERSION: ${__NIIVUE_VERSION__}`)
  }
};

// not included in public docs
// handler for scroll wheel events (slice scrolling)
// note: no test yet
Niivue.prototype.wheelListener = function (e) {
  // scroll 2D slices
  e.preventDefault();
  e.stopPropagation();
  // if thumbnailVisible this do not activate a canvas interaction when scrolling
  if (this.thumbnailVisible) {
    return;
  }
  var rect = this.canvas.getBoundingClientRect();
  if (e.deltaY < 0) {
    this.sliceScroll2D(-0.01, e.clientX - rect.left, e.clientY - rect.top);
  } else {
    this.sliceScroll2D(0.01, e.clientX - rect.left, e.clientY - rect.top);
  }
};

// not included in public docs
// setup interactions with the canvas. Mouse clicks and touches
// note: no test yet
Niivue.prototype.registerInteractions = function () {
  // add mousedown
  this.canvas.addEventListener("mousedown", this.mouseDownListener.bind(this));
  // add mouseup
  this.canvas.addEventListener("mouseup", this.mouseUpListener.bind(this));
  // add mouse move
  this.canvas.addEventListener("mousemove", this.mouseMoveListener.bind(this));

  // add touchstart
  this.canvas.addEventListener(
    "touchstart",
    this.touchStartListener.bind(this)
  );
  // add touchend
  this.canvas.addEventListener("touchend", this.touchEndListener.bind(this));
  // add touchmove
  this.canvas.addEventListener("touchmove", this.touchMoveListener.bind(this));

  // add scroll wheel
  this.canvas.addEventListener("wheel", this.wheelListener.bind(this));
  // add context event disabler
  this.canvas.addEventListener(
    "contextmenu",
    this.mouseContextMenuListener.bind(this)
  );

  // add double click
  this.canvas.addEventListener("dblclick", this.resetBriCon.bind(this));

  //  drag and drop support
  this.canvas.addEventListener(
    "dragenter",
    this.dragEnterListener.bind(this),
    false
  );
  this.canvas.addEventListener(
    "dragover",
    this.dragOverListener.bind(this),
    false
  );
  this.canvas.addEventListener("drop", this.dropListener.bind(this), false);

  // add keyup
  this.canvas.setAttribute("tabindex", 0);
  this.canvas.addEventListener("keyup", this.keyUpListener.bind(this), false);
  this.canvas.focus();

  // keydown
  this.canvas.addEventListener(
    "keydown",
    this.keyDownListener.bind(this),
    false
  );
};

// not included in public docs
Niivue.prototype.dragEnterListener = function (e) {
  e.stopPropagation();
  e.preventDefault();
};

// not included in public docs
Niivue.prototype.dragOverListener = function (e) {
  e.stopPropagation();
  e.preventDefault();
};

// not included in public docs
Niivue.prototype.getFileExt = function (fullname, upperCase = true) {
  var re = /(?:\.([^.]+))?$/;
  let ext = re.exec(fullname)[1];
  ext = ext.toUpperCase();
  if (ext === "GZ") {
    ext = re.exec(fullname.slice(0, -3))[1]; //img.trk.gz -> img.trk
    ext = ext.toUpperCase();
  }
  return upperCase ? ext : ext.toLowerCase(); // developer can choose to have extentions as upper or lower
}; // getFleExt

/**
 * Add an image and notify subscribers
 * @param {NVImageFromUrlOptions} imageOptions
 * @returns {NVImage}
 */
Niivue.prototype.addVolumeFromUrl = async function (imageOptions) {
  let volume = await NVImage.loadFromUrl(imageOptions);
  this.document.addImageOptions(volume, imageOptions);

  volume.onColorMapChange = this.onColorMapChange;
  this.mediaUrlMap.set(volume, imageOptions.url);
  if (this.onVolumeAddedFromUrl) {
    this.onVolumeAddedFromUrl(imageOptions, volume);
  }
  this.addVolume(volume);
  return volume;
};

/**
 * Find media by url
 * @param {string} url -
 * @returns {(NVImage|NVMesh)}
 */
Niivue.prototype.getMediaByUrl = function (url) {
  return [...this.mediaUrlMap.entries()]
    .filter((v) => v[1] == url)
    .map((v) => v[0])
    .pop();
};

/**
 * Remove volume by url
 * @param {string} url - Volume added by url to remove
 */
Niivue.prototype.removeVolumeByUrl = function (url) {
  let volume = this.getMediaByUrl(url);
  if (volume) {
    this.removeVolume(volume);
  } else {
    throw "No volume with URL present";
  }
};

Niivue.prototype.readDirectory = function (directory) {
  let reader = directory.createReader();
  let allEntiresInDir = [];
  let getFileObjects = async (fileSystemEntries) => {
    let allFileObects = [];
    //https://stackoverflow.com/a/53113059
    async function getFile(fileEntry) {
      try {
        return await new Promise((resolve, reject) =>
          fileEntry.file(resolve, reject)
        );
      } catch (err) {
        log.debug(err);
      }
    }
    for (let i = 0; i < fileSystemEntries.length; i++) {
      allFileObects.push(await getFile(fileSystemEntries[i]));
    }
    return allFileObects;
  };
  let readEntries = () => {
    reader.readEntries(async (entries) => {
      if (entries.length) {
        allEntiresInDir = allEntiresInDir.concat(entries);
        readEntries();
      } else {
        let allFileObects = await getFileObjects(allEntiresInDir);
        let volume = await NVImage.loadFromFile({
          file: allFileObects, // an array of file objects
          name: directory.name,
          urlImgData: null, // nothing
          imageType: NVIMAGE_TYPE.DCM_FOLDER, // signify that this is a dicom directory
        });
        this.addVolume(volume);
      }
    });
  };
  readEntries();
  return allEntiresInDir;
};

// not included in public docs
Niivue.prototype.dropListener = async function (e) {
  e.stopPropagation();
  e.preventDefault();
  // don't do anything if drag and drop has been turned off
  if (!this.opts.dragAndDropEnabled) {
    return;
  }

  const urlsToLoad = [];

  const dt = e.dataTransfer;
  const url = dt.getData("text/uri-list");
  if (url) {
    urlsToLoad.push(url);
    let imageOptions = new NVImageFromUrlOptions(url);
    let ext = this.getFileExt(url);
    log.debug("dropped ext");
    log.debug(ext);
    if (MESH_EXTENSIONS.includes(ext)) {
      this.addMeshFromUrl({ url });
    } else if (ext === "NVD") {
      this.loadDocumentFromUrl(url);
    } else {
      this.addVolumeFromUrl(imageOptions);
    }
  } else {
    //const files = dt.files;
    const items = dt.items;
    if (items.length > 0) {
      // adding or replacing
      if (!e.shiftKey) {
        this.volumes = [];
        this.overlays = [];
        this.meshes = [];
      }
      for (const item of items) {
        const entry = item.getAsEntry || item.webkitGetAsEntry();
        log.debug(entry);
        if (entry.isFile) {
          let ext = this.getFileExt(entry.name);
          if (ext === "PNG") {
            entry.file((file) => {
              this.loadBmpTexture(file);
            });
            continue;
          }
          let pairedImageData = "";
          // check for afni HEAD BRIK pair
          if (entry.name.lastIndexOf("HEAD") !== -1) {
            for (const pairedItem of items) {
              const pairedEntry =
                pairedItem.getAsEntry || pairedItem.webkitGetAsEntry();
              let fileBaseName = entry.name.substring(
                0,
                entry.name.lastIndexOf("HEAD")
              );
              let pairedItemBaseName = pairedEntry.name.substring(
                0,
                pairedEntry.name.lastIndexOf("BRIK")
              );
              if (fileBaseName === pairedItemBaseName) {
                pairedImageData = pairedEntry;
              }
            }
          }
          if (entry.name.lastIndexOf("BRIK") !== -1) {
            continue;
          }
          if (MESH_EXTENSIONS.includes(ext)) {
            entry.file(async (file) => {
              let mesh = await NVMesh.loadFromFile({
                file: file,
                gl: this.gl,
                name: file.name,
              });
              this.uiData.loading$.next(false);
              this.addMesh(mesh);
            });
            continue;
          } else if (ext === "NVD") {
            entry.file(async (file) => {
              let nvdoc = await NVDocument.loadFromFile(file);
              this.loadDocument(nvdoc);
              log.debug("loaded document");
            });
            break;
          }
          entry.file(async (file) => {
            // if we have paired header/img data
            if (pairedImageData !== "") {
              pairedImageData.file(async (imgfile) => {
                let volume = await NVImage.loadFromFile({
                  file: file,
                  urlImgData: imgfile,
                });
                this.addVolume(volume);
              });
            } else {
              // else, just a single file to load (not a pair)
              let volume = await NVImage.loadFromFile({
                file: file,
                urlImgData: pairedImageData,
              });
              this.addVolume(volume);
            }
          });
        } else if (entry.isDirectory) {
          this.readDirectory(entry);
        }
      }
    }
  }
  //this.createEmptyDrawing();
  this.drawScene(); //<- this seems to be required if you drag and drop a mesh, not a volume
};

/**
 * determine if text appears at corner (true) or sides of 2D slice.
 * @param {boolean} isCornerOrientationText controls position of text
 * @example niivue.setCornerOrientationText(true)
 * @see {@link https://niivue.github.io/niivue/features/worldspace2.html|live demo usage}
 */
Niivue.prototype.setCornerOrientationText = function (isCornerOrientationText) {
  this.opts.isCornerOrientationText = isCornerOrientationText;
  this.updateGLVolume();
};

/**
 * control whether 2D slices use radiological or neurological convention.
 * @param {boolean} isRadiologicalConvention new display convention
 * @example niivue.setCornerOrientationText(true)
 * @see {@link https://niivue.github.io/niivue/features/worldspace2.html|live demo usage}
 */
Niivue.prototype.setRadiologicalConvention = function (
  isRadiologicalConvention
) {
  this.opts.isRadiologicalConvention = isRadiologicalConvention;
  this.updateGLVolume();
};

/**
 * Limit visibility of mesh in front of a 2D image. Requires world-space mode. Use Infinity to show entire mesh or 0.0 to hide mesh.
 * @param {number} meshThicknessOn2D distance from voxels for clipping mesh
 * @example niivue.setMeshThicknessOn2D(42)
 * @see {@link https://niivue.github.io/niivue/features/worldspace2.html|live demo usage}
 */
Niivue.prototype.setMeshThicknessOn2D = function (meshThicknessOn2D) {
  this.opts.meshThicknessOn2D = meshThicknessOn2D;
  this.updateGLVolume();
};

/**
 * Create a custom multi-slice mosaic (aka lightbox, montage) view.
 * @param {string} str description of mosaic.
 * @example niivue.setMeshThicknessOn2D("A 0 20 C 30 S 42")
 * @see {@link https://niivue.github.io/niivue/features/mosaics.html|live demo usage}
 */
Niivue.prototype.setSliceMosaicString = function (str) {
  this.sliceMosaicString = str;
  this.updateGLVolume();
};

/**
 * control whether 2D slices use world space (true) or voxel space (false). Beware that voxel space mode limits properties like panning, zooming and mesh visibility.
 * @param {boolean} isSliceMM determines view mode
 * @example niivue.setSliceMM(true)
 * @see {@link https://niivue.github.io/niivue/features/worldspace2.html|live demo usage}
 */
Niivue.prototype.setSliceMM = function (isSliceMM) {
  this.opts.isSliceMM = isSliceMM;
  this.updateGLVolume();
};

/**
 * Detect if display is using radiological or neurological convention.
 * @returns {boolean} radiological convention status
 * @example let rc = niivue.getRadiologicalConvention()
 */
Niivue.prototype.getRadiologicalConvention = function () {
  return this.opts.isRadiologicalConvention;
};

/**
 * Force WebGL canvas to use high resolution display, regardless of browser defaults.
 * @param {boolean} isHighResolutionCapable allow high-DPI display
 * @example niivue.setHighResolutionCapable(true);
 * @see {@link https://niivue.github.io/niivue/features/sync.mesh.html|live demo usage}
 */
Niivue.prototype.setHighResolutionCapable = function (isHighResolutionCapable) {
  this.opts.isHighResolutionCapable = isHighResolutionCapable;
  if (!this.opts.isHighResolutionCapable) {
    this.uiData.dpr = 1;
  }
  log.debug("HighDPI feature is experimental");
  this.resizeListener(); // test isHighResolutionCapable
  this.drawScene();
};

/**
 * add a new volume to the canvas
 * @param {NVImage} volume the new volume to add to the canvas
 * @example
 * niivue = new Niivue()
 * niivue.addVolume(NVImage.loadFromUrl({url:'./someURL.nii.gz'}))
 */
Niivue.prototype.addVolume = function (volume) {
  this.volumes.push(volume);
  let idx = this.volumes.length === 1 ? 0 : this.volumes.length - 1;
  this.setVolume(volume, idx);
  this.onImageLoaded(volume);
};

/**
 * add a new mesh to the canvas
 * @param {NVMesh} mesh the new mesh to add to the canvas
 * @example
 * niivue = new Niivue()
 * niivue.addMesh(NVMesh.loadFromUrl({url:'./someURL.gii'}))
 */
Niivue.prototype.addMesh = function (mesh) {
  this.meshes.push(mesh);
  let idx = this.meshes.length === 1 ? 0 : this.meshes.length - 1;
  this.setMesh(mesh, idx);
  this.onMeshLoaded(mesh);
};

/**
 * get the index of a volume by its unique id. unique ids are assigned to the NVImage.id property when a new NVImage is created.
 * @param {string} id the id string to search for
 * @example
 * niivue = new Niivue()
 * niivue.getVolumeIndexByID(someVolume.id)
 */
Niivue.prototype.getVolumeIndexByID = function (id) {
  let n = this.volumes.length;
  for (let i = 0; i < n; i++) {
    let id_i = this.volumes[i].id;
    if (id_i === id) {
      return i;
    }
  }
  return -1; // -1 signals that no valid index was found for a volume with the given id
};

// not included in public docs
// Internal function to compress drawing using run length encoding
//inputs
// data: Uint8Array to compress
//output
// returns rle compressed Uint8Array
function encodeRLE(data) {
  //https://en.wikipedia.org/wiki/PackBits
  //run length encoding
  // input and output are Uint8Array
  // Will compress data with long runs up to x64
  // Worst case encoded size is ~1% larger than input
  let dl = data.length; //input length
  let dp = 0; //input position
  //worst case: run length encoding (1+1/127) times larger than input
  let r = new Uint8Array(dl + Math.ceil(0.01 * dl));
  let rI = new Int8Array(r.buffer); //typecast as header can be negative
  let rp = 0; //run length position
  while (dp < dl) {
    //for each byte in input
    let v = data[dp];
    dp++;
    let rl = 1; //run length
    while (rl < 129 && dp < dl && data[dp] === v) {
      dp++;
      rl++;
    } //count run length
    if (rl > 1) {
      //header
      rI[rp] = -rl + 1;
      rp++;
      r[rp] = v;
      rp++;
      continue;
    }
    //count literal length
    while (dp < dl) {
      if (rl > 127) break;
      if (dp + 2 < dl) {
        //console.log(':', v, data[dp], data[dp+1]);
        if (
          v !== data[dp] &&
          data[dp + 2] === data[dp] &&
          data[dp + 1] === data[dp]
        )
          break;
      }
      v = data[dp];
      dp++;
      rl++;
    }
    //write header
    r[rp] = rl - 1;
    rp++;
    for (let i = 0; i < rl; i++) {
      r[rp] = data[dp - rl + i];
      rp++;
    }
  }
  log.info("PackBits " + dl + " -> " + rp + " bytes (x" + dl / rp + ")");
  return r.slice(0, rp);
} // encodeRLE()

// not included in public docs
// Internal function to decompress drawing using run length encoding
//inputs
// rle: packbits compressed stream
// decodedlen: size of uncompressed data
//output
// returns Uint8Array of decodedlen bytes
function decodeRLE(rle, decodedlen) {
  let r = new Uint8Array(rle.buffer);
  let rI = new Int8Array(r.buffer); //typecast as header can be negative
  let rp = 0; //input position in rle array
  //d: output uncompressed data array
  let d = new Uint8Array(decodedlen);
  let dp = 0; //output position in decoded array
  while (rp < r.length) {
    //read header
    let hdr = rI[rp];
    rp++;
    if (hdr < 0) {
      //write run
      let v = rI[rp];
      rp++;
      for (let i = 0; i < 1 - hdr; i++) {
        d[dp] = v;
        dp++;
      }
    } else {
      //write literal
      for (let i = 0; i < hdr + 1; i++) {
        d[dp] = rI[rp];
        rp++;
        dp++;
      }
    } //if run else literal
  } //while rp < r.length
  return d;
} // decodeRLE()

/*Niivue.prototype.testRLE = function() {
  //Demo to test encodeRLE/decodeRLE
  let len = 256*256*256;
  let data = new Uint8Array(len);
  for (let i = 0; i < len; i++)
    data[i] = ((Math.random() > 0.30) ? 1 : 0);
  console.log(data);
  let rle = encodeRLE(data);
  let ddata = decodeRLE(rle, len);
  let ok = true;
  for (let i = 0; i < len; i++)
    if (data[i] !== ddata[i])
      ok = false;
  console.log('decoded correctly:', ok);
} // testRLE()*/

// not included in public docs
// Internal function to store drawings that can be used for undo operations
Niivue.prototype.drawAddUndoBitmap = async function (fnm) {
  if (!this.drawBitmap || this.drawBitmap.length < 1) {
    log.debug("drawAddUndoBitmap error: No drawing open");
    return false;
  }
  //let rle = encodeRLE(this.drawBitmap);
  //the bitmaps are a cyclical loop, like a revolver hand gun: increment the cylinder
  this.currentDrawUndoBitmap++;
  if (this.currentDrawUndoBitmap >= this.opts.maxDrawUndoBitmaps)
    this.currentDrawUndoBitmap = 0;
  this.drawUndoBitmaps[this.currentDrawUndoBitmap] = encodeRLE(this.drawBitmap);
}; // drawAddUndoBitmap()

// not included in public docs
// Internal function to delete all drawing undo images
Niivue.prototype.drawClearAllUndoBitmaps = async function () {
  this.currentDrawUndoBitmap = this.opts.maxDrawUndoBitmaps; //next add will be cylinder 0
  if (this.drawUndoBitmaps.length < 1) return;
  for (let i = this.drawUndoBitmaps.length - 1; i >= 0; i--)
    this.drawUndoBitmaps[i] = [];
}; // drawClearAllUndoBitmaps()

/**
 * Restore drawing to previous state
 * @example niivue.drawUndo();
 * @see {@link https://niivue.github.io/niivue/features/draw.html|live demo usage}
 */
Niivue.prototype.drawUndo = function () {
  if (this.drawUndoBitmaps.length < 1) {
    log.debug("undo bitmaps not loaded");
    return;
  }
  this.currentDrawUndoBitmap--;
  if (this.currentDrawUndoBitmap < 0)
    this.currentDrawUndoBitmap = this.drawUndoBitmaps.length - 1;
  if (this.currentDrawUndoBitmap >= this.drawUndoBitmaps.length)
    this.currentDrawUndoBitmap = 0;
  if (this.drawUndoBitmaps[this.currentDrawUndoBitmap].length < 2) {
    log.debug("drawUndo is misbehaving");
    return;
  }
  this.drawBitmap = decodeRLE(
    this.drawUndoBitmaps[this.currentDrawUndoBitmap],
    this.drawBitmap.length
  );
  this.refreshDrawing(true);
};

Niivue.prototype.loadDrawing = function (drawingBitmap) {
  if (this.drawBitmap) log.debug("Overwriting open drawing!");
  this.drawClearAllUndoBitmaps();
  let dims = drawingBitmap.hdr.dims;
  if (
    dims[1] !== this.back.hdr.dims[1] ||
    dims[2] !== this.back.hdr.dims[2] ||
    dims[3] !== this.back.hdr.dims[3]
  ) {
    log.debug("drawing dimensions do not match background image");
    return false;
  }
  if (drawingBitmap.img.constructor !== Uint8Array)
    log.debug("Drawings should be UINT8");
  let perm = drawingBitmap.permRAS;
  let vx = dims[1] * dims[2] * dims[3];
  this.drawBitmap = new Uint8Array(vx);
  this.drawTexture = this.r8Tex(
    this.drawTexture,
    this.gl.TEXTURE7,
    this.back.dims,
    true
  );
  let layout = [0, 0, 0];
  for (let i = 0; i < 3; i++) {
    for (let j = 0; j < 3; j++) {
      if (Math.abs(perm[i]) - 1 !== j) continue;
      layout[j] = i * Math.sign(perm[i]);
    }
  }
  let stride = 1;
  let instride = [1, 1, 1];
  let inflip = [false, false, false];
  for (let i = 0; i < layout.length; i++) {
    for (let j = 0; j < layout.length; j++) {
      let a = Math.abs(layout[j]);
      if (a != i) continue;
      instride[j] = stride;
      //detect -0: https://medium.com/coding-at-dawn/is-negative-zero-0-a-number-in-javascript-c62739f80114
      if (layout[j] < 0 || Object.is(layout[j], -0)) inflip[j] = true;
      stride *= dims[j + 1];
    }
  }
  //lookup table for flips and stride offsets:
  const range = (start, stop, step) =>
    Array.from(
      { length: (stop - start) / step + 1 },
      (_, i) => start + i * step
    );
  let xlut = range(0, dims[1] - 1, 1);
  if (inflip[0]) xlut = range(dims[1] - 1, 0, -1);
  for (let i = 0; i < dims[1]; i++) xlut[i] *= instride[0];
  let ylut = range(0, dims[2] - 1, 1);
  if (inflip[1]) ylut = range(dims[2] - 1, 0, -1);
  for (let i = 0; i < dims[2]; i++) ylut[i] *= instride[1];
  let zlut = range(0, dims[3] - 1, 1);
  if (inflip[2]) zlut = range(dims[3] - 1, 0, -1);
  for (let i = 0; i < dims[3]; i++) zlut[i] *= instride[2];
  //convert data
  let inVs = drawingBitmap.img; //new Uint8Array(this.drawBitmap);
  let outVs = this.drawBitmap;
  //for (let i = 0; i < vx; i++)
  //  outVs[i] = i % 3;
  let j = 0;
  for (let z = 0; z < dims[3]; z++) {
    for (let y = 0; y < dims[2]; y++) {
      for (let x = 0; x < dims[1]; x++) {
        outVs[xlut[x] + ylut[y] + zlut[z]] = inVs[j];
        j++;
      } //for x
    } //for y
  } //for z
  this.drawAddUndoBitmap();
  this.refreshDrawing(false);
  this.drawScene();
};

/**
 * Open drawing
 * @param {string} filename of NIfTI format drawing
 * @example niivue.loadDrawingFromUrl("../images/lesion.nii.gz");
 */
Niivue.prototype.loadDrawingFromUrl = async function (fnm) {
  if (this.drawBitmap) log.debug("Overwriting open drawing!");
  this.drawClearAllUndoBitmaps();
  try {
    let volume = await NVImage.loadFromUrl(new NVImageFromUrlOptions(fnm));
    this.loadDrawing(volume);
  } catch (err) {
    console.error("loadDrawingFromUrl() failed to load " + fnm);
    this.drawClearAllUndoBitmaps();
  }
};

// not included in public docs
Niivue.prototype.findOtsu = async function (mlevel = 2) {
  // C: https://github.com/rordenlab/niimath
  // Java: https://github.com/stevenjwest/Multi_OTSU_Segmentation
  if (this.volumes.length < 1) return [];
  let img = this.volumes[0].img;
  let nvox = img.length;
  if (nvox < 1) return [];
  const nBin = 256;
  const maxBin = nBin - 1; //bins indexed from 0: if 256 bins then 0..255
  const h = new Array(nBin).fill(0);
  //build 1D histogram
  let mn = this.volumes[0].cal_min;
  let mx = this.volumes[0].cal_max;
  if (mx <= mn) return false;
  let scale2raw = (mx - mn) / nBin;
  function bin2raw(bin) {
    return bin * scale2raw + mn;
  }
  let scale2bin = (nBin - 1) / Math.abs(mx - mn);
  let inter = this.volumes[0].hdr.scl_inter;
  let slope = this.volumes[0].hdr.scl_slope;
  for (let v = 0; v < nvox; v++) {
    let val = img[v] * slope + inter;
    val = Math.min(Math.max(val, mn), mx);
    val = Math.round((val - mn) * scale2bin);
    h[val]++;
  }
  //h[1] = h[1] + h[0]; h[0] = 0;
  //in theory one can convert h from count to probability:
  //for (let v = 0; v < nBin; v++)
  //  h[v] = h[v] / nvox;
  let P = Array(nBin)
    .fill()
    .map(() => Array(nBin).fill(0));
  let S = Array(nBin)
    .fill()
    .map(() => Array(nBin).fill(0));
  // diagonal
  for (let i = 1; i < nBin; ++i) {
    P[i][i] = h[i];
    S[i][i] = i * h[i];
  }
  // calculate first row (row 0 is all zero)
  for (let i = 1; i < nBin - 1; ++i) {
    P[1][i + 1] = P[1][i] + h[i + 1];
    S[1][i + 1] = S[1][i] + (i + 1) * h[i + 1];
  }
  // using row 1 to calculate others
  for (let i = 2; i < nBin; i++)
    for (let j = i + 1; j < nBin; j++) {
      P[i][j] = P[1][j] - P[1][i - 1];
      S[i][j] = S[1][j] - S[1][i - 1];
    }
  // now calculate H[i][j]
  for (let i = 1; i < nBin; ++i)
    for (let j = i + 1; j < nBin; j++) {
      if (P[i][j] !== 0) P[i][j] = (S[i][j] * S[i][j]) / P[i][j];
    }
  let max = 0;
  let t = [Infinity, Infinity, Infinity];
  if (mlevel > 3) {
    for (let l = 0; l < nBin - 3; l++) {
      for (let m = l + 1; m < nBin - 2; m++) {
        for (let h = m + 1; h < nBin - 1; h++) {
          let v = P[0][l] + P[l + 1][m] + P[m + 1][h] + P[h + 1][maxBin];
          if (v > max) {
            t[0] = l;
            t[1] = m;
            t[2] = h;
            max = v;
          } //new max
        } //for h -> hi
      } //for m -> mi
    } //for l -> low
  } else if (mlevel === 3) {
    for (let l = 0; l < nBin - 2; l++) {
      for (let h = l + 1; h < nBin - 1; h++) {
        let v = P[0][l] + P[l + 1][h] + P[h + 1][maxBin];
        if (v > max) {
          t[0] = l;
          t[1] = h;
          max = v;
        } //new max
      } //for h -> hi
    } //for l -> low
  } else {
    for (let i = 0; i < nBin - 1; i++) {
      let v = P[0][i] + P[i + 1][maxBin];
      if (v > max) {
        t[0] = i;
        max = v;
      } //new max
    }
  }
  return [bin2raw(t[0]), bin2raw(t[1]), bin2raw(t[2])];
};

/**
 * remove dark voxels in air
 * @param {number} levels (2-4) segment brain into this many types
 * @example niivue.drawOtsu(3);
 * @see {@link https://niivue.github.io/niivue/features/draw.ui.html|live demo usage}
 */
Niivue.prototype.drawOtsu = async function (levels = 2) {
  let nvox = this.volumes[0].img.length;
  let thresholds = await this.findOtsu(levels);
  if (thresholds.length < 3) return;
  if (!this.drawBitmap) this.createEmptyDrawing();
  let drawImg = this.drawBitmap;
  let img = this.volumes[0].img;
  for (let i = 0; i < nvox; i++) {
    if (drawImg[i] !== 0) continue;
    let v = img[i];
    if (v > thresholds[0]) drawImg[i] = 1;
    if (v > thresholds[1]) drawImg[i] = 2;
    if (v > thresholds[2]) drawImg[i] = 3;
  }
  this.drawAddUndoBitmap();
  this.refreshDrawing(true);
};

/**
 * remove dark voxels in air
 * @param {number} level (1-5) larger values for more preserved voxels
 * @param {number} volIndex volume to dehaze
 * @example niivue.removeHaze(3, 0);
 * @see {@link https://niivue.github.io/niivue/features/draw.ui.html|live demo usage}
 */
Niivue.prototype.removeHaze = async function (level = 5, volIndex = 0) {
  let nvox = this.volumes[volIndex].img.length;
  let otsu = 2;
  if (level === 5 || level === 1) otsu = 4;
  if (level === 4 || level === 2) otsu = 3;
  let thresholds = await this.findOtsu(otsu);
  if (thresholds.length < 3) return;
  let threshold = thresholds[0];
  if (level === 1) threshold = thresholds[2];
  if (level === 2) threshold = thresholds[1];
  //console.log(this.volumes[volIndex]);
  let inter = this.volumes[volIndex].hdr.scl_inter;
  let slope = this.volumes[volIndex].hdr.scl_slope;
  let mn = this.volumes[volIndex].global_min;
  let img = this.volumes[volIndex].img;
  for (let v = 0; v < nvox; v++) {
    let val = img[v] * slope + inter;
    if (val < threshold) img[v] = mn;
  }
  this.refreshLayers(this.volumes[volIndex], 0, this.volumes.length);
  this.drawScene();
};
/**
 * save voxel-based image to disk
 * @param {string} fnm filename of NIfTI image to create
 * @param {boolean} isSaveDrawing determines whether drawing or background image is saved
 * @example niivue.saveImage('test.nii', true);
 * @see {@link https://niivue.github.io/niivue/features/draw.html|live demo usage}
 */
Niivue.prototype.saveImage = async function (fnm, isSaveDrawing = false) {
  if (!this.back.hasOwnProperty("dims")) {
    log.debug("No voxelwise image open");
    return false;
  }
  if (isSaveDrawing) {
    if (!this.drawBitmap) {
      log.debug("No drawing open");
      return false;
    }
    let perm = this.volumes[0].permRAS;
    if (perm[0] === 1 && perm[1] === 2 && perm[2] === 3) {
      await this.volumes[0].saveToDisk(fnm, this.drawBitmap); // createEmptyDrawing
      return true;
    } else {
      let dims = this.volumes[0].hdr.dims; //reverse to original
      //reverse RAS to native space, layout is mrtrix MIF format
      // for details see NVImage.readMIF()
      let layout = [0, 0, 0];
      for (let i = 0; i < 3; i++) {
        for (let j = 0; j < 3; j++) {
          if (Math.abs(perm[i]) - 1 !== j) continue;
          layout[j] = i * Math.sign(perm[i]);
        }
      }
      let stride = 1;
      let instride = [1, 1, 1];
      let inflip = [false, false, false];
      for (let i = 0; i < layout.length; i++) {
        for (let j = 0; j < layout.length; j++) {
          let a = Math.abs(layout[j]);
          if (a != i) continue;
          instride[j] = stride;
          //detect -0: https://medium.com/coding-at-dawn/is-negative-zero-0-a-number-in-javascript-c62739f80114
          if (layout[j] < 0 || Object.is(layout[j], -0)) inflip[j] = true;
          stride *= dims[j + 1];
        }
      }
      //lookup table for flips and stride offsets:
      const range = (start, stop, step) =>
        Array.from(
          { length: (stop - start) / step + 1 },
          (_, i) => start + i * step
        );
      let xlut = range(0, dims[1] - 1, 1);
      if (inflip[0]) xlut = range(dims[1] - 1, 0, -1);
      for (let i = 0; i < dims[1]; i++) xlut[i] *= instride[0];
      let ylut = range(0, dims[2] - 1, 1);
      if (inflip[1]) ylut = range(dims[2] - 1, 0, -1);
      for (let i = 0; i < dims[2]; i++) ylut[i] *= instride[1];
      let zlut = range(0, dims[3] - 1, 1);
      if (inflip[2]) zlut = range(dims[3] - 1, 0, -1);
      for (let i = 0; i < dims[3]; i++) zlut[i] *= instride[2];
      //convert data

      let inVs = new Uint8Array(this.drawBitmap);
      let outVs = new Uint8Array(dims[1] * dims[2] * dims[3]);
      let j = 0;
      for (let z = 0; z < dims[3]; z++) {
        for (let y = 0; y < dims[2]; y++) {
          for (let x = 0; x < dims[1]; x++) {
            outVs[j] = inVs[xlut[x] + ylut[y] + zlut[z]];
            j++;
          } //for x
        } //for y
      } //for z
      await this.volumes[0].saveToDisk(fnm, outVs);
      return true;
    } //if native image not RAS
  } //save bitmap drawing
  await this.volumes[0].saveToDisk(fnm);
  return true;
};

// not included in public docs
Niivue.prototype.getMeshIndexByID = function (id) {
  if (typeof id === "number") return id;
  let n = this.meshes.length;
  for (let i = 0; i < n; i++) {
    let id_i = this.meshes[i].id;
    if (id_i === id) {
      return i;
    }
  }
  return -1; // -1 signals that no valid index was found for a volume with the given id
};

/**
 * change property of mesh, tractogram or connectome
 * @param {number} id identity of mesh to change
 * @param {str} key attribute to change
 * @param {number} value for attribute
 * @example niivue.setMeshProperty(niivue.meshes[0].id, 'fiberLength', 42)
 */
Niivue.prototype.setMeshProperty = function (id, key, val) {
  let idx = this.getMeshIndexByID(id);
  if (idx < 0) {
    log.warn("setMeshProperty() id not loaded", id);
    return;
  }
  this.meshes[idx].setProperty(key, val, this.gl);
  this.updateGLVolume();
  this.onMeshPropertyChanged(idx, key, val);
};

/**
 * reverse triangle winding of mesh (swap front and back faces)
 * @param {number} id identity of mesh to change
 * @example niivue.reverseFaces(niivue.meshes[0].id)
 */
Niivue.prototype.reverseFaces = function (mesh) {
  let idx = this.getMeshIndexByID(mesh);
  if (idx < 0) {
    log.warn("reverseFaces() id not loaded", mesh);
    return;
  }
  this.meshes[idx].reverseFaces(this.gl);
  this.updateGLVolume();
};

/**
 * reverse triangle winding of mesh (swap front and back faces)
 * @param {number} id identity of mesh to change
 * @param {number} layer selects the mesh overlay (e.g. GIfTI or STC file)
 * @param {str} key attribute to change
 * @param {number} value for attribute
 * @example niivue.setMeshLayerProperty(niivue.meshes[0].id, 0, 'frame4D', 22)
 */
Niivue.prototype.setMeshLayerProperty = function (mesh, layer, key, val) {
  let idx = this.getMeshIndexByID(mesh);
  if (idx < 0) {
    log.warn("setMeshLayerProperty() id not loaded", mesh);
    return;
  }
  this.meshes[idx].setLayerProperty(layer, key, val, this.gl);
  this.updateGLVolume();
};

/**
 * adjust offset position and scale of 2D sliceScale
 * @param {vec4} xyzmmZoom first three components are spatial, fourth is scaling
 * @example niivue.setPan2Dxyzmm([5,-4, 2, 1.5])
 */
Niivue.prototype.setPan2Dxyzmm = function (xyzmmZoom) {
  this.uiData.pan2Dxyzmm = xyzmmZoom;
  this.drawScene();
};

/**
 * set rotation of 3D render view
 * @param {number} azimuth
 * @param {number} elevation
 * @example niivue.setRenderAzimuthElevation(45, 15)
 */
Niivue.prototype.setRenderAzimuthElevation = function (a, e) {
  this.scene.renderAzimuth = a;
  this.scene.renderElevation = e;
  this.onAzimuthElevationChange(a, e);
  this.drawScene();
}; // setRenderAzimuthElevation()

/**
 * get the index of an overlay by its unique id. unique ids are assigned to the NVImage.id property when a new NVImage is created.
 * @param {string} id the id string to search for
 * @see NiiVue#getVolumeIndexByID
 * @example
 * niivue = new Niivue()
 * niivue.getOverlayIndexByID(someVolume.id)
 */
Niivue.prototype.getOverlayIndexByID = function (id) {
  let n = this.overlays.length;
  for (let i = 0; i < n; i++) {
    let id_i = this.overlays[i].id;
    if (id_i === id) {
      return i;
    }
  }
  return -1; // -1 signals that no valid index was found for an overlay with the given id
};

/**
 * set the index of a volume. This will change it's ordering and appearance if there are multiple volumes loaded.
 * @param {NVImage} volume the volume to update
 * @param {number} [toIndex=0] the index to move the volume to. The default is the background (0 index)
 * @example
 * niivue = new Niivue()
 * niivue.setVolume(someVolume, 1) // move it to the second position in the array of loaded volumes (0 is the first position)
 */
Niivue.prototype.setVolume = function (volume, toIndex = 0) {
  this.volumes.map((v) => {
    log.debug(v.name);
  });
  let numberOfLoadedImages = this.volumes.length;
  if (toIndex > numberOfLoadedImages) {
    return;
  }

  let volIndex = this.getVolumeIndexByID(volume.id);
  if (toIndex === 0) {
    this.volumes.splice(volIndex, 1);
    this.volumes.unshift(volume);
    this.back = this.volumes[0];
    this.overlays = this.volumes.slice(1);
  } else if (toIndex < 0) {
    // -1 to remove a volume
    this.volumes.splice(this.getVolumeIndexByID(volume.id), 1);
    //this.volumes = this.overlays
    this.back = this.volumes[0];
    if (this.volumes.length > 1) {
      this.overlays = this.volumes.slice(1);
    } else {
      this.overlays = [];
    }
  } else {
    this.volumes.splice(volIndex, 1);
    this.volumes.splice(toIndex, 0, volume);
    this.overlays = this.volumes.slice(1);
    this.back = this.volumes[0];
  }
  this.updateGLVolume();
  this.volumes.map((v) => {
    log.debug(v.name);
  });
};

// not included in public docs
Niivue.prototype.setMesh = function (mesh, toIndex = 0) {
  this.meshes.map((m) => {
    log.debug("MESH: ", m.name);
  });
  let numberOfLoadedMeshes = this.meshes.length;
  if (toIndex > numberOfLoadedMeshes) {
    return;
  }
  let meshIndex = this.getMeshIndexByID(mesh.id);
  if (toIndex === 0) {
    this.meshes.splice(meshIndex, 1);
    this.meshes.unshift(mesh);
  } else if (toIndex < 0) {
    this.meshes.splice(this.getMeshIndexByID(mesh.id), 1);
  } else {
    this.meshes.splice(meshIndex, 1);
    this.meshes.splice(toIndex, 0, mesh);
  }
  this.updateGLVolume();
  this.meshes.map((m) => {
    log.debug(m.name);
  });
};

/**
 * Remove a volume
 * @param {NVImage} volume volume to delete
 * @example
 * niivue = new Niivue()
 * niivue.removeVolume(this.volumes[3])
 */
Niivue.prototype.removeVolume = function (volume) {
  this.setVolume(volume, -1);
  // check if we have a url for this volume
  if (this.mediaUrlMap.has(volume)) {
    let url = this.mediaUrlMap.get(volume);
    // notify subscribers that we are about to remove a volume
    this.onVolumeWithUrlRemoved(url);

    this.mediaUrlMap.delete(volume);
  }

  this.drawScene();
};

/**
 * Remove a volume by index
 * @param {number} index of volume to remove
 */
Niivue.prototype.removeVolumeByIndex = function (index) {
  if (index >= this.volumes.length) {
    throw "Index of volume out of bounds";
  }
  this.removeVolume(this.volumes[index]);
};

/**
 * Remove a volume by index
 * @param {number} index of volume to remove
 */
Niivue.prototype.removeVolumeByIndex = function (index) {
  if (index >= this.volumes.length) {
    throw "Index of volume out of bounds";
  }
  this.removeVolume(this.volumes[index]);
};

/**
 * Remove a volume by index
 * @param {number} index of volume to remove
 */
Niivue.prototype.removeVolumeByIndex = function (index) {
  if (index >= this.volumes.length) {
    throw "Index of volume out of bounds";
  }
  this.removeVolume(this.volumes[index]);
};

/**
 * Remove a triangulated mesh, connectome or tractogram
 * @param {NVMesh} mesh mesh to delete
 * @example
 * niivue = new Niivue()
 * niivue.removeMesh(this.meshes[3])
 */
Niivue.prototype.removeMesh = function (mesh) {
  this.setMesh(mesh, -1);
  if (this.mediaUrlMap.has(mesh)) {
    let url = this.mediaUrlMap.get(mesh);
    this.onMeshWithUrlRemoved(url);
    this.mediaUrlMap.delete(mesh);
  }
};

/**
 * Remove a triangulated mesh, connectome or tractogram
 * @param {string} url URL of mesh to delete
 * @example
 * niivue.removeMeshByUrl('./images/cit168.mz3')
 */
Niivue.prototype.removeMeshByUrl = function (url) {
  let mesh = this.getMediaByUrl(url);
  if (mesh) {
    this.removeMesh(mesh);
    this.mediaUrlMap.delete(mesh);
    this.onMeshWithUrlRemoved(url);
  }
};

/**
 * Move a volume to the bottom of the stack of loaded volumes. The volume will become the background
 * @param {NVImage} volume the volume to move
 * @example
 * niivue = new Niivue()
 * niivue.moveVolumeToBottom(this.volumes[3]) // move the 4th volume to the 0 position. It will be the new background
 */
Niivue.prototype.moveVolumeToBottom = function (volume) {
  this.setVolume(volume, 0);
};

/**
 * Move a volume up one index position in the stack of loaded volumes. This moves it up one layer
 * @param {NVImage} volume the volume to move
 * @example
 * niivue = new Niivue()
 * niivue.moveVolumeUp(this.volumes[0]) // move the background image to the second index position (it was 0 index, now will be 1)
 */
Niivue.prototype.moveVolumeUp = function (volume) {
  let volIdx = this.getVolumeIndexByID(volume.id);
  this.setVolume(volume, volIdx + 1);
};

/**
 * Move a volume down one index position in the stack of loaded volumes. This moves it down one layer
 * @param {NVImage} volume the volume to move
 * @example
 * niivue = new Niivue()
 * niivue.moveVolumeDown(this.volumes[1]) // move the second image to the background position (it was 1 index, now will be 0)
 */
Niivue.prototype.moveVolumeDown = function (volume) {
  let volIdx = this.getVolumeIndexByID(volume.id);
  this.setVolume(volume, volIdx - 1);
};

/**
 * Move a volume to the top position in the stack of loaded volumes. This will be the top layer
 * @param {NVImage} volume the volume to move
 * @example
 * niivue = new Niivue()
 * niivue.moveVolumeToTop(this.volumes[0]) // move the background image to the top layer position
 */
Niivue.prototype.moveVolumeToTop = function (volume) {
  this.setVolume(volume, this.volumes.length - 1);
};

// not included in public docs
// update mouse position from new mouse down coordinates
// note: no test yet
Niivue.prototype.mouseDown = function mouseDown(x, y) {
  x *= this.uiData.dpr;
  y *= this.uiData.dpr;
  if (this.inRenderTile(x, y) < 0) return;
  this.mousePos = [x, y];
}; // mouseDown()

// not included in public docs
// note: no test yet
Niivue.prototype.mouseMove = function mouseMove(x, y) {
  x *= this.uiData.dpr;
  y *= this.uiData.dpr;
  if (this.inRenderTile(x, y) < 0) return;
  this.scene.renderAzimuth += x - this.mousePos[0];
  this.scene.renderElevation += y - this.mousePos[1];
  this.mousePos = [x, y];
  this.drawScene();
}; // mouseMove()

/**
 * convert spherical AZIMUTH, ELEVATION to Cartesian
 * @param {number} azimuth azimuth number
 * @param {number} elevation elevation number
 * @returns {array} the converted [x, y, z] coordinates
 * @example
 * niivue = new Niivue()
 * xyz = niivue.sph2cartDeg(42, 42)
 */
Niivue.prototype.sph2cartDeg = function sph2cartDeg(azimuth, elevation) {
  //convert spherical AZIMUTH,ELEVATION,RANGE to Cartesion
  //see Matlab's [x,y,z] = sph2cart(THETA,PHI,R)
  // reverse with cart2sph
  let Phi = -elevation * (Math.PI / 180);
  let Theta = ((azimuth - 90) % 360) * (Math.PI / 180);
  let ret = [
    Math.cos(Phi) * Math.cos(Theta),
    Math.cos(Phi) * Math.sin(Theta),
    Math.sin(Phi),
  ];
  let len = Math.sqrt(ret[0] * ret[0] + ret[1] * ret[1] + ret[2] * ret[2]);
  if (len <= 0.0) return ret;
  ret[0] /= len;
  ret[1] /= len;
  ret[2] /= len;
  return ret;
}; // sph2cartDeg()

/**
 * update the clip plane orientation in 3D view mode
 * @param {array} azimuthElevationDepth a two component vector. azimuth: camera position in degrees around object, typically 0..360 (or -180..+180). elevation: camera height in degrees, range -90..90
 * @example
 * niivue = new Niivue()
 * niivue.setClipPlane([42, 42])
 */
Niivue.prototype.setClipPlane = function (depthAzimuthElevation) {
  // azimuthElevation is 2 component vector [a, e, d]
  //  azimuth: camera position in degrees around object, typically 0..360 (or -180..+180)
  //  elevation: camera height in degrees, range -90..90
  //  depth: distance of clip plane from center of volume, range 0..~1.73 (e.g. 2.0 for no clip plane)
  let v = this.sph2cartDeg(
    depthAzimuthElevation[1] + 180,
    depthAzimuthElevation[2]
  );
  this.scene.clipPlane = [v[0], v[1], v[2], depthAzimuthElevation[0]];
  this.scene.clipPlaneDepthAziElev = depthAzimuthElevation;
  this.onClipPlaneChange(this.scene.clipPlane);
  //if (this.opts.sliceType!= SLICE_TYPE.RENDER) return;
  this.drawScene();
}; // setClipPlane()

/**
 * set the crosshair color
 * @param {array} color an RGBA array. values range from 0 to 1
 * @example
 * niivue = new Niivue()
 * niivue.setCrosshairColor([0, 1, 0, 0.5]) // set crosshair to transparent green
 */
Niivue.prototype.setCrosshairColor = function (color) {
  this.opts.crosshairColor = color;
  this.drawScene();
}; // setCrosshairColor()

/**
 * set thickness of crosshair
 * @param {number} crosshairWidth
 * @example niivue.crosshairWidth(2)
 */
Niivue.prototype.setCrosshairWidth = function (crosshairWidth) {
  this.opts.crosshairWidth = crosshairWidth;
  this.crosshairs3D.mm[0] = NaN; //force redraw
  this.drawScene();
}; // setCrosshairColor()

/**
 * does dragging over a 2D slice create a drawing?
 * @param {boolean} drawing enabled (true) or not (false)
 * @example niivue.setDrawingEnabled(true)
 */
Niivue.prototype.setDrawingEnabled = function (trueOrFalse) {
  this.opts.drawingEnabled = trueOrFalse;
  if (this.opts.drawingEnabled) {
    if (!this.drawBitmap) this.createEmptyDrawing();
  }
  this.drawScene();
};

/**
 * determine color and style of drawing
 * @param {boolean} penValue sets the color of the pen
 * @param {boolean} isFilledPen determines if dragging creates flood-filled shape
 * @example niivue.setPenValue(1, true)
 */
Niivue.prototype.setPenValue = function (penValue, isFilledPen = false) {
  this.opts.penValue = penValue;
  this.opts.isFilledPen = isFilledPen;
  this.drawScene();
};

/**
 * control whether drawing is tansparent (0), opaque (1) or translucent (between 0 and 1).
 * @param {number} opacity translucency of drawing
 * @example niivue.setDrawOpacity(0.7)
 * @see {@link https://niivue.github.io/niivue/features/draw.html|live demo usage}
 */
Niivue.prototype.setDrawOpacity = function (opacity) {
  this.drawOpacity = opacity;
  this.drawScene();
};

/**
 * set the selection box color. A selection box is drawn when you right click and drag to change image intensity
 * @param {array} color an RGBA array. values range from 0 to 1
 * @example
 * niivue = new Niivue()
 * niivue.setSelectionBoxColor([0, 1, 0, 0.5]) // set to transparent green
 */
Niivue.prototype.setSelectionBoxColor = function (color) {
  this.opts.selectionBoxColor = color;
}; // setSelectionBoxColor()

// not included in public docs
Niivue.prototype.sliceScroll2D = function (posChange, x, y, isDelta = true) {
  if (
    posChange !== 0 &&
    this.opts.dragMode === DRAG_MODE.pan &&
    this.inRenderTile(this.uiData.dpr * x, this.uiData.dpr * y) === -1
  ) {
    let zoom = this.uiData.pan2Dxyzmm[3] * (1.0 + 10 * posChange);
    zoom = Math.round(zoom * 10) / 10;
    let zoomChange = this.uiData.pan2Dxyzmm[3] - zoom;
    this.uiData.pan2Dxyzmm[3] = zoom;
    let mm = this.frac2mm(this.scene.crosshairPos);
    this.uiData.pan2Dxyzmm[0] += zoomChange * mm[0];
    this.uiData.pan2Dxyzmm[1] += zoomChange * mm[1];
    this.uiData.pan2Dxyzmm[2] += zoomChange * mm[2];
    this.drawScene();
    return;
  }
  this.mouseClick(x, y, posChange, isDelta);
}; // sliceScroll2D()

/**
 * set the slice type. This changes the view mode
 * @param {(Niivue.sliceTypeAxial | Niivue.sliceTypeCoronal | Niivue.sliceTypeSagittal | Niivue.sliceTypeMultiplanar | Niivue.sliceTypeRender)} sliceType an enum of slice types to use
 * @example
 * niivue = new Niivue()
 * niivue.setSliceType(Niivue.sliceTypeMultiplanar)
 */
Niivue.prototype.setSliceType = function (st) {
  this.opts.sliceType = st;
  this.drawScene();
  return this;
}; // setSliceType()

/**
 * set the opacity of a volume given by volume index
 * @param {number} volIdx the volume index of the volume to change
 * @param {number} newOpacity the opacity value. valid values range from 0 to 1. 0 will effectively remove a volume from the scene
 * @example
 * niivue = new Niivue()
 * niivue.setOpacity(0, 0.5) // make the first volume transparent
 */
Niivue.prototype.setOpacity = function (volIdx, newOpacity) {
  this.volumes[volIdx].opacity = newOpacity;
  if (volIdx === 0) {
    //background layer opacity set dynamically with shader
    this.drawScene();
    return;
  }
  //all overlays are combined as a single texture, so changing opacity to one requires us to refresh textures
  this.updateGLVolume();
  //
}; // setOpacity()

/**
 * set the scale of the 3D rendering. Larger numbers effectively zoom.
 * @param {number} scale the new scale value
 * @example
 * niivue = new Niivue()
 * niivue.setScale(2) // zoom some
 */
Niivue.prototype.setScale = function (scale) {
  this.scene.volScaleMultiplier = scale;
  this.drawScene();
}; // setScale()

Object.defineProperty(Niivue.prototype, "volScaleMultiplier", {
  get: function () {
    return this.scene.volScaleMultiplier;
  },
  set: function (scale) {
    this.setScale(scale);
  },
});

/**
 * set the color of the 3D clip plane
 * @param {array} color the new color. expects an array of RGBA values. values can range from 0 to 1
 * @example
 * niivue = new Niivue()
 * niivue.setClipPlaneColor([1, 1, 1, 0.5]) // white, transparent
 */
Niivue.prototype.setClipPlaneColor = function (color) {
  this.opts.clipPlaneColor = color;
  this.renderShader.use(this.gl);
  this.gl.uniform4fv(
    this.renderShader.clipPlaneClrLoc,
    this.opts.clipPlaneColor
  );
  this.drawScene();
}; // setClipPlaneColor()

// not included in public docs.
// note: marked for removal at some point in the future (this just makes a test sphere)
Niivue.prototype.overlayRGBA = function (volume) {
  let hdr = volume.hdr;
  let vox = hdr.dims[1] * hdr.dims[2] * hdr.dims[3];
  let imgRGBA = new Uint8ClampedArray(vox * 4);
  let radius = 0.2 * Math.min(Math.min(hdr.dims[1], hdr.dims[2]), hdr.dims[3]);
  let halfX = 0.5 * hdr.dims[1];
  let halfY = 0.5 * hdr.dims[2];
  let halfZ = 0.5 * hdr.dims[3];
  let j = 0;
  for (let z = 0; z < hdr.dims[3]; z++) {
    for (let y = 0; y < hdr.dims[2]; y++) {
      for (let x = 0; x < hdr.dims[1]; x++) {
        let dx = Math.abs(x - halfX);
        let dy = Math.abs(y - halfY);
        let dz = Math.abs(z - halfZ);
        let dist = Math.sqrt(dx * dx + dy * dy + dz * dz);
        let v = 0;
        if (dist < radius) v = 255;
        imgRGBA[j++] = 0; //Red
        imgRGBA[j++] = v; //Green
        imgRGBA[j++] = 0; //Blue
        imgRGBA[j++] = v * 0.5; //Alpha
      }
    }
  }
  return imgRGBA;
}; // overlayRGBA()

// not included in public docs
Niivue.prototype.vox2mm = function (XYZ, mtx) {
  let sform = mat.mat4.clone(mtx);
  mat.mat4.transpose(sform, sform);
  let pos = mat.vec4.fromValues(XYZ[0], XYZ[1], XYZ[2], 1);
  mat.vec4.transformMat4(pos, pos, sform);
  let pos3 = mat.vec3.fromValues(pos[0], pos[1], pos[2]);
  return pos3;
}; // vox2mm()

/**
 * clone a volume and return a new volume
 * @param {number} index the index of the volume to clone
 * @returns {NVImage} returns a new volume to work with, but that volume is not added to the canvas
 * @example
 * niivue = new Niivue()
 * niivue.cloneVolume(0)
 */
Niivue.prototype.cloneVolume = function (index) {
  return this.volumes[index].clone();
};

/**
 *
 * @param {string} url URL of NVDocument
 */
Niivue.prototype.loadDocumentFromUrl = async function (url) {
  let document = await NVDocument.loadFromUrl(url);
  this.loadDocument(document);
};

/**
 * Loads an NVDocument
 * @param {NVDocument} document
 * @returns {Niivue} returns the Niivue instance
 */
Niivue.prototype.loadDocument = function (document) {
  this.document = document;
  this.mediaUrlMap.clear();
  this.createEmptyDrawing();
  // load our images and meshes
  let encodedImageBlobs = document.encodedImageBlobs;
  for (let i = 0; i < document.imageOptionsArray.length; i++) {
    const imageOptions = document.imageOptionsArray[i];
    const base64 = encodedImageBlobs[i];
    if (base64) {
      let image = NVImage.loadFromBase64({ base64, ...imageOptions });
      if (image) {
        this.addVolume(image);
        document.addImageOptions(image, imageOptions);
      }
    }
  }
  if (this.volumes.length > 0) {
    this.back = this.volumes[0];
  }

  const base64 = document.encodedDrawingBlob;
  if (base64) {
    const imageOptions = document.imageOptionsArray[0];
    let drawingBitmap = NVImage.loadFromBase64({ base64, ...imageOptions });
    if (drawingBitmap) {
      this.loadDrawing(drawingBitmap);
    }
  }

  for (const meshDataObject of document.meshDataObjects) {
    const meshInit = { gl: this.gl, ...meshDataObject };
    log.debug(meshInit);
    const meshToAdd = new NVMesh(
      meshInit.pts,
      meshInit.tris,
      meshInit.name,
      meshInit.rgba255,
      meshInit.opacity,
      meshInit.visible,
      this.gl,
      meshInit.connectome,
      meshInit.dpg,
      meshInit.dps,
      meshInit.dpv
    );
    meshToAdd.meshShaderIndex = meshInit.meshShaderIndex;
    meshToAdd.layers = meshInit.layers;
    meshToAdd.updateMesh(this.gl);
    log.debug(meshToAdd);
    this.addMesh(meshToAdd);
  }
  this.updateGLVolume();
  this.onDocumentLoaded();
  return this;
};

Niivue.prototype.saveDocument = async function (fileName = "untitled.nvd") {
  this.document.title = fileName;
  // we need to re-render before we generate the data URL https://stackoverflow.com/questions/30628064/how-to-toggle-preservedrawingbuffer-in-three-js
  this.drawScene();
  this.document.previewImageDataURL = this.canvas.toDataURL();
  this.document.download(fileName);
};

/**
 * load an array of volume objects
 * @param {array} volumeList the array of objects to load. each object must have a resolvable "url" property at a minimum
 * @returns {Niivue} returns the Niivue instance
 * @example
 * niivue = new Niivue()
 * niivue.loadVolumes([{url: 'someImage.nii.gz}, {url: 'anotherImage.nii.gz'}])
 */
Niivue.prototype.loadVolumes = async function (volumeList) {
  this.on("loading", (isLoading) => {
    if (isLoading) {
      this.loadingText = "loading...";
      this.drawScene();
    } else {
      this.loadingText = this.opts.loadingText;
    }
  });

  if (this.thumbnailVisible) {
    // defer volume loading until user clicks on canvas with thumbnail image
    this.deferredVolumes = volumeList;
    return this;
  }
  this.volumes = [];
  this.gl.clearColor(0.0, 0.0, 0.0, 1.0);
  this.gl.clear(this.gl.COLOR_BUFFER_BIT);
  this.uiData.loading$.next(false);
  // for loop to load all volumes in volumeList
  for (let i = 0; i < volumeList.length; i++) {
    this.uiData.loading$.next(true);
    let imageOptions = {
      url: volumeList[i].url,
      name: volumeList[i].name,
      colorMap: volumeList[i].colorMap,
      colorMapNegative: volumeList[i].colorMapNegative,
      opacity: volumeList[i].opacity,
      urlImgData: volumeList[i].urlImgData,
      cal_min: volumeList[i].cal_min,
      cal_max: volumeList[i].cal_max,
      trustCalMinMax: this.opts.trustCalMinMax,
      isManifest: volumeList[i].isManifest,
    };
    await this.addVolumeFromUrl(imageOptions);
    this.uiData.loading$.next(false);
  } // for
  return this;
}; // loadVolumes()

/**
 * Add mesh and notify subscribers
 * @param {NVMeshFromUrlOptions} meshOptions
 * @returns {NVMesh}
 */
Niivue.prototype.addMeshFromUrl = async function (meshOptions) {
  let options = new NVMeshFromUrlOptions();
  options.gl = this.gl;
  Object.assign(options, meshOptions);
  let mesh = await NVMesh.loadFromUrl(options);
  this.mediaUrlMap.set(mesh, options.url);
  this.onMeshAddedFromUrl(options);
  this.addMesh(mesh);

  return mesh;
};

/**
 * load an array of meshes
 * @param {array} meshList the array of objects to load. each object must have a resolvable "url" property at a minimum
 * @returns {Niivue} returns the Niivue instance
 * @example
 * niivue = new Niivue()
 * niivue.loadMeshes([{url: 'someMesh.gii}])
 */
Niivue.prototype.loadMeshes = async function (meshList) {
  this.on("loading", (isLoading) => {
    if (isLoading) {
      this.loadingText = "loading...";
      this.drawScene();
    } else {
      this.loadingText = this.opts.loadingText;
    }
  });
  if (this.thumbnailVisible) {
    // defer loading until user clicks on canvas with thumbnail image
    this.deferredMeshes = meshList;
    return this;
  }
  if (!this.initialized) {
    //await this.init();
  }
  this.meshes = [];
  this.gl.clearColor(0.0, 0.0, 0.0, 1.0);
  this.gl.clear(this.gl.COLOR_BUFFER_BIT);

  this.uiData.loading$.next(false);
  // for loop to load all volumes in volumeList
  for (let i = 0; i < meshList.length; i++) {
    this.uiData.loading$.next(true);
    await this.addMeshFromUrl(meshList[i]);
    this.uiData.loading$.next(false);
  } // for
  this.drawScene();
  return this;
}; // loadMeshes

/**
 * load a connectome specified by json
 * @param {string} connectome model
 * @returns {Niivue} returns the Niivue instance
 */
Niivue.prototype.loadConnectome = async function (json) {
  this.on("loading", (isLoading) => {
    if (isLoading) {
      this.loadingText = "loading...";
      this.drawScene();
    } else {
      this.loadingText = this.opts.loadingText;
    }
  });

  this.meshes = [];
  this.gl.clearColor(0.0, 0.0, 0.0, 1.0);
  this.gl.clear(this.gl.COLOR_BUFFER_BIT);
  this.uiData.loading$.next(false);
  // for loop to load all volumes in volumeList
  for (let i = 0; i < 1; i++) {
    this.uiData.loading$.next(true);
    let mesh = await NVMesh.loadConnectomeFromJSON(json, this.gl);
    this.uiData.loading$.next(false);
    this.addMesh(mesh);
    //this.meshes.push(mesh);
    //this.updateGLVolume();
  } // for
  this.drawScene();
  return this;
}; // loadMeshes

/**
 * generate a blank canvas for the pen tool
 * @example niivue.createEmptyDrawing()
 */
Niivue.prototype.createEmptyDrawing = function () {
  if (!this.back.hasOwnProperty("dims")) return;
  let mn = Math.min(
    Math.min(this.back.dims[1], this.back.dims[2]),
    this.back.dims[3]
  );
  if (mn < 1) return; //something is horribly wrong!
  let vx = this.back.dims[1] * this.back.dims[2] * this.back.dims[3];
  this.drawBitmap = new Uint8Array(vx);
  this.drawClearAllUndoBitmaps();
  this.drawAddUndoBitmap();
  this.drawTexture = this.r8Tex(
    this.drawTexture,
    this.gl.TEXTURE7,
    this.back.dims,
    true
  );
  this.refreshDrawing(false);
};

// not included in public docs
// create a 1-component (red) 16-bit signed integer texture on the GPU
Niivue.prototype.r16Tex = function (texID, activeID, dims, img16 = []) {
  if (texID) this.gl.deleteTexture(texID);
  texID = this.gl.createTexture();
  this.gl.activeTexture(activeID);
  this.gl.bindTexture(this.gl.TEXTURE_3D, texID);
  this.gl.texParameteri(
    this.gl.TEXTURE_3D,
    this.gl.TEXTURE_MIN_FILTER,
    this.gl.NEAREST
  );
  this.gl.texParameteri(
    this.gl.TEXTURE_3D,
    this.gl.TEXTURE_MAG_FILTER,
    this.gl.NEAREST
  );
  this.gl.texParameteri(
    this.gl.TEXTURE_3D,
    this.gl.TEXTURE_WRAP_R,
    this.gl.CLAMP_TO_EDGE
  );
  this.gl.texParameteri(
    this.gl.TEXTURE_3D,
    this.gl.TEXTURE_WRAP_S,
    this.gl.CLAMP_TO_EDGE
  );
  this.gl.texParameteri(
    this.gl.TEXTURE_3D,
    this.gl.TEXTURE_WRAP_T,
    this.gl.CLAMP_TO_EDGE
  );
  this.gl.pixelStorei(this.gl.UNPACK_ALIGNMENT, 1);
  this.gl.texStorage3D(
    this.gl.TEXTURE_3D,
    1,
    this.gl.R16I,
    dims[1],
    dims[2],
    dims[3]
  ); //output background dimensions
  let nv = dims[1] * dims[2] * dims[3];
  if (img16.length !== nv) img16 = new Int16Array(nv);
  this.gl.texSubImage3D(
    this.gl.TEXTURE_3D,
    0,
    0,
    0,
    0,
    dims[1],
    dims[2],
    dims[3],
    this.gl.RED_INTEGER,
    this.gl.SHORT,
    img16
  ); //this.gl.SHORT,

  return texID;
}; // r16Tex()

// not included in public docs
// rotate image to match right-anterior-superior voxel order
function img2ras16(volume) {
  // return image oriented to RAS space as int16
  let dims = volume.hdr.dims; //reverse to original
  let perm = volume.permRAS;
  let vx = dims[1] * dims[2] * dims[3];
  //this.drawBitmap = new Uint8Array(vx);
  let img16 = new Int16Array(vx);
  let layout = [0, 0, 0];
  for (let i = 0; i < 3; i++) {
    for (let j = 0; j < 3; j++) {
      if (Math.abs(perm[i]) - 1 !== j) continue;
      layout[j] = i * Math.sign(perm[i]);
    }
  }
  let stride = 1;
  let instride = [1, 1, 1];
  let inflip = [false, false, false];
  for (let i = 0; i < layout.length; i++) {
    for (let j = 0; j < layout.length; j++) {
      let a = Math.abs(layout[j]);
      if (a != i) continue;
      instride[j] = stride;
      //detect -0: https://medium.com/coding-at-dawn/is-negative-zero-0-a-number-in-javascript-c62739f80114
      if (layout[j] < 0 || Object.is(layout[j], -0)) inflip[j] = true;
      stride *= dims[j + 1];
    }
  }
  //lookup table for flips and stride offsets:
  const range = (start, stop, step) =>
    Array.from(
      { length: (stop - start) / step + 1 },
      (_, i) => start + i * step
    );
  let xlut = range(0, dims[1] - 1, 1);
  if (inflip[0]) xlut = range(dims[1] - 1, 0, -1);
  for (let i = 0; i < dims[1]; i++) xlut[i] *= instride[0];
  let ylut = range(0, dims[2] - 1, 1);
  if (inflip[1]) ylut = range(dims[2] - 1, 0, -1);
  for (let i = 0; i < dims[2]; i++) ylut[i] *= instride[1];
  let zlut = range(0, dims[3] - 1, 1);
  if (inflip[2]) zlut = range(dims[3] - 1, 0, -1);
  for (let i = 0; i < dims[3]; i++) zlut[i] *= instride[2];
  //convert data
  let j = 0;
  for (let z = 0; z < dims[3]; z++) {
    for (let y = 0; y < dims[2]; y++) {
      for (let x = 0; x < dims[1]; x++) {
        img16[xlut[x] + ylut[y] + zlut[z]] = volume.img[j];
        j++;
      } //for x
    } //for y
  } //for z
  return img16;
}

/**
 * dilate drawing so all voxels are colored.
 * works on drawing with multiple colors
 * @example niivue.drawGrowCut();
 */
Niivue.prototype.drawGrowCut = function () {
  let hdr = this.back.hdr;
  let nv = hdr.dims[1] * hdr.dims[2] * hdr.dims[3];
  if (this.drawBitmap.length !== nv) {
    log.debug("bitmap dims are wrong");
    return;
  }
  //this.drawUndoBitmap = this.drawBitmap.slice();
  let gl = this.gl;
  let fb = gl.createFramebuffer();
  gl.bindFramebuffer(gl.FRAMEBUFFER, fb);
  gl.disable(gl.CULL_FACE);
  gl.viewport(0, 0, this.back.dims[1], this.back.dims[2]); //output in background dimensions
  gl.disable(gl.BLEND);
  //we need to devote 5 textures to this shader 3,4,5,6,7
  let img16 = img2ras16(this.back);
  let background = this.r16Tex(null, gl.TEXTURE3, this.back.dims, img16);
  for (let i = 1; i < nv; i++) img16[i] = this.drawBitmap[i];
  let label0 = this.r16Tex(null, gl.TEXTURE6, this.back.dims, img16);
  let label1 = this.r16Tex(null, gl.TEXTURE7, this.back.dims, img16); //TEXTURE7 = draw Texture
  let kMAX_STRENGTH = 10000;
  for (let i = 1; i < nv; i++) if (img16[i] > 0) img16[i] = kMAX_STRENGTH;
  let strength0 = this.r16Tex(null, gl.TEXTURE4, this.back.dims, img16);
  let strength1 = this.r16Tex(null, gl.TEXTURE5, this.back.dims, img16);
  this.gl.bindVertexArray(this.genericVAO);
  let shader = this.growCutShader;
  shader.use(gl);
  let iterations = 128; //will run 2x this value
  gl.uniform1i(shader.uniforms["finalPass"], 0);
  gl.uniform1i(shader.uniforms["inputTexture0"], 3); // background is TEXTURE3
  for (let j = 0; j < iterations; j++) {
    gl.uniform1i(shader.uniforms["inputTexture1"], 6); // label0 is TEXTURE6
    gl.uniform1i(shader.uniforms["inputTexture2"], 4); // strength0 is TEXTURE4
    for (let i = 0; i < this.back.dims[3]; i++) {
      let coordZ = (1 / this.back.dims[3]) * (i + 0.5);
      this.gl.uniform1f(shader.uniforms["coordZ"], coordZ);
      this.gl.framebufferTextureLayer(
        this.gl.FRAMEBUFFER,
        this.gl.COLOR_ATTACHMENT0,
        label1,
        0,
        i
      );
      this.gl.framebufferTextureLayer(
        this.gl.FRAMEBUFFER,
        this.gl.COLOR_ATTACHMENT1,
        strength1,
        0,
        i
      );
      gl.drawBuffers([gl.COLOR_ATTACHMENT0, gl.COLOR_ATTACHMENT1]);
      let status = gl.checkFramebufferStatus(gl.FRAMEBUFFER);
      if (status != gl.FRAMEBUFFER_COMPLETE)
        console.error("Incomplete framebuffer");

      this.gl.drawArrays(this.gl.TRIANGLE_STRIP, 0, 4);
    } //for i: each slice
    //reverse order strength1/label1 and strength0/label0 for reading and writing:
    if (j === iterations - 1) gl.uniform1i(shader.uniforms["finalPass"], 1);
    gl.uniform1i(shader.uniforms["inputTexture1"], 7); // label1 is TEXTURE7
    gl.uniform1i(shader.uniforms["inputTexture2"], 5); // strength1 is TEXTURE5
    for (let i = 0; i < this.back.dims[3]; i++) {
      let coordZ = (1 / this.back.dims[3]) * (i + 0.5);
      this.gl.uniform1f(shader.uniforms["coordZ"], coordZ);
      this.gl.framebufferTextureLayer(
        this.gl.FRAMEBUFFER,
        this.gl.COLOR_ATTACHMENT0,
        label0,
        0,
        i
      );
      this.gl.framebufferTextureLayer(
        this.gl.FRAMEBUFFER,
        this.gl.COLOR_ATTACHMENT1,
        strength0,
        0,
        i
      );
      gl.drawBuffers([gl.COLOR_ATTACHMENT0, gl.COLOR_ATTACHMENT1]);
      let status = gl.checkFramebufferStatus(gl.FRAMEBUFFER);
      if (status != gl.FRAMEBUFFER_COMPLETE)
        console.error("Incomplete framebuffer");
      this.gl.drawArrays(this.gl.TRIANGLE_STRIP, 0, 4);
    } //for i: each slice
  } //for j: each iteration
  //read data
  gl.drawBuffers([gl.COLOR_ATTACHMENT0]);
  let readAttach = gl.COLOR_ATTACHMENT1;
  let readTex = label0;
  gl.readBuffer(readAttach); //label
  // assuming a framebuffer is bound with the texture to read attached
  const format = gl.getParameter(gl.IMPLEMENTATION_COLOR_READ_FORMAT);
  const type = gl.getParameter(gl.IMPLEMENTATION_COLOR_READ_TYPE);
  if (format !== gl.RED_INTEGER || type !== gl.SHORT)
    log.debug("readPixels will fail.");
  img16 = [];
  let nv2D = this.back.dims[1] * this.back.dims[2];
  let slice16 = new Int16Array(nv2D);
  for (let i = 0; i < this.back.dims[3]; i++) {
    gl.framebufferTextureLayer(
      gl.FRAMEBUFFER,
      readAttach, //gl.COLOR_ATTACHMENT1,//COLOR_ATTACHMENT1
      readTex, //strength1,//strength0
      0,
      i
    );
    gl.readPixels(
      0,
      0,
      this.back.dims[1],
      this.back.dims[2],
      format,
      type,
      slice16
    );
    //img16.push(...slice16); // <- will elicit call stack limit error
    img16 = [...img16, ...slice16];
  }
  let mx = img16[0];
  for (let i = 0; i < img16.length; i++) mx = Math.max(mx, img16[i]);
  for (let i = 1; i < nv; i++) this.drawBitmap[i] = img16[i];
  //clean up
  //restore textures
  gl.activeTexture(gl.TEXTURE2);
  gl.bindTexture(gl.TEXTURE_3D, this.overlayTexture);
  gl.activeTexture(gl.TEXTURE3);
  gl.bindTexture(gl.TEXTURE_2D, this.fontTexture);
  gl.activeTexture(gl.TEXTURE4);
  gl.bindTexture(gl.TEXTURE_2D, this.bmpTexture);
  gl.activeTexture(gl.TEXTURE7);
  gl.bindTexture(gl.TEXTURE_3D, this.drawTexture);
  gl.deleteTexture(background);
  gl.deleteTexture(strength0);
  gl.deleteTexture(strength1);
  gl.deleteTexture(label0);
  gl.deleteTexture(label1);
  gl.bindVertexArray(this.unusedVAO);
  //gl.deleteTexture(blendTexture);
  gl.viewport(0, 0, gl.canvas.width, gl.canvas.height);
  gl.bindFramebuffer(gl.FRAMEBUFFER, null);
  gl.deleteFramebuffer(fb);
  this.drawAddUndoBitmap();
  this.refreshDrawing(true);
};

// not included in public docs
// set color of single voxel in drawing
Niivue.prototype.drawPt = function (x, y, z, penValue) {
  let dx = this.back.dims[1];
  let dy = this.back.dims[2];
  let dz = this.back.dims[3];
  x = Math.min(Math.max(x, 0), dx - 1);
  y = Math.min(Math.max(y, 0), dy - 1);
  z = Math.min(Math.max(z, 0), dz - 1);
  this.drawBitmap[x + y * dx + z * dx * dy] = penValue;
};

// not included in public docs
// create line between to voxels in drawing
// https://en.wikipedia.org/wiki/Bresenham%27s_line_algorithm
// https://www.geeksforgeeks.org/bresenhams-algorithm-for-3-d-line-drawing/
// ptA, ptB are start and end points of line (each XYZ)
Niivue.prototype.drawPenLine = function (ptA, ptB, penValue) {
  let dx = Math.abs(ptA[0] - ptB[0]);
  let dy = Math.abs(ptA[1] - ptB[1]);
  let dz = Math.abs(ptA[2] - ptB[2]);
  let xs = -1;
  let ys = -1;
  let zs = -1;
  if (ptB[0] > ptA[0]) xs = 1;
  if (ptB[1] > ptA[1]) ys = 1;
  if (ptB[2] > ptA[2]) zs = 1;
  let x1 = ptA[0];
  let y1 = ptA[1];
  let z1 = ptA[2];
  let x2 = ptB[0];
  let y2 = ptB[1];
  let z2 = ptB[2];
  if (dx >= dy && dx >= dz) {
    //Driving axis is X-axis"
    let p1 = 2 * dy - dx;
    let p2 = 2 * dz - dx;
    while (x1 != x2) {
      x1 += xs;
      if (p1 >= 0) {
        y1 += ys;
        p1 -= 2 * dx;
      }
      if (p2 >= 0) {
        z1 += zs;
        p2 -= 2 * dx;
      }
      p1 += 2 * dy;
      p2 += 2 * dz;
      this.drawPt(x1, y1, z1, penValue);
    } //while
  } else if (dy >= dx && dy >= dz) {
    //Driving axis is Y-axis"
    let p1 = 2 * dx - dy;
    let p2 = 2 * dz - dy;
    while (y1 != y2) {
      y1 += ys;
      if (p1 >= 0) {
        x1 += xs;
        p1 -= 2 * dy;
      }
      if (p2 >= 0) {
        z1 += zs;
        p2 -= 2 * dy;
      }
      p1 += 2 * dx;
      p2 += 2 * dz;
      this.drawPt(x1, y1, z1, penValue);
    } //while
  } else {
    //# Driving axis is Z-axis
    let p1 = 2 * dy - dz;
    let p2 = 2 * dx - dz;
    while (z1 != z2) {
      z1 += zs;
      if (p1 >= 0) {
        y1 += ys;
        p1 -= 2 * dz;
      }
      if (p2 >= 0) {
        x1 += xs;
        p2 -= 2 * dz;
      }
      p1 += 2 * dy;
      p2 += 2 * dx;
      this.drawPt(x1, y1, z1, penValue);
    } //while
  }
};

Niivue.prototype.drawFloodFillCore = function (img, seedVx) {
  let dims = [this.back.dims[1], this.back.dims[2], this.back.dims[3]]; //+1: dims indexed from 0!
  let nx = dims[0];
  let nxy = nx * dims[1];
  let nxyz = nxy * dims[2];
  function xyz2vx(pt) {
    //provided an XYZ 3D point, provide address in 1D array
    return pt[0] + pt[1] * nx + pt[2] * nxy;
  }
  function vx2xyz(vx) {
    //provided address in 1D array, return XYZ coordinate
    let Z = Math.floor(vx / nxy); //slice
    let Y = Math.floor((vx - Z * nxy) / nx); //column
    let X = Math.floor(vx % nx);
    return [X, Y, Z];
  }
  //1. Set Q to the empty queue or stack.
  let Q = [];
  //2. Add node to the end of Q.
  Q.push(seedVx);
  img[seedVx] = 2; //part of cluster
  //3. While Q is not empty:
  while (Q.length > 0) {
    //4.   Set n equal to the first element of Q.
    let vx = Q[0];
    //5.   Remove first element from Q.
    Q.shift();
    //6. Test six neighbors of n (left,right,anterior,posterior,inferior, superior
    //   If any is is unfound part of cluster (value = 1) set it to found (value 2) and add to Q
    let xyz = vx2xyz(vx);
    function testNeighbor(offset) {
      let xyzN = xyz.slice();
      xyzN[0] += offset[0];
      xyzN[1] += offset[1];
      xyzN[2] += offset[2];
      if (xyzN[0] < 0 || xyzN[1] < 0 || xyzN[2] < 0) return;
      if (xyzN[0] >= dims[0] || xyzN[1] >= dims[1] || xyzN[2] >= dims[2])
        return;
      let vxT = xyz2vx(xyzN);
      if (img[vxT] !== 1) return;
      img[vxT] = 2; //part of cluster
      Q.push(vxT);
    }
    testNeighbor([0, 0, -1]); //inferior
    testNeighbor([0, 0, 1]); //superior
    testNeighbor([0, -1, 0]); //posterior
    testNeighbor([0, 1, 0]); //anterior
    testNeighbor([-1, 0, 0]); //left
    testNeighbor([1, 0, 0]); //right
    //7. Continue looping until Q is exhausted.
  }
};
// not included in public docs
// set all connected voxels in drawing to new color
Niivue.prototype.drawFloodFill = function (
  seedXYZ,
  newColor = 0,
  growSelectedCluster = 0
) {
  //3D "paint bucket" fill:
  // set all voxels connected to seed point to newColor
  // https://en.wikipedia.org/wiki/Flood_fill
  newColor = Math.abs(newColor);
  let dims = [this.back.dims[1], this.back.dims[2], this.back.dims[3]]; //+1: dims indexed from 0!
  if (seedXYZ[0] < 0 || seedXYZ[1] < 0 || seedXYZ[2] < 0) return;
  if (seedXYZ[0] >= dims[0] || seedXYZ[1] >= dims[1] || seedXYZ[2] >= dims[2])
    return;
  let nx = dims[0];
  let nxy = nx * dims[1];
  let nxyz = nxy * dims[2];
  let img = this.drawBitmap.slice();
  if (img.length !== nxy * dims[2]) return;
  function xyz2vx(pt) {
    //provided an XYZ 3D point, provide address in 1D array
    return pt[0] + pt[1] * nx + pt[2] * nxy;
  }
  let seedVx = xyz2vx(seedXYZ);
  let seedColor = img[seedVx];
  if (seedColor === newColor) {
    if (growSelectedCluster !== 0)
      log.debug("drawFloodFill selected voxel is not part of a drawing");
    else log.debug("drawFloodFill selected voxel is already desired color");
    return;
  }
  for (let i = 1; i < nxyz; i++) {
    img[i] = 0;
    if (this.drawBitmap[i] === seedColor) img[i] = 1;
  }
  this.drawFloodFillCore(img, seedVx);
  //8. (Optional) work out intensity of selected cluster
  if (growSelectedCluster !== 0) {
    let backImg = this.volumes[0].img;
    let mx = backImg[seedVx];
    let mn = mx;
    for (let i = 1; i < nxyz; i++) {
      if (img[i] === 2) {
        mx = Math.max(mx, backImg[i]);
        mn = Math.min(mn, backImg[i]);
      }
    }
    if (growSelectedCluster == Number.POSITIVE_INFINITY)
      mx = growSelectedCluster;
    if (growSelectedCluster == Number.NEGATIVE_INFINITY)
      mn = growSelectedCluster;

    log.debug("Intensity range of selected cluster :", mn, mx);
    //second pass:
    for (let i = 1; i < nxyz; i++) {
      img[i] = 0;
      if (backImg[i] >= mn && backImg[i] <= mx) img[i] = 1;
    }
    this.drawFloodFillCore(img, seedVx);
    newColor = seedColor;
  }
  //8. Return
  for (let i = 1; i < nxyz; i++)
    if (img[i] === 2)
      //if part of cluster
      this.drawBitmap[i] = newColor;
  this.drawAddUndoBitmap();
  this.refreshDrawing(false);
}; // drawFloodFill()

// not included in public docs
// given series of line segments, connect first and last
// voxel and fill the interior of the line segments
Niivue.prototype.drawPenFilled = function () {
  let nPts = this.drawPenFillPts.length;
  if (nPts < 2) {
    //can not fill single line
    this.drawPenFillPts = [];
    return;
  }
  //do fill in 2D, based on axial (0), coronal (1) or sagittal drawing (2
  let axCorSag = this.drawPenAxCorSag;
  //axial is x(0)*y(1) horizontal*vertical
  let h = 0;
  let v = 1;
  if (axCorSag === 1) v = 2; //coronal is x(0)*z(0)
  if (axCorSag === 2) {
    //sagittal is y(1)*z(2)
    h = 1;
    v = 2;
  }
  let dims2D = [this.back.dims[h + 1], this.back.dims[v + 1]]; //+1: dims indexed from 0!
  //create bitmap of horizontal*vertical voxels:
  var img2D = new Uint8Array(dims2D[0] * dims2D[1]);
  var pen = 1; //do not use this.opts.penValue, as "erase" is zero
  function drawLine2D(ptA, ptB, penValue) {
    let dx = Math.abs(ptA[0] - ptB[0]);
    let dy = Math.abs(ptA[1] - ptB[1]);
    img2D[ptA[0] + ptA[1] * dims2D[0]] = pen;
    img2D[ptB[0] + ptB[1] * dims2D[0]] = pen;
    let xs = -1;
    let ys = -1;
    if (ptB[0] > ptA[0]) xs = 1;
    if (ptB[1] > ptA[1]) ys = 1;
    let x1 = ptA[0];
    let y1 = ptA[1];
    let x2 = ptB[0];
    let y2 = ptB[1];
    if (dx >= dy) {
      //Driving axis is X-axis"
      let p1 = 2 * dy - dx;
      while (x1 != x2) {
        x1 += xs;
        if (p1 >= 0) {
          y1 += ys;
          p1 -= 2 * dx;
        }
        p1 += 2 * dy;
        img2D[x1 + y1 * dims2D[0]] = pen;
      } //while
    } else {
      //Driving axis is Y-axis"
      let p1 = 2 * dx - dy;
      while (y1 != y2) {
        y1 += ys;
        if (p1 >= 0) {
          x1 += xs;
          p1 -= 2 * dy;
        }
        p1 += 2 * dx;
        img2D[x1 + y1 * dims2D[0]] = pen;
      } //while
    }
  }
  let startPt = [this.drawPenFillPts[0][h], this.drawPenFillPts[0][v]];
  let prevPt = startPt;
  for (let i = 1; i < nPts; i++) {
    let pt = [this.drawPenFillPts[i][h], this.drawPenFillPts[i][v]];
    drawLine2D(prevPt, pt);
    prevPt = pt;
  }
  drawLine2D(startPt, prevPt); //close drawing
  //flood fill
  let seeds = [];
  function setSeed(pt) {
    if (pt[0] < 0 || pt[1] < 0 || pt[0] >= dims2D[0] || pt[1] >= dims2D[1])
      return;
    let pxl = pt[0] + pt[1] * dims2D[0];
    if (img2D[pxl] !== 0) return; //not blank
    seeds.push(pt);
    img2D[pxl] = 2;
  }
  // https://en.wikipedia.org/wiki/Flood_fill
  // first seed all edges
  //bottom row
  for (let i = 0; i < dims2D[0]; i++) setSeed([i, 0]);
  //top row
  for (let i = 0; i < dims2D[0]; i++) setSeed([i, dims2D[1] - 1]);
  //left column
  for (let i = 0; i < dims2D[1]; i++) setSeed([0, i]);
  //right columns
  for (let i = 0; i < dims2D[1]; i++) setSeed([dims2D[0] - 1, i]);
  //now retire first in first out
  while (seeds.length > 0) {
    //always remove one seed, plant 0..4 new ones
    let seed = seeds.shift();
    setSeed([seed[0] - 1, seed[1]]);
    setSeed([seed[0] + 1, seed[1]]);
    setSeed([seed[0], seed[1] - 1]);
    setSeed([seed[0], seed[1] + 1]);
  }
  //all voxels with value of zero have no path to edges
  //insert surviving pixels from 2D bitmap into 3D bitmap
  pen = this.opts.penValue;
  let slice = this.drawPenFillPts[0][3 - (h + v)];
  if (axCorSag === 0) {
    //axial
    let offset = slice * dims2D[0] * dims2D[1];
    for (let i = 0; i < dims2D[0] * dims2D[1]; i++) {
      if (img2D[i] !== 2) this.drawBitmap[i + offset] = pen;
    }
  } else {
    let xStride = 1; //coronal: horizontal LR pixels contiguous
    let yStride = this.back.dims[1] * this.back.dims[2]; //coronal: vertical is slice
    let zOffset = slice * this.back.dims[1]; //coronal: slice is number of columns
    if (axCorSag === 2) {
      //sagittal
      xStride = this.back.dims[1];
      zOffset = slice;
    }
    let i = 0;
    for (let y = 0; y < dims2D[1]; y++) {
      for (let x = 0; x < dims2D[0]; x++) {
        if (img2D[i] !== 2)
          this.drawBitmap[x * xStride + y * yStride + zOffset] = pen;
        i++;
      } // x column
    } //y row
  } //not axial
  //this.drawUndoBitmaps[this.currentDrawUndoBitmap]
  if (
    !this.drawFillOverwrites &&
    this.drawUndoBitmaps[this.currentDrawUndoBitmap].length > 0
  ) {
    let nv = this.drawBitmap.length;
    let bmp = decodeRLE(this.drawUndoBitmaps[this.currentDrawUndoBitmap], nv);
    for (let i = 0; i < nv; i++) {
      if (bmp[i] === 0) continue;
      this.drawBitmap[i] = bmp[i];
    }
  }
  this.drawPenFillPts = [];
  this.drawAddUndoBitmap();
  this.refreshDrawing(false);
}; // drawPenFilled()

/*
//Demonstrate how to create drawing
Niivue.prototype.createRandomDrawing = function () {
  if (!this.drawBitmap) this.createEmptyDrawing();
  if (!this.back.hasOwnProperty("dims")) return;
  let vx = this.back.dims[1] * this.back.dims[2] * this.back.dims[3];
  if (vx !== this.drawBitmap.length) {
    log.error("Epic drawing failure");
  }
  let dx = this.back.dims[1] - 1;
  let dy = this.back.dims[2] - 1;
  let dz = this.back.dims[3];
  let ptA = [0, 0, 0];
  let ptB = [dx, dy, 0];

  for (let i = 0; i < dz; i++) {
    ptA[2] = i;
    ptB[2] = i;
    this.drawRect(ptA, ptB, (i % 3) + 1);
  }
  this.refreshDrawing(true);
};*/

// not included in public docs
//release GPU and CPU memory: make sure you have saved any changes before calling this!
Niivue.prototype.closeDrawing = function () {
  this.rgbaTex(this.drawTexture, this.gl.TEXTURE7, [2, 2, 2, 2], true, true);
  this.drawBitmap = null;
};

// not included in public docs
// Copy drawing bitmap from CPU to GPU storage and redraw the screen
Niivue.prototype.refreshDrawing = function (isForceRedraw = true) {
  let dims = this.back.dims.slice();
  //let dims = this.volumes[0].hdr.dims.slice();
  let vx = this.back.dims[1] * this.back.dims[2] * this.back.dims[3];
  if (this.drawBitmap.length === 8) {
    dims[1] = 2;
    dims[2] = 2;
    dims[3] = 2;
  } else if (vx !== this.drawBitmap.length) {
    log.warn("Drawing bitmap must match the background image");
  }
  this.gl.activeTexture(this.gl.TEXTURE7);
  this.gl.bindTexture(this.gl.TEXTURE_3D, this.drawTexture);
  this.gl.texSubImage3D(
    this.gl.TEXTURE_3D,
    0,
    0,
    0,
    0,
    dims[1],
    dims[2],
    dims[3],
    this.gl.RED,
    this.gl.UNSIGNED_BYTE,
    this.drawBitmap
  );
  if (isForceRedraw) this.drawScene();
};

// not included in public docs
// create 3D 1-component (red) uint8 texture on GPU
Niivue.prototype.r8Tex = function (texID, activeID, dims, isInit = false) {
  if (texID) this.gl.deleteTexture(texID);
  texID = this.gl.createTexture();
  this.gl.activeTexture(activeID);
  this.gl.bindTexture(this.gl.TEXTURE_3D, texID);
  this.gl.texParameteri(
    this.gl.TEXTURE_3D,
    this.gl.TEXTURE_MIN_FILTER,
    this.gl.NEAREST
  );
  this.gl.texParameteri(
    this.gl.TEXTURE_3D,
    this.gl.TEXTURE_MAG_FILTER,
    this.gl.NEAREST
  );
  this.gl.texParameteri(
    this.gl.TEXTURE_3D,
    this.gl.TEXTURE_WRAP_R,
    this.gl.CLAMP_TO_EDGE
  );
  this.gl.texParameteri(
    this.gl.TEXTURE_3D,
    this.gl.TEXTURE_WRAP_S,
    this.gl.CLAMP_TO_EDGE
  );
  this.gl.texParameteri(
    this.gl.TEXTURE_3D,
    this.gl.TEXTURE_WRAP_T,
    this.gl.CLAMP_TO_EDGE
  );
  this.gl.pixelStorei(this.gl.UNPACK_ALIGNMENT, 1);
  this.gl.texStorage3D(
    this.gl.TEXTURE_3D,
    1,
    this.gl.R8,
    dims[1],
    dims[2],
    dims[3]
  ); //output background dimensions
  if (isInit) {
    let img8 = new Uint8Array(dims[1] * dims[2] * dims[3]);
    this.gl.texSubImage3D(
      this.gl.TEXTURE_3D,
      0,
      0,
      0,
      0,
      dims[1],
      dims[2],
      dims[3],
      this.gl.RED,
      this.gl.UNSIGNED_BYTE,
      img8
    );
  }
  return texID;
}; // r8Tex()

// not included in public docs
// create 3D 4-component (red,green,blue,alpha) uint8 texture on GPU
Niivue.prototype.rgbaTex = function (texID, activeID, dims, isInit = false) {
  if (texID) this.gl.deleteTexture(texID);
  texID = this.gl.createTexture();
  this.gl.activeTexture(activeID);
  this.gl.bindTexture(this.gl.TEXTURE_3D, texID);
  this.gl.texParameteri(
    this.gl.TEXTURE_3D,
    this.gl.TEXTURE_MIN_FILTER,
    this.gl.LINEAR
  );
  this.gl.texParameteri(
    this.gl.TEXTURE_3D,
    this.gl.TEXTURE_MAG_FILTER,
    this.gl.LINEAR
  );
  this.gl.texParameteri(
    this.gl.TEXTURE_3D,
    this.gl.TEXTURE_WRAP_R,
    this.gl.CLAMP_TO_EDGE
  );
  this.gl.texParameteri(
    this.gl.TEXTURE_3D,
    this.gl.TEXTURE_WRAP_S,
    this.gl.CLAMP_TO_EDGE
  );
  this.gl.texParameteri(
    this.gl.TEXTURE_3D,
    this.gl.TEXTURE_WRAP_T,
    this.gl.CLAMP_TO_EDGE
  );
  this.gl.pixelStorei(this.gl.UNPACK_ALIGNMENT, 1);
  this.gl.texStorage3D(
    this.gl.TEXTURE_3D,
    1,
    this.gl.RGBA8,
    dims[1],
    dims[2],
    dims[3]
  ); //output background dimensions
  if (isInit) {
    let img8 = new Uint8Array(dims[1] * dims[2] * dims[3] * 4);
    this.gl.texSubImage3D(
      this.gl.TEXTURE_3D,
      0,
      0,
      0,
      0,
      dims[1],
      dims[2],
      dims[3],
      this.gl.RGBA,
      this.gl.UNSIGNED_BYTE,
      img8
    );
  }
  return texID;
}; // rgbaTex()

// not included in public docs
// remove cross origin if not from same domain. From https://webglfundamentals.org/webgl/lessons/webgl-cors-permission.html
Niivue.prototype.requestCORSIfNotSameOrigin = function (img, url) {
  if (new URL(url, window.location.href).origin !== window.location.origin) {
    img.crossOrigin = "";
  }
};

// not included in public docs
// creates 4-component (red,green,blue,alpha) uint8 texture on GPU
Niivue.prototype.loadPngAsTexture = function (pngUrl, textureNum) {
  return new Promise((resolve, reject) => {
    let img = new Image();
    img.onload = () => {
      let pngTexture = [];
      if (textureNum === 4) {
        if (this.bmpTexture !== null) this.gl.deleteTexture(this.bmpTexture);
        this.bmpTexture = this.gl.createTexture();
        pngTexture = this.bmpTexture;
        this.bmpTextureWH = img.width / img.height;
        this.gl.activeTexture(this.gl.TEXTURE4);
        this.bmpShader.use(this.gl);
        this.gl.uniform1i(this.bmpShader.uniforms["bmpTexture"], 4);
      } else {
        this.fontShader.use(this.gl);
        this.gl.activeTexture(this.gl.TEXTURE3);
        this.gl.uniform1i(this.fontShader.uniforms["fontTexture"], 3);
        if (this.fontTexture !== null) this.gl.deleteTexture(this.fontTexture);
        this.fontTexture = this.gl.createTexture();
        pngTexture = this.fontTexture;
      }
      this.gl.bindTexture(this.gl.TEXTURE_2D, pngTexture);
      // Set the parameters so we can render any size image.
      this.gl.texParameteri(
        this.gl.TEXTURE_2D,
        this.gl.TEXTURE_WRAP_S,
        this.gl.CLAMP_TO_EDGE
      );
      this.gl.texParameteri(
        this.gl.TEXTURE_2D,
        this.gl.TEXTURE_WRAP_T,
        this.gl.CLAMP_TO_EDGE
      );
      this.gl.texParameteri(
        this.gl.TEXTURE_2D,
        this.gl.TEXTURE_MIN_FILTER,
        this.gl.LINEAR
      );
      this.gl.texParameteri(
        this.gl.TEXTURE_2D,
        this.gl.TEXTURE_MAG_FILTER,
        this.gl.LINEAR
      );
      // Upload the image into the texture.
      this.gl.texImage2D(
        this.gl.TEXTURE_2D,
        0,
        this.gl.RGBA,
        this.gl.RGBA,
        this.gl.UNSIGNED_BYTE,
        img
      );
      resolve(pngTexture);
      if (textureNum !== 4) this.drawScene(); //draw the font
    };
    img.onerror = reject;
    this.requestCORSIfNotSameOrigin(img, pngUrl);
    img.src = pngUrl;
  });
};

// not included in public docs
// load font stored as PNG bitmap with texture unit 3
Niivue.prototype.loadFontTexture = function (fontUrl) {
  this.loadPngAsTexture(fontUrl, 3);
};

// not included in public docs
// load PNG bitmap with texture unit 4
Niivue.prototype.loadBmpTexture = async function (bmpUrl) {
  await this.loadPngAsTexture(bmpUrl, 4);
};

// not included in public docs
// load font bitmap and metrics
Niivue.prototype.initFontMets = function () {
  this.fontMets = [];
  for (let id = 0; id < 256; id++) {
    //clear ASCII codes 0..256
    this.fontMets[id] = {};
    this.fontMets[id].xadv = 0;
    this.fontMets[id].uv_lbwh = [0, 0, 0, 0];
    this.fontMets[id].lbwh = [0, 0, 0, 0];
  }
  this.fontMets.distanceRange = this.fontMetrics.atlas.distanceRange;
  this.fontMets.size = this.fontMetrics.atlas.size;
  let scaleW = this.fontMetrics.atlas.width;
  let scaleH = this.fontMetrics.atlas.height;
  for (let i = 0; i < this.fontMetrics.glyphs.length; i++) {
    let glyph = this.fontMetrics.glyphs[i];
    let id = glyph.unicode;
    this.fontMets[id].xadv = glyph.advance;
    if (glyph.planeBounds === undefined) continue;
    let l = glyph.atlasBounds.left / scaleW;
    let b = (scaleH - glyph.atlasBounds.top) / scaleH;
    let w = (glyph.atlasBounds.right - glyph.atlasBounds.left) / scaleW;
    let h = (glyph.atlasBounds.top - glyph.atlasBounds.bottom) / scaleH;
    this.fontMets[id].uv_lbwh = [l, b, w, h];
    l = glyph.planeBounds.left;
    b = glyph.planeBounds.bottom;
    w = glyph.planeBounds.right - glyph.planeBounds.left;
    h = glyph.planeBounds.top - glyph.planeBounds.bottom;
    this.fontMets[id].lbwh = [l, b, w, h];
  }
};

// not included in public docs
Niivue.prototype.loadFont = async function (
  fontSheetUrl = defaultFontPNG,
  metricsUrl = defaultFontMetrics
) {
  await this.loadFontTexture(fontSheetUrl);
  let response = await fetch(metricsUrl);
  if (!response.ok) {
    throw Error(response.statusText);
  }

  let jsonText = await response.text();
  this.fontMetrics = JSON.parse(jsonText);

  this.initFontMets();

  this.fontShader.use(this.gl);
  this.drawScene();
};

// not included in public docs
Niivue.prototype.loadDefaultFont = async function () {
  await this.loadFontTexture(this.DEFAULT_FONT_GLYPH_SHEET);
  this.fontMetrics = this.DEFAULT_FONT_METRICS;
  this.initFontMets();
};

// not included in public docs
Niivue.prototype.initText = async function () {
  // font shader
  //multi-channel signed distance font https://github.com/Chlumsky/msdfgen
  this.fontShader = new Shader(this.gl, vertFontShader, fragFontShader);
  this.fontShader.use(this.gl);
  this.fontShader.screenPxRangeLoc = this.fontShader.uniforms["screenPxRange"];
  this.fontShader.fontColorLoc = this.fontShader.uniforms["fontColor"];
  this.fontShader.canvasWidthHeightLoc =
    this.fontShader.uniforms["canvasWidthHeight"];
  this.fontShader.leftTopWidthHeightLoc =
    this.fontShader.uniforms["leftTopWidthHeight"];
  this.fontShader.uvLeftTopWidthHeightLoc =
    this.fontShader.uniforms["uvLeftTopWidthHeight"];

  await this.loadDefaultFont();
  this.drawLoadingText(this.loadingText);
}; // initText()

// not included in public docs
Niivue.prototype.meshShaderNameToNumber = function (meshShaderName = "Phong") {
  let name = meshShaderName.toLowerCase();
  for (var i = 0; i < this.meshShaders.length; i++) {
    if (this.meshShaders[i].Name.toLowerCase() === name) return i;
  }
  i = -1;
};

/**
 * select new shader for triangulated meshes and connectomes. Note that this function requires the mesh is fully loaded: you may want use `await` with loadMeshes (as seen in live demo).
 * @param {number} id id of mesh to change
 * @param {string | number} meshShaderNameOrNumber identify shader for usage
 * @example niivue.setMeshShader('toon');
 * @see {@link https://niivue.github.io/niivue/features/meshes.html|live demo usage}
 */
Niivue.prototype.setMeshShader = function (id, meshShaderNameOrNumber = 2) {
  let shaderIndex = 0;
  if (typeof meshShaderNameOrNumber === "number")
    shaderIndex = meshShaderNameOrNumber;
  else {
    shaderIndex = this.meshShaderNameToNumber(meshShaderNameOrNumber);
  }
  shaderIndex = Math.min(shaderIndex, this.meshShaders.length - 1);
  shaderIndex = Math.max(shaderIndex, 0);
  let index = this.getMeshIndexByID(id);
  if (index >= this.meshes.length) {
    log.debug(
      "Unable to change shader until mesh is loaded (maybe you need async)"
    );
    return;
  }
  this.meshes[index].meshShaderIndex = shaderIndex;
  this.updateGLVolume();
  this.onMeshShaderChanged(index, shaderIndex);
};

/**
 *
 * @param {string} fragmentShaderText custom fragment shader.
 * @param {string} name title for new shader.
 * @returns {Shader} created custom mesh shader
 */
Niivue.prototype.createCustomMeshShader = function (
  fragmentShaderText,
  name = "Custom",
  vertexShaderText = ""
) {
  if (!fragmentShaderText) {
    throw "Need frament shader";
  }

  let num = this.meshShaderNameToNumber(name);
  if (num >= 0) {
    //prior shader uses this name: delete it!
    this.gl.deleteProgram(this.meshShaders[num].shader.program);
    this.meshShaders.splice(num, 1);
  }
  let m = [];
  m.Name = name;
  m.Frag = fragmentShaderText;
  m.shader = new Shader(this.gl, vertMeshShader, m.Frag);
  m.shader.use(this.gl);
  m.shader.mvpLoc = m.shader.uniforms["mvpMtx"];
  return m;
};

/**
 * control whether drawing is tansparent (0), opaque (1) or translucent (between 0 and 1).
 * @param {string} fragmentShaderText custom fragment shader.
 * @param {string} name title for new shader.
 * @returns {number} index of the new shader (for setMeshShader)
 * @see {@link https://niivue.github.io/niivue/features/meshes.html|live demo usage}
 */
Niivue.prototype.setCustomMeshShader = function (
  fragmentShaderText = "",
  name = "Custom"
) {
  let m = this.createCustomMeshShader(fragmentShaderText, name);
  this.meshShaders.push(m);

  this.onCustomMeshShaderAdded(fragmentShaderText, name);
  return this.meshShaders.length - 1;
};

/**
 * retrieve all currently loaded meshes
 * @param {boolean} sort output alphabetically
 * @returns {Array} list of available mesh shader names
 * @example niivue.meshShaderNames();
 * @see {@link https://niivue.github.io/niivue/features/meshes.html|live demo usage}
 */
Niivue.prototype.meshShaderNames = function (sort = true) {
  let cm = [];
  for (var i = 0; i < this.meshShaders.length; i++)
    cm.push(this.meshShaders[i].Name);
  return sort === true ? cm.sort() : cm;
};

// not included in public docs
Niivue.prototype.init = async function () {
  //initial setup: only at the startup of the component
  // print debug info (gpu vendor and renderer)
  let rendererInfo = this.gl.getExtension("WEBGL_debug_renderer_info");
  let vendor = this.gl.getParameter(rendererInfo.UNMASKED_VENDOR_WEBGL);
  let renderer = this.gl.getParameter(rendererInfo.UNMASKED_RENDERER_WEBGL);
  // await this.loadFont()
  log.info("renderer vendor: ", vendor);
  log.info("renderer: ", renderer);
  this.gl.clearDepth(0.0);
  this.gl.enable(this.gl.CULL_FACE);
  this.gl.cullFace(this.gl.FRONT);
  this.gl.enable(this.gl.BLEND);
  this.gl.blendFunc(this.gl.SRC_ALPHA, this.gl.ONE_MINUS_SRC_ALPHA);

  // register volume and overlay textures
  this.volumeTexture = this.rgbaTex(
    this.volumeTexture,
    this.gl.TEXTURE0,
    [2, 2, 2, 2],
    true
  );
  this.overlayTexture = this.rgbaTex(
    this.overlayTexture,
    this.gl.TEXTURE2,
    [2, 2, 2, 2],
    true
  );
  this.drawTexture = this.r8Tex(
    this.drawTexture,
    this.gl.TEXTURE7,
    [2, 2, 2, 2],
    true
  );

  let rectStrip = [
    1,
    1,
    0, //RAI
    1,
    0,
    0, //RPI
    0,
    1,
    0, //LAI
    0,
    0,
    0, //LPI
  ];

  this.cuboidVertexBuffer = this.gl.createBuffer();
  this.gl.bindBuffer(this.gl.ARRAY_BUFFER, this.cuboidVertexBuffer);
  this.gl.bufferData(
    this.gl.ARRAY_BUFFER,
    new Float32Array(rectStrip),
    this.gl.STATIC_DRAW
  );

  //setup generic VAO style sheet:
  this.genericVAO = this.gl.createVertexArray(); //2D slices, fonts, lines
  this.gl.bindVertexArray(this.genericVAO);
  //this.gl.bindBuffer(this.gl.ELEMENT_ARRAY_BUFFER, this.cuboidVertexBuffer); //triangle strip does not need indices
  this.gl.bindBuffer(this.gl.ARRAY_BUFFER, this.cuboidVertexBuffer);
  this.gl.enableVertexAttribArray(0);
  this.gl.vertexAttribPointer(0, 3, this.gl.FLOAT, false, 0, 0);
  this.gl.bindVertexArray(this.unusedVAO); //switch off to avoid tampering with settings
  this.pickingMeshShader = new Shader(
    this.gl,
    vertMeshShader,
    fragMeshDepthShader
  );
  this.pickingMeshShader.use(this.gl);
  this.pickingMeshShader.mvpLoc = this.pickingMeshShader.uniforms["mvpMtx"];
  this.pickingImageShader = new Shader(
    this.gl,
    vertRenderShader,
    fragVolumePickingShader
  );
  this.pickingImageShader.use(this.gl);
  this.pickingImageShader.drawOpacityLoc =
    this.pickingImageShader.uniforms["drawOpacity"];
  this.pickingImageShader.backgroundMasksOverlaysLoc =
    this.pickingImageShader.uniforms["backgroundMasksOverlays"];
  this.pickingImageShader.mvpLoc = this.pickingImageShader.uniforms["mvpMtx"];
  this.gl.uniform1i(this.pickingImageShader.uniforms["volume"], 0);
  //this.gl.uniform1i(pickingShader.uniforms["colormap"], 1); //orient shader applies colormap
  this.gl.uniform1i(this.pickingImageShader.uniforms["overlay"], 2);
  this.gl.uniform1i(this.pickingImageShader.uniforms["drawing"], 7);
  this.pickingImageShader.mvpLoc = this.pickingImageShader.uniforms["mvpMtx"];
  this.pickingImageShader.rayDirLoc =
    this.pickingImageShader.uniforms["rayDir"];
  this.pickingImageShader.clipPlaneLoc =
    this.pickingImageShader.uniforms["clipPlane"];
  // slice shader
  // slice mm shader
  this.sliceMMShader = new Shader(
    this.gl,
    vertSliceMMShader,
    fragSliceMMShader
  );
  this.sliceMMShader.use(this.gl);
  this.sliceMMShader.drawOpacityLoc =
    this.sliceMMShader.uniforms["drawOpacity"];
  this.sliceMMShader.overlayOutlineWidthLoc =
    this.sliceMMShader.uniforms["overlayOutlineWidth"];
  this.sliceMMShader.backgroundMasksOverlaysLoc =
    this.sliceMMShader.uniforms["backgroundMasksOverlays"];
  this.sliceMMShader.opacityLoc = this.sliceMMShader.uniforms["opacity"];
  this.sliceMMShader.axCorSagLoc = this.sliceMMShader.uniforms["axCorSag"];
  this.sliceMMShader.sliceLoc = this.sliceMMShader.uniforms["slice"];
  this.sliceMMShader.frac2mmLoc = this.sliceMMShader.uniforms["frac2mm"];
  this.sliceMMShader.mvpLoc = this.sliceMMShader.uniforms["mvpMtx"];
  this.gl.uniform1i(this.sliceMMShader.uniforms["volume"], 0);
  this.gl.uniform1i(this.sliceMMShader.uniforms["overlay"], 2);
  this.gl.uniform1i(this.sliceMMShader.uniforms["drawing"], 7);
  this.gl.uniform1f(
    this.sliceMMShader.uniforms["drawOpacity"],
    this.drawOpacity
  );
  //orient cube
  this.orientCubeShader = new Shader(
    this.gl,
    vertOrientCubeShader,
    fragOrientCubeShader
  );
  let gl = this.gl;
  this.orientCubeShaderVAO = gl.createVertexArray();
  gl.bindVertexArray(this.orientCubeShaderVAO);
  let program = this.orientCubeShader.program;
  this.orientCubeMtxLoc = gl.getUniformLocation(program, "u_matrix");
  // Create a buffer
  var positionBuffer = gl.createBuffer();
  gl.enableVertexAttribArray(0);
  gl.enableVertexAttribArray(1);
  gl.bindBuffer(gl.ARRAY_BUFFER, positionBuffer);
  gl.bufferData(gl.ARRAY_BUFFER, orientCube, gl.STATIC_DRAW);
  //XYZ position: (three floats)
  gl.vertexAttribPointer(0, 3, gl.FLOAT, false, 24, 0);
  //RGB color: (also three floats)
  gl.enableVertexAttribArray(1);
  gl.vertexAttribPointer(1, 3, gl.FLOAT, false, 24, 12);
  gl.bindVertexArray(this.unusedVAO);
  // rect shader (crosshair): horizontal and vertical lines only
  this.rectShader = new Shader(this.gl, vertRectShader, fragRectShader);
  this.rectShader.use(this.gl);
  this.rectShader.lineColorLoc = this.rectShader.uniforms["lineColor"];
  this.rectShader.canvasWidthHeightLoc =
    this.rectShader.uniforms["canvasWidthHeight"];
  this.rectShader.leftTopWidthHeightLoc =
    this.rectShader.uniforms["leftTopWidthHeight"];
  // line shader: diagonal lines
  this.lineShader = new Shader(this.gl, vertLineShader, fragRectShader);
  this.lineShader.use(this.gl);
  this.lineShader.lineColorLoc = this.lineShader.uniforms["lineColor"];
  this.lineShader.canvasWidthHeightLoc =
    this.lineShader.uniforms["canvasWidthHeight"];
  this.lineShader.thicknessLoc = this.lineShader.uniforms["thickness"];
  this.lineShader.startXYendXYLoc = this.lineShader.uniforms["startXYendXY"];
  // render shader (3D)
  this.renderShader = new Shader(this.gl, vertRenderShader, fragRenderShader);
  this.renderShader.use(this.gl);
  this.renderShader.drawOpacityLoc = this.renderShader.uniforms["drawOpacity"];
  this.renderShader.backgroundMasksOverlaysLoc =
    this.renderShader.uniforms["backgroundMasksOverlays"];
  this.gl.uniform1i(this.renderShader.uniforms["volume"], 0);
  //this.gl.uniform1i(this.renderShader.uniforms["colormap"], 1); //orient shader applies colormap
  this.gl.uniform1i(this.renderShader.uniforms["overlay"], 2);
  this.gl.uniform1i(this.renderShader.uniforms["drawing"], 7);
  this.renderShader.mvpLoc = this.renderShader.uniforms["mvpMtx"];
  this.renderShader.clipPlaneClrLoc =
    this.renderShader.uniforms["clipPlaneColor"];
  this.renderShader.mvpMatRASLoc = this.renderShader.uniforms["matRAS"];
  this.renderShader.rayDirLoc = this.renderShader.uniforms["rayDir"];
  this.renderShader.clipPlaneLoc = this.renderShader.uniforms["clipPlane"];
  // colorbar shader
  this.colorbarShader = new Shader(
    this.gl,
    vertColorbarShader,
    fragColorbarShader
  );
  this.colorbarShader.use(this.gl);
  this.colorbarShader.layerLoc = this.colorbarShader.uniforms["layer"];
  this.colorbarShader.canvasWidthHeightLoc =
    this.colorbarShader.uniforms["canvasWidthHeight"];
  this.colorbarShader.leftTopWidthHeightLoc =
    this.colorbarShader.uniforms["leftTopWidthHeight"];
  this.gl.uniform1i(this.colorbarShader.uniforms["colormap"], 1);

  this.growCutShader = new Shader(
    this.gl,
    vertGrowCutShader,
    fragGrowCutShader
  );

  // orientation shaders
  this.passThroughShader = new Shader(
    this.gl,
    vertPassThroughShader,
    fragPassThroughShader
  );

  this.orientShaderAtlasU = new Shader(
    this.gl,
    vertOrientShader,
    fragOrientShaderU.concat(fragOrientShaderAtlas)
  );

  this.orientShaderU = new Shader(
    this.gl,
    vertOrientShader,
    fragOrientShaderU.concat(fragOrientShader)
  );
  this.orientShaderI = new Shader(
    this.gl,
    vertOrientShader,
    fragOrientShaderI.concat(fragOrientShader)
  );
  this.orientShaderF = new Shader(
    this.gl,
    vertOrientShader,
    fragOrientShaderF.concat(fragOrientShader)
  );
  this.orientShaderRGBU = new Shader(
    this.gl,
    vertOrientShader,
    fragOrientShaderU.concat(fragRGBOrientShader)
  );
  // 3D crosshair cylinder
  this.surfaceShader = new Shader(
    this.gl,
    vertSurfaceShader,
    fragSurfaceShader
  );
  this.surfaceShader.use(this.gl);
  this.surfaceShader.mvpLoc = this.surfaceShader.uniforms["mvpMtx"];
  this.surfaceShader.colorLoc = this.surfaceShader.uniforms["surfaceColor"];
  // tractography fibers
  this.fiberShader = new Shader(this.gl, vertFiberShader, fragFiberShader);
  this.pickingImageShader.use(this.gl);
  this.fiberShader.mvpLoc = this.fiberShader.uniforms["mvpMtx"];
  //compile all mesh shaders
  //compile all mesh shaders
  for (var i = 0; i < this.meshShaders.length; i++) {
    let m = this.meshShaders[i];
    if (m.Name === "Flat")
      m.shader = new Shader(this.gl, vertFlatMeshShader, fragFlatMeshShader);
    else m.shader = new Shader(this.gl, vertMeshShader, m.Frag);
    m.shader.use(this.gl);
    m.shader.mvpLoc = m.shader.uniforms["mvpMtx"];
  }

  this.bmpShader = new Shader(this.gl, vertBmpShader, fragBmpShader);
  await this.initText();
  if (this.opts.thumbnail.length > 0) {
    await this.loadBmpTexture(this.opts.thumbnail);
    this.thumbnailVisible = true;
  }
  this.updateGLVolume();
  this.initialized = true;
  this.resizeListener();
  this.drawScene();
  return this;
}; // init()

/**
 * update the webGL 2.0 scene after making changes to the array of volumes. It's always good to call this method after altering one or more volumes manually (outside of Niivue setter methods)
 * @example
 * niivue = new Niivue()
 * niivue.updateGLVolume()
 */
Niivue.prototype.updateGLVolume = function () {
  //load volume or change contrast
  let visibleLayers = 0;
  let numLayers = this.volumes.length;
  // loop through loading volumes in this.volume
  this.refreshColormaps();
  for (let i = 0; i < numLayers; i++) {
    // avoid trying to refresh a volume that isn't ready
    if (!this.volumes[i].toRAS) {
      continue;
    }
    this.refreshLayers(this.volumes[i], visibleLayers, numLayers);
    visibleLayers++;
  }
  this.furthestVertexFromOrigin = 0.0;
  if (numLayers > 0)
    this.furthestVertexFromOrigin =
      this.volumeObject3D.furthestVertexFromOrigin;
  if (this.meshes)
    for (let i = 0; i < this.meshes.length; i++)
      this.furthestVertexFromOrigin = Math.max(
        this.furthestVertexFromOrigin,
        this.meshes[i].furthestVertexFromOrigin
      );

  if (this.onVolumeUpdated) {
    this.onVolumeUpdated();
  }
  this.drawScene();
}; // updateVolume()

/**
 * basic statistics for selected voxel-based image
 * @param {number} layer selects image to describe
 * @param {boolean} ignoreZeros will not include voxels with intensity of zero
 * @param {Array} masks are optional binary images to filter voxles
 * @returns {Array} numeric values to describe image
 * @example niivue.getDescriptives(0, true);
 * @see {@link https://niivue.github.io/niivue/features/draw.html|live demo usage}
 */
Niivue.prototype.getDescriptives = function (
  layer = 0,
  ignoreZeros = false,
  masks = []
) {
  let hdr = this.volumes[layer].hdr;
  let slope = hdr.scl_slope;
  if (isNaN(slope)) slope = 1;
  let inter = hdr.scl_inter;
  if (isNaN(inter)) inter = 1;
  let imgRaw = this.volumes[layer].img;
  let nv = imgRaw.length; //number of voxels
  //create mask
  let img = new Float32Array(nv);
  for (var i = 0; i < nv; i++) img[i] = imgRaw[i] * slope + inter; //assume all voxels survive
  let mask = new Uint8Array(nv);
  for (var i = 0; i < nv; i++) mask[i] = 1; //assume all voxels survive
  if (ignoreZeros) {
    for (var i = 0; i < nv; i++) if (img[i] === 0) mask[i] = 0;
  }
  if (masks.length > 0) {
    for (var m = 0; m < masks.length; m++) {
      let imgMask = this.volumes[masks[m]].img;
      if (imgMask.length !== nv) {
        log.debug(
          "Mask resolution does not match image. Skipping masking layer " +
            masks[m]
        );
        continue;
      }
      for (var i = 0; i < nv; i++) {
        if (imgMask[i] === 0 || isNaN(imgMask[i])) mask[i] = 0;
      } //for each voxel in mask
    } //for each mask
  } //if masks
  //Welfords method
  //https://www.embeddedrelated.com/showarticle/785.php
  //https://www.johndcook.com/blog/2008/09/26/comparing-three-methods-of-computing-standard-deviation/
  let k = 0;
  let M = 0;
  let S = 0;
  let mx = Number.NEGATIVE_INFINITY;
  let mn = Number.POSITIVE_INFINITY;
  for (var i = 0; i < nv; i++) {
    if (mask[i] < 1) continue;
    k += 1;
    let x = img[i];
    mn = Math.min(x, mx);
    mx = Math.max(x, mx);
    let Mnext = M + (x - M) / k;
    S = S + (x - M) * (x - Mnext);
    M = Mnext;
  }
  let stdev = Math.sqrt(S / (k - 1));
  return {
    mean: M,
    stdev: stdev,
    nvox: k,
    min: mn,
    max: mx,
    robust_min: this.volumes[layer].robust_min,
    robust_max: this.volumes[layer].robust_max,
  };
};

// not included in public docs
// apply slow computations when image properties have changed
Niivue.prototype.refreshLayers = function (overlayItem, layer) {
  if (this.volumes.length < 1) return; //e.g. only meshes
  let hdr = overlayItem.hdr;
  let img = overlayItem.img;
  if (overlayItem.frame4D > 0 && overlayItem.frame4D < overlayItem.nFrame4D)
    img = overlayItem.img.slice(
      overlayItem.frame4D * overlayItem.nVox3D,
      (overlayItem.frame4D + 1) * overlayItem.nVox3D
    );
  let opacity = overlayItem.opacity;
  let outTexture = null;
  this.gl.bindVertexArray(this.unusedVAO);
  if (this.crosshairs3D !== null) this.crosshairs3D.mm[0] = NaN; //force crosshairs3D redraw
  let mtx = mat.mat4.clone(overlayItem.toRAS);
  if (layer === 0) {
    this.volumeObject3D = overlayItem.toNiivueObject3D(this.VOLUME_ID, this.gl);
    mat.mat4.invert(mtx, mtx);
    //log.debug(`mtx layer ${layer}`, mtx);
    this.back.matRAS = overlayItem.matRAS;
    this.back.dims = overlayItem.dimsRAS;
    this.back.pixDims = overlayItem.pixDimsRAS;
    outTexture = this.rgbaTex(
      this.volumeTexture,
      this.gl.TEXTURE0,
      overlayItem.dimsRAS
    ); //this.back.dims)
    let { volScale, vox } = this.sliceScale(); // slice scale determined by this.back --> the base image layer
    this.volScale = volScale;
    this.vox = vox;
    this.volumeObject3D.scale = volScale;
    this.renderShader.use(this.gl);
    this.gl.uniform3fv(this.renderShader.uniforms["texVox"], vox);
    this.gl.uniform3fv(this.renderShader.uniforms["volScale"], volScale);
    // add shader to object
    let pickingShader = this.pickingImageShader;
    pickingShader.use(this.gl);
    this.gl.uniform1i(pickingShader.uniforms["volume"], 0);
    this.gl.uniform1i(pickingShader.uniforms["colormap"], 1);
    this.gl.uniform1i(pickingShader.uniforms["overlay"], 2);
    this.gl.uniform3fv(pickingShader.uniforms["volScale"], volScale);
    log.debug(this.volumeObject3D);
  } else {
    if (this.back.dims === undefined)
      log.error(
        "Fatal error: Unable to render overlay: background dimensions not defined!"
      );
    let f000 = this.mm2frac(overlayItem.mm000, 0, true); //origin in output space
    let f100 = this.mm2frac(overlayItem.mm100, 0, true);
    let f010 = this.mm2frac(overlayItem.mm010, 0, true);
    let f001 = this.mm2frac(overlayItem.mm001, 0, true);
    f100 = mat.vec3.subtract(f100, f100, f000); // direction of i dimension from origin
    f010 = mat.vec3.subtract(f010, f010, f000); // direction of j dimension from origin
    f001 = mat.vec3.subtract(f001, f001, f000); // direction of k dimension from origin
    mtx = mat.mat4.fromValues(
      f100[0],
      f010[0],
      f001[0],
      f000[0],

      f100[1],
      f010[1],
      f001[1],
      f000[1],

      f100[2],
      f010[2],
      f001[2],
      f000[2],
      0,
      0,
      0,
      1
    );
    mat.mat4.invert(mtx, mtx);
    if (layer === 1) {
      outTexture = this.rgbaTex(
        this.overlayTexture,
        this.gl.TEXTURE2,
        this.back.dims
      );
      this.overlayTextureID = outTexture;
    } else outTexture = this.overlayTextureID;
  }
  let fb = this.gl.createFramebuffer();
  this.gl.bindFramebuffer(this.gl.FRAMEBUFFER, fb);
  this.gl.disable(this.gl.CULL_FACE);
  this.gl.viewport(0, 0, this.back.dims[1], this.back.dims[2]); //output in background dimensions
  this.gl.disable(this.gl.BLEND);
  let tempTex3D = this.gl.createTexture();
  this.gl.activeTexture(this.gl.TEXTURE6); //Temporary 3D Texture
  this.gl.bindTexture(this.gl.TEXTURE_3D, tempTex3D);
  this.gl.texParameteri(
    this.gl.TEXTURE_3D,
    this.gl.TEXTURE_MIN_FILTER,
    this.gl.NEAREST
  );
  this.gl.texParameteri(
    this.gl.TEXTURE_3D,
    this.gl.TEXTURE_MAG_FILTER,
    this.gl.NEAREST
  );
  this.gl.texParameteri(
    this.gl.TEXTURE_3D,
    this.gl.TEXTURE_WRAP_R,
    this.gl.CLAMP_TO_EDGE
  );
  this.gl.texParameteri(
    this.gl.TEXTURE_3D,
    this.gl.TEXTURE_WRAP_S,
    this.gl.CLAMP_TO_EDGE
  );
  this.gl.texParameteri(
    this.gl.TEXTURE_3D,
    this.gl.TEXTURE_WRAP_T,
    this.gl.CLAMP_TO_EDGE
  );
  this.gl.pixelStorei(this.gl.UNPACK_ALIGNMENT, 1);
  //https://webgl2fundamentals.org/webgl/lessons/webgl-data-textures.html
  //https://www.khronos.org/registry/OpenGL-Refpages/es3.0/html/glTexStorage3D.xhtml
  let orientShader = this.orientShaderU;
  if (hdr.datatypeCode === 2) {
    // raw input data
    if (hdr.intent_code === 1002) orientShader = this.orientShaderAtlasU;
    this.gl.texStorage3D(
      this.gl.TEXTURE_3D,
      1,
      this.gl.R8UI,
      hdr.dims[1],
      hdr.dims[2],
      hdr.dims[3]
    );
    this.gl.texSubImage3D(
      this.gl.TEXTURE_3D,
      0,
      0,
      0,
      0,
      hdr.dims[1],
      hdr.dims[2],
      hdr.dims[3],
      this.gl.RED_INTEGER,
      this.gl.UNSIGNED_BYTE,
      img
    );
  } else if (hdr.datatypeCode === 4) {
    this.gl.texStorage3D(
      this.gl.TEXTURE_3D,
      1,
      this.gl.R16I,
      hdr.dims[1],
      hdr.dims[2],
      hdr.dims[3]
    );
    this.gl.texSubImage3D(
      this.gl.TEXTURE_3D,
      0,
      0,
      0,
      0,
      hdr.dims[1],
      hdr.dims[2],
      hdr.dims[3],
      this.gl.RED_INTEGER,
      this.gl.SHORT,
      img
    );
    orientShader = this.orientShaderI;
  } else if (hdr.datatypeCode === 16) {
    this.gl.texStorage3D(
      this.gl.TEXTURE_3D,
      1,
      this.gl.R32F,
      hdr.dims[1],
      hdr.dims[2],
      hdr.dims[3]
    );
    this.gl.texSubImage3D(
      this.gl.TEXTURE_3D,
      0,
      0,
      0,
      0,
      hdr.dims[1],
      hdr.dims[2],
      hdr.dims[3],
      this.gl.RED,
      this.gl.FLOAT,
      img
    );
    orientShader = this.orientShaderF;
  } else if (hdr.datatypeCode === 64) {
    let img32f = new Float32Array();
    img32f = Float32Array.from(img);
    this.gl.texStorage3D(
      this.gl.TEXTURE_3D,
      1,
      this.gl.R32F,
      hdr.dims[1],
      hdr.dims[2],
      hdr.dims[3]
    );
    this.gl.texSubImage3D(
      this.gl.TEXTURE_3D,
      0,
      0,
      0,
      0,
      hdr.dims[1],
      hdr.dims[2],
      hdr.dims[3],
      this.gl.RED,
      this.gl.FLOAT,
      img32f
    );
    orientShader = this.orientShaderF;
  } else if (hdr.datatypeCode === 128) {
    orientShader = this.orientShaderRGBU;
    orientShader.use(this.gl);
    this.gl.uniform1i(orientShader.uniforms["hasAlpha"], false);
    this.gl.texStorage3D(
      this.gl.TEXTURE_3D,
      1,
      this.gl.RGB8UI,
      hdr.dims[1],
      hdr.dims[2],
      hdr.dims[3]
    );
    this.gl.texSubImage3D(
      this.gl.TEXTURE_3D,
      0,
      0,
      0,
      0,
      hdr.dims[1],
      hdr.dims[2],
      hdr.dims[3],
      this.gl.RGB_INTEGER,
      this.gl.UNSIGNED_BYTE,
      img
    );
  } else if (hdr.datatypeCode === 512) {
    this.gl.texStorage3D(
      this.gl.TEXTURE_3D,
      1,
      this.gl.R16UI,
      hdr.dims[1],
      hdr.dims[2],
      hdr.dims[3]
    );
    this.gl.texSubImage3D(
      this.gl.TEXTURE_3D,
      0,
      0,
      0,
      0,
      hdr.dims[1],
      hdr.dims[2],
      hdr.dims[3],
      this.gl.RED_INTEGER,
      this.gl.UNSIGNED_SHORT,
      img
    );
  } else if (hdr.datatypeCode === 2304) {
    orientShader = this.orientShaderRGBU;
    orientShader.use(this.gl);
    this.gl.uniform1i(orientShader.uniforms["hasAlpha"], true);
    this.gl.texStorage3D(
      this.gl.TEXTURE_3D,
      1,
      this.gl.RGBA8UI,
      hdr.dims[1],
      hdr.dims[2],
      hdr.dims[3]
    );
    this.gl.texSubImage3D(
      this.gl.TEXTURE_3D,
      0,
      0,
      0,
      0,
      hdr.dims[1],
      hdr.dims[2],
      hdr.dims[3],
      this.gl.RGBA_INTEGER,
      this.gl.UNSIGNED_BYTE,
      img
    );
  }
  if (overlayItem.global_min === undefined) {
    //only once, first time volume is loaded
    // this.calMinMax(overlayItem, imgRaw);
    overlayItem.calMinMax();
  }
  //blend texture
  let blendTexture = null;
  this.gl.bindVertexArray(this.genericVAO);
  if (layer > 1) {
    //use pass-through shader to copy previous color to temporary 2D texture
    blendTexture = this.rgbaTex(blendTexture, this.gl.TEXTURE5, this.back.dims);
    this.gl.bindTexture(this.gl.TEXTURE_3D, blendTexture);
    let passShader = this.passThroughShader;
    passShader.use(this.gl);
    this.gl.uniform1i(passShader.uniforms["in3D"], 2); //overlay volume
    for (let i = 0; i < this.back.dims[3]; i++) {
      //output slices
      let coordZ = (1 / this.back.dims[3]) * (i + 0.5);
      this.gl.uniform1f(passShader.uniforms["coordZ"], coordZ);
      this.gl.framebufferTextureLayer(
        this.gl.FRAMEBUFFER,
        this.gl.COLOR_ATTACHMENT0,
        blendTexture,
        0,
        i
      );
      //this.gl.clear(this.gl.DEPTH_BUFFER_BIT); //exhaustive, so not required
      this.gl.drawArrays(this.gl.TRIANGLE_STRIP, 0, 4);
    }
  } else
    blendTexture = this.rgbaTex(blendTexture, this.gl.TEXTURE5, [2, 2, 2, 2]);
  orientShader.use(this.gl);
  this.gl.activeTexture(this.gl.TEXTURE1);
  this.gl.bindTexture(this.gl.TEXTURE_2D, this.colormapTexture);
  this.gl.uniform1i(
    orientShader.uniforms["isAlphaThreshold"],
    overlayItem.alphaThreshold
  );
  this.gl.uniform1f(orientShader.uniforms["cal_min"], overlayItem.cal_min);
  this.gl.uniform1f(orientShader.uniforms["cal_max"], overlayItem.cal_max);
  //if unused colorMapNegative

  let mnNeg = 0;
  let mxNeg = 0;
  if (overlayItem.colorMapNegative.length > 0) {
    //assume symmetrical
    mnNeg = Math.min(-overlayItem.cal_min, -overlayItem.cal_max);
    mxNeg = Math.max(-overlayItem.cal_min, -overlayItem.cal_max);
    if (isFinite(overlayItem.cal_minNeg) && isFinite(overlayItem.cal_maxNeg)) {
      //explicit range for negative colormap: allows assymetric maps
      mnNeg = Math.min(overlayItem.cal_minNeg, overlayItem.cal_maxNeg);
      mxNeg = Math.max(overlayItem.cal_minNeg, overlayItem.cal_maxNeg);
    }
  }
  this.gl.uniform1f(orientShader.uniforms["cal_minNeg"], mnNeg);
  this.gl.uniform1f(orientShader.uniforms["cal_maxNeg"], mxNeg);
  this.gl.bindTexture(this.gl.TEXTURE_3D, tempTex3D);
  this.gl.uniform1i(orientShader.uniforms["intensityVol"], 6);
  this.gl.uniform1i(orientShader.uniforms["blend3D"], 5);
  this.gl.uniform1i(orientShader.uniforms["colormap"], 1);
  this.gl.uniform1f(orientShader.uniforms["layer"], layer);
  //this.gl.uniform1f(orientShader.uniforms["numLayers"], numLayers);
  this.gl.uniform1f(orientShader.uniforms["scl_inter"], hdr.scl_inter);
  this.gl.uniform1f(orientShader.uniforms["scl_slope"], hdr.scl_slope);
  this.gl.uniform1f(orientShader.uniforms["opacity"], opacity);

  this.gl.uniform1i(orientShader.uniforms["modulationVol"], 7);
  let modulateTexture = null;
  if (
    overlayItem.modulationImage &&
    overlayItem.modulationImage >= 0 &&
    overlayItem.modulationImage < this.volumes.length
  ) {
    log.debug(this.volumes);
    let mhdr = this.volumes[overlayItem.modulationImage].hdr;
    if (
      mhdr.dims[1] === hdr.dims[1] &&
      mhdr.dims[2] === hdr.dims[2] &&
      mhdr.dims[3] === hdr.dims[3]
    ) {
      this.gl.uniform1i(orientShader.uniforms["modulation"], 1);

      //r8Tex(texID, activeID, dims, isInit = false)
      modulateTexture = this.r8Tex(
        modulateTexture,
        this.gl.TEXTURE7,
        hdr.dims,
        true
      );
      this.gl.activeTexture(this.gl.TEXTURE7);
      this.gl.bindTexture(this.gl.TEXTURE_3D, modulateTexture);
      let vx = hdr.dims[1] * hdr.dims[2] * hdr.dims[3];
      let modulateVolume = new Uint8Array(vx);
      let mn = mhdr.cal_min;
      let scale = 255.0 / (mhdr.cal_max - mhdr.cal_min);
      let imgRaw = this.volumes[overlayItem.modulationImage].img.buffer;
      let img = new Uint8Array(imgRaw);
      switch (mhdr.datatypeCode) {
        case overlayItem.DT_SIGNED_SHORT:
          img = new Int16Array(imgRaw);
          break;
        case overlayItem.DT_FLOAT:
          img = new Float32Array(imgRaw);
          break;
        case overlayItem.DT_DOUBLE:
          img = new Float64Array(imgRaw);
          break;
        case overlayItem.DT_RGB:
          img = new Uint8Array(imgRaw);
          break;
        case overlayItem.DT_UINT16:
          img = new Uint16Array(imgRaw);
          break;
      }
      log.debug(this.volumes[overlayItem.modulationImage]);
      for (let i = 0; i < vx; i++) {
        let v = img[i] * mhdr.scl_slope + mhdr.scl_inter;
        v = (v - mn) * scale;
        v = Math.min(Math.max(v, 0.0), 255.0);
        modulateVolume[i] = v;
      }
      this.gl.texSubImage3D(
        this.gl.TEXTURE_3D,
        0,
        0,
        0,
        0,
        hdr.dims[1],
        hdr.dims[2],
        hdr.dims[3],
        this.gl.RED,
        this.gl.UNSIGNED_BYTE,
        modulateVolume
      );
    } else log.debug("Modulation image dimensions do not match target");
  } else this.gl.uniform1i(orientShader.uniforms["modulation"], 0);
  this.gl.uniformMatrix4fv(orientShader.uniforms["mtx"], false, mtx);
  if (hdr.intent_code === 1002) {
    let x = 1.0 / this.back.dims[1];
    if (!this.opts.isAtlasOutline) x = -x;
    this.gl.uniform3fv(orientShader.uniforms["xyzFrac"], [
      x,
      1.0 / this.back.dims[2],
      1.0 / this.back.dims[3],
    ]);
  }
  log.debug("back dims: ", this.back.dims);
  for (let i = 0; i < this.back.dims[3]; i++) {
    //output slices
    let coordZ = (1 / this.back.dims[3]) * (i + 0.5);
    this.gl.uniform1f(orientShader.uniforms["coordZ"], coordZ);
    this.gl.framebufferTextureLayer(
      this.gl.FRAMEBUFFER,
      this.gl.COLOR_ATTACHMENT0,
      outTexture,
      0,
      i
    );
    //this.gl.clear(this.gl.DEPTH_BUFFER_BIT); //exhaustive, so not required
    this.gl.drawArrays(this.gl.TRIANGLE_STRIP, 0, 4);
  }
  this.gl.bindVertexArray(this.unusedVAO);
  this.gl.deleteTexture(tempTex3D);
  this.gl.deleteTexture(modulateTexture);
  this.gl.deleteTexture(blendTexture);
  this.gl.viewport(0, 0, this.gl.canvas.width, this.gl.canvas.height);
  this.gl.bindFramebuffer(this.gl.FRAMEBUFFER, null);

  this.gl.deleteFramebuffer(fb);

  // set slice scale for render shader
  this.renderShader.use(this.gl);
  let slicescl = this.sliceScale(); // slice scale determined by this.back --> the base image layer
  let vox = slicescl.vox;
  let volScale = slicescl.volScale;
  this.gl.uniform1f(this.renderShader.uniforms["overlays"], this.overlays);
  this.gl.uniform4fv(
    this.renderShader.clipPlaneClrLoc,
    this.opts.clipPlaneColor
  );
  this.gl.uniform1f(
    this.renderShader.uniforms["backOpacity"],
    this.volumes[0].opacity
  );

  this.gl.uniform4fv(
    this.renderShader.uniforms["clipPlane"],
    this.scene.clipPlane
  );
  this.gl.uniform3fv(this.renderShader.uniforms["texVox"], vox);
  this.gl.uniform3fv(this.renderShader.uniforms["volScale"], volScale);
  this.pickingImageShader.use(this.gl);
  this.gl.uniform1f(
    this.pickingImageShader.uniforms["overlays"],
    this.overlays.length
  );
  this.gl.uniform3fv(this.pickingImageShader.uniforms["texVox"], vox);
  this.sliceMMShader.use(this.gl);
  this.gl.uniform1f(
    this.sliceMMShader.uniforms["overlays"],
    this.overlays.length
  );
  this.gl.uniform1f(
    this.sliceMMShader.uniforms["drawOpacity"],
    this.drawOpacity
  );
  this.gl.uniform1i(this.sliceMMShader.uniforms["drawing"], 7);
  this.gl.activeTexture(this.gl.TEXTURE7);
  this.gl.bindTexture(this.gl.TEXTURE_3D, this.drawTexture);
  this.updateInterpolation(layer);
  //this.createEmptyDrawing(); //DO NOT DO THIS ON EVERY CALL TO REFRESH LAYERS!!!!
  //this.createRandomDrawing(); //DO NOT DO THIS ON EVERY CALL TO REFRESH LAYERS!!!!
}; // refreshLayers()

/**
 * query all available color maps that can be applied to volumes
 * @param {boolean} [sort=true] whether or not to sort the returned array
 * @returns {array} an array of colormap strings
 * @example
 * niivue = new Niivue()
 * colormaps = niivue.colorMaps()
 */
Niivue.prototype.colorMaps = function (sort = true) {
  return cmapper.colorMaps();
};

/**
 * update the colormap of an image given its ID
 * @param {string} id the ID of the NVImage
 * @param {string} colorMap the name of the colorMap to use
 * @example
 * niivue = new Niivue()
 * niivue.setColorMap(someImage.id, 'red')
 */
Niivue.prototype.setColorMap = function (id, colorMap) {
  let idx = this.getVolumeIndexByID(id);
  this.volumes[idx].colorMap = colorMap;
  this.updateGLVolume();
};

/**
 * use given color map for negative voxels in image
 * @param {string} id the ID of the NVImage
 * @param {string} colorMapNegative the name of the colorMap to use
 * @example
 * niivue = new Niivue()
 * niivue.setColorMapNegative(niivue.volumes[1].id,"winter");
 * @see {@link https://niivue.github.io/niivue/features/mosaics2.html|live demo usage}
 */
Niivue.prototype.setColorMapNegative = function (id, colorMapNegative) {
  let idx = this.getVolumeIndexByID(id);
  this.volumes[idx].colorMapNegative = colorMapNegative;
  this.updateGLVolume();
};

/**
 * modulate intensity of one image based on intensity of another
 * @param {string} id the ID of the NVImage to be biased
 * @param {string} id the ID of the NVImage that controls bias (null to disable modulation)
 * @example niivue.setModulationImage(niivue.volumes[0].id, niivue.volumes[1].id);
 * @see {@link https://niivue.github.io/niivue/features/modulate.html|live demo usage}
 */
Niivue.prototype.setModulationImage = function (idTarget, idModulation) {
  //to set:
  // nv1.setModulationImage(nv1.volumes[0].id, nv1.volumes[1].id);
  //to clear:
  // nv1.setModulationImage(nv1.volumes[0].id, null);
  let idxTarget = this.getVolumeIndexByID(idTarget);
  let idxModulation = null;
  //if (idModulation)
  idxModulation = this.getVolumeIndexByID(idModulation);
  this.volumes[idxTarget].modulationImage = idxModulation;
  this.updateGLVolume();
};
Niivue.prototype.setGamma = function (gamma = 1.0) {
  cmapper.gamma = gamma;
  this.updateGLVolume();
};

/**
 * show desired 3D volume from 4D time series
 * @param {string} id the ID of the 4D NVImage
 * @param {number} frame4D to display (indexed from zero)
 * @example nv1.setFrame4D(nv1.volumes[0].id, 42);
 * @see {@link https://niivue.github.io/niivue/features/timeseries.html|live demo usage}
 */
Niivue.prototype.setFrame4D = function (id, frame4D) {
  let idx = this.getVolumeIndexByID(id);
  // don't allow indexing timepoints beyond the max number of time points.
  if (frame4D > this.volumes[idx].nFrame4D - 1) {
    frame4D = this.volumes[idx].nFrame4D;
  }
  // don't allow negative timepoints
  if (frame4D < 0) {
    frame4D = 0;
  }
  let volume = this.volumes[idx];
  volume.frame4D = frame4D;
  this.updateGLVolume();

  this.onFrameChange(volume, frame4D);
};

/**
 * determine active 3D volume from 4D time series
 * @param {string} id the ID of the 4D NVImage
 * @returns {number} currently selected volume (indexed from 0)
 * @example nv1.getFrame4D(nv1.volumes[0].id);
 * @see {@link https://niivue.github.io/niivue/features/timeseries.html|live demo usage}
 */
Niivue.prototype.getFrame4D = function (id) {
  let idx = this.getVolumeIndexByID(id);
  return this.volumes[idx].nFrame4D;
};

// not included in public docs
Niivue.prototype.colormapFromKey = function (name) {
  return cmapper.colormapFromKey(name);
};

// not included in public docs
Niivue.prototype.colormap = function (lutName = "") {
  return cmapper.colormap(lutName);
}; // colormap()

// not included in public docs
Niivue.prototype.refreshColormaps = function () {
  let nLayer = this.volumes.length;
  if (nLayer < 1) return;
  if (this.colormapTexture !== null)
    this.gl.deleteTexture(this.colormapTexture);
  this.colormapTexture = this.gl.createTexture();
  this.gl.activeTexture(this.gl.TEXTURE1);
  this.gl.bindTexture(this.gl.TEXTURE_2D, this.colormapTexture);
  this.gl.texStorage2D(this.gl.TEXTURE_2D, 1, this.gl.RGBA8, 256, nLayer * 2);
  this.gl.texParameteri(
    this.gl.TEXTURE_2D,
    this.gl.TEXTURE_MIN_FILTER,
    this.gl.LINEAR
  );
  this.gl.texParameteri(
    this.gl.TEXTURE_2D,
    this.gl.TEXTURE_MAG_FILTER,
    this.gl.LINEAR
  );
  //this.gl.texParameteri(this.gl.TEXTURE_2D, this.gl.TEXTURE_MIN_FILTER, this.gl.NEAREST);
  //this.gl.texParameteri(this.gl.TEXTURE_2D, this.gl.TEXTURE_MAG_FILTER, this.gl.NEAREST);
  this.gl.texParameteri(
    this.gl.TEXTURE_2D,
    this.gl.TEXTURE_WRAP_R,
    this.gl.CLAMP_TO_EDGE
  );
  this.gl.texParameteri(
    this.gl.TEXTURE_2D,
    this.gl.TEXTURE_WRAP_S,
    this.gl.CLAMP_TO_EDGE
  );
  this.gl.pixelStorei(this.gl.UNPACK_ALIGNMENT, 1);
  let luts = this.colormap(this.volumes[0].colorMap);
  function addColormap(lut) {
    let c = new Uint8ClampedArray(luts.length + lut.length);
    c.set(luts);
    c.set(lut, luts.length);
    luts = c;
  }
  for (let i = 1; i < nLayer; i++)
    addColormap(this.colormap(this.volumes[i].colorMap));
  //slots for (optional) negative colorMaps
  let bogusLut = new Uint8ClampedArray(1024);
  //bogus LUT key - allow shader to discriminate slots used for colorMapNegative
  bogusLut[0] = 255; //R
  bogusLut[1] = 255; //G
  bogusLut[2] = 255; //B
  bogusLut[3] = 0; //A
  bogusLut[4] = 0; //R
  bogusLut[5] = 0; //G
  bogusLut[6] = 0; //B
  bogusLut[7] = 255; //A
  for (let i = 0; i < nLayer; i++) {
    let lut = bogusLut.slice();
    if (this.volumes[i].colorMapNegative.length > 0)
      lut = this.colormap(this.volumes[i].colorMapNegative);
    addColormap(lut);
  } //each layer
  this.gl.texSubImage2D(
    this.gl.TEXTURE_2D,
    0,
    0,
    0,
    256,
    nLayer * 2,
    this.gl.RGBA,
    this.gl.UNSIGNED_BYTE,
    luts
  );
  return this;
}; // refreshColormaps()

// not included in public docs
Niivue.prototype.sliceScale = function () {
  let dimsMM = this.screenFieldOfViewMM(SLICE_TYPE.AXIAL);
  var longestAxis = Math.max(dimsMM[0], Math.max(dimsMM[1], dimsMM[2]));
  var volScale = [
    dimsMM[0] / longestAxis,
    dimsMM[1] / longestAxis,
    dimsMM[2] / longestAxis,
  ];
  var vox = [this.back.dims[1], this.back.dims[2], this.back.dims[3]];
  return { volScale, vox, longestAxis, dimsMM };
}; // sliceScale()

// not included in public docs
function swizzleVec3(vec, order = [0, 1, 2]) {
  let vout = mat.vec3.create();
  vout[0] = vec[order[0]];
  vout[1] = vec[order[1]];
  vout[2] = vec[order[2]];
  return vout;
}

// not included in public docs
// report if screen space coordinates correspond with a 3D rendering
Niivue.prototype.inRenderTile = function (x, y) {
  for (let i = 0; i < this.screenSlices.length; i++) {
    if (this.screenSlices[i].axCorSag !== SLICE_TYPE.RENDER) continue;
    let ltwh = this.screenSlices[i].leftTopWidthHeight;
    if (
      x > ltwh[0] &&
      y > ltwh[1] &&
      x < ltwh[0] + ltwh[2] &&
      y < ltwh[1] + ltwh[3]
    )
      return i;
  }
  return -1; //mouse position not in rendering tile
};

// not included in public docs
// if clip plane is active, change depth of clip plane
// otherwise, set zoom factor for rendering size
Niivue.prototype.sliceScroll3D = function (posChange = 0) {
  if (posChange === 0) return;
  //n.b. clip plane only influences voxel-based volumes, so zoom is only action for meshes
  if (this.volumes.length > 0 && this.scene.clipPlaneDepthAziElev[0] < 1.8) {
    //clipping mode: change clip plane depth
    //if (this.scene.clipPlaneDepthAziElev[0] > 1.8) return;
    let depthAziElev = this.scene.clipPlaneDepthAziElev.slice();
    //bound clip sqrt(3) = 1.73
    if (posChange > 0) depthAziElev[0] = Math.min(1.5, depthAziElev[0] + 0.025);
    if (posChange < 0)
      depthAziElev[0] = Math.max(-1.5, depthAziElev[0] - 0.025); //Math.max(-1.7,
    if (depthAziElev[0] !== this.scene.clipPlaneDepthAziElev[0]) {
      this.scene.clipPlaneDepthAziElev = depthAziElev;
      return this.setClipPlane(this.scene.clipPlaneDepthAziElev);
    }
    return;
  }
  if (posChange > 0)
    this.scene.volScaleMultiplier = Math.min(
      2.0,
      this.scene.volScaleMultiplier * 1.1
    );
  if (posChange < 0)
    this.scene.volScaleMultiplier = Math.max(
      0.5,
      this.scene.volScaleMultiplier * 0.9
    );
  this.drawScene();
};

// not included in public docs
// handle mouse click event on canvas
Niivue.prototype.mouseClick = function (x, y, posChange = 0, isDelta = true) {
  x *= this.uiData.dpr;
  y *= this.uiData.dpr;
  var posNow;
  var posFuture;
  this.canvas.focus();
  if (this.thumbnailVisible) {
    this.gl.deleteTexture(this.bmpTexture);
    this.bmpTexture = null;
    this.thumbnailVisible = false;
    //the thumbnail is now released, do something profound: actually load the images
    this.loadVolumes(this.deferredVolumes);
    this.loadMeshes(this.deferredMeshes);
    return;
  }
  if (
    this.graph.opacity > 0.0 &&
    this.volumes[0].nFrame4D > 1 &&
    this.graph.plotLTWH
  ) {
    let pos = [x - this.graph.plotLTWH[0], y - this.graph.plotLTWH[1]];
    if (
      pos[0] > 0 &&
      pos[1] > 0 &&
      pos[0] <= this.graph.plotLTWH[2] &&
      pos[1] <= this.graph.plotLTWH[3]
    ) {
      let vol = Math.round(
        (pos[0] / this.graph.plotLTWH[2]) * (this.volumes[0].nFrame4D - 1)
      );
      //this.graph.selectedColumn = vol;
      this.setFrame4D(this.volumes[0].id, vol);
      return;
    }
  }
  if (this.inRenderTile(x, y) >= 0) {
    this.sliceScroll3D(posChange);
    this.drawScene(); //TODO: twice?
    return;
  }
  if (
    this.screenSlices.length < 1 ||
    this.gl.canvas.height < 1 ||
    this.gl.canvas.width < 1
  )
    return;
  //mouse click X,Y in screen coordinates, origin at top left
  // webGL clip space L,R,T,B = [-1, 1, 1, 1]
  // n.b. webGL Y polarity reversed
  // https://webglfundamentals.org/webgl/lessons/webgl-fundamentals.html
  for (let i = 0; i < this.screenSlices.length; i++) {
    var axCorSag = this.screenSlices[i].axCorSag;
    if (this.drawPenAxCorSag >= 0 && this.drawPenAxCorSag !== axCorSag)
      continue; //if mouse is drawing on axial slice, ignore any entry to coronal slice
    if (axCorSag > SLICE_TYPE.SAGITTAL) continue;
    let texFrac = this.screenXY2TextureFrac(x, y, i);
    if (texFrac[0] < 0) continue; //click not on slice i

    if (true) {
      //user clicked on slice i
      if (!isDelta) {
        this.scene.crosshairPos[2 - axCorSag] = posChange;
        this.drawScene();
        return;
      }
      // scrolling... not mouse
      if (posChange !== 0) {
        posNow = this.scene.crosshairPos[2 - axCorSag];
        posFuture = posNow + posChange;
        if (posFuture > 1) posFuture = 1;
        if (posFuture < 0) posFuture = 0;
        this.scene.crosshairPos[2 - axCorSag] = posFuture;
        this.drawScene();
        this.onLocationChange({
          mm: this.frac2mm(this.scene.crosshairPos, 0, true),
          vox: this.frac2vox(this.scene.crosshairPos), //e.mm2frac
          frac: this.scene.crosshairPos,
          xy: [x, y],
          values: this.volumes.map((v) => {
            let mm = this.frac2mm(this.scene.crosshairPos, 0, true);
            let vox = v.mm2vox(mm); //e.mm2vox
            let val = v.getValue(...vox);
            return { name: v.name, value: val, id: v.id, mm: mm, vox: vox };
          }),
        });
        return;
      }
      this.scene.crosshairPos = texFrac.slice();
      if (this.opts.drawingEnabled) {
        let pt = this.frac2vox(this.scene.crosshairPos);

        if (
          !isFinite(this.opts.penValue) ||
          this.opts.penValue < 0 ||
          Object.is(this.opts.penValue, -0)
        ) {
          if (!isFinite(this.opts.penValue))
            //NaN = grow based on cluster intensity , Number.POSITIVE_INFINITY  = grow based on cluster intensity or brighter , Number.NEGATIVE_INFINITY = grow based on cluster intensity or darker
            this.drawFloodFill(pt, 0, this.opts.penValue);
          else this.drawFloodFill(pt, Math.abs(this.opts.penValue));
          return;
        }
        if (isNaN(this.drawPenLocation[0])) {
          this.drawPenAxCorSag = axCorSag;
          this.drawPenFillPts = [];
          this.drawPt(...pt, this.opts.penValue);
        } else {
          if (
            pt[0] === this.drawPenLocation[0] &&
            pt[1] === this.drawPenLocation[1] &&
            pt[2] === this.drawPenLocation[2]
          )
            return;
          this.drawPenLine(pt, this.drawPenLocation, this.opts.penValue);
        }
        this.drawPenLocation = pt;
        if (this.opts.isFilledPen) this.drawPenFillPts.push(pt);
        this.refreshDrawing(false);
      }
      this.drawScene();
      this.onLocationChange({
        mm: this.frac2mm(this.scene.crosshairPos, 0, true),
        vox: this.frac2vox(this.scene.crosshairPos),
        frac: this.scene.crosshairPos,
        xy: [x, y],
        values: this.volumes.map((v) => {
          let mm = this.frac2mm(this.scene.crosshairPos, 0, true);
          let vox = v.mm2vox(mm);
          let val = v.getValue(...vox);
          return { name: v.name, value: val, id: v.id, mm: mm, vox: vox };
        }),
      });
      return;
    } else {
      //if click in slice i
      // if x and y are null, likely due to a slider widget sending the posChange (no mouse info in that case)
      if (x === null && y === null) {
        this.scene.crosshairPos[2 - axCorSag] = posChange;
        this.drawScene();
        return;
      }
    }
  } //for i: each slice on screen
}; // mouseClick()

// not included in public docs
// draw 10cm ruler on a 2D tile
Niivue.prototype.drawRuler = function () {
  let fovMM = [];
  let ltwh = [];
  for (let i = 0; i < this.screenSlices.length; i++) {
    if (this.screenSlices[i].axCorSag === SLICE_TYPE.RENDER) continue;
    //let ltwh = this.screenSlices[i].leftTopWidthHeight;
    if (this.screenSlices[i].fovMM.length > 1) {
      ltwh = this.screenSlices[i].leftTopWidthHeight;
      fovMM = this.screenSlices[i].fovMM;
      break;
    }
  }
  if (ltwh.length < 4) return;
  let frac10cm = 100.0 / fovMM[0];
  let pix10cm = frac10cm * ltwh[2];
  let pixLeft = ltwh[0] + 0.5 * ltwh[2] - 0.5 * pix10cm;
  let pixTop = ltwh[1] + ltwh[3] - 2 * this.opts.rulerWidth;
  let startXYendXY = [pixLeft, pixTop, pixLeft + pix10cm, pixTop];
  this.drawRuler10cm(startXYendXY);
};

// not included in public docs
// draw 10cm ruler at desired coordinates
Niivue.prototype.drawRuler10cm = function (startXYendXY) {
  this.gl.bindVertexArray(this.genericVAO);
  this.lineShader.use(this.gl);
  this.gl.uniform4fv(this.lineShader.lineColorLoc, this.opts.rulerColor);
  this.gl.uniform2fv(this.lineShader.canvasWidthHeightLoc, [
    this.gl.canvas.width,
    this.gl.canvas.height,
  ]);
  //draw Line
  this.gl.uniform1f(this.lineShader.thicknessLoc, this.opts.rulerWidth);
  this.gl.uniform4fv(this.lineShader.startXYendXYLoc, startXYendXY);
  this.gl.drawArrays(this.gl.TRIANGLE_STRIP, 0, 4);
  //draw tick marks
  let w1cm = -0.1 * (startXYendXY[0] - startXYendXY[2]);
  let b = startXYendXY[1];
  let t = b - 2 * this.opts.rulerWidth;
  let t2 = b - 4 * this.opts.rulerWidth;
  for (let i = 0; i < 11; i++) {
    let l = startXYendXY[0] + i * w1cm;
    let xyxy = [l, b, l, t];
    if (i % 5 === 0) xyxy[3] = t2;
    this.gl.uniform4fv(this.lineShader.startXYendXYLoc, xyxy);
    this.gl.drawArrays(this.gl.TRIANGLE_STRIP, 0, 4);
  }
  this.gl.bindVertexArray(this.unusedVAO); //set vertex attributes
};

Niivue.prototype.screenXY2mm = function (x, y, forceSlice = -1) {
  let texFrac = [];
  for (let s = 0; s < this.screenSlices.length; s++) {
    let i = s;
    if (forceSlice >= 0) i = forceSlice;
    var axCorSag = this.screenSlices[i].axCorSag;
    if (axCorSag > SLICE_TYPE.SAGITTAL) continue;

    let ltwh = this.screenSlices[i].leftTopWidthHeight;
    if (
      x < ltwh[0] ||
      y < ltwh[1] ||
      x > ltwh[0] + ltwh[2] ||
      y > ltwh[1] + ltwh[3]
    )
      continue;
    texFrac = this.screenXY2TextureFrac(x, y, i, false);
    if (texFrac[0] < 0.0) continue;
    let mm = this.frac2mm(texFrac);

    return [mm[0], mm[1], mm[2], i];
  }
  return [NaN, NaN, NaN, NaN];
};

//dragForPanZoom
Niivue.prototype.dragForPanZoom = function (startXYendXY) {
  let endMM = this.screenXY2mm(startXYendXY[2], startXYendXY[3]);
  if (isNaN(endMM[0])) {
    return;
  }
  let startMM = this.screenXY2mm(startXYendXY[0], startXYendXY[1], endMM[3]);
  if (isNaN(startMM[0]) || isNaN(endMM[0]) || endMM[3] !== endMM[3]) {
    return;
  }
  let v = mat.vec3.create();
  let zoom = this.uiData.pan2DxyzmmAtMouseDown[3];
  mat.vec3.sub(v, endMM, startMM);
  this.uiData.pan2Dxyzmm[0] =
    this.uiData.pan2DxyzmmAtMouseDown[0] + zoom * v[0];
  this.uiData.pan2Dxyzmm[1] =
    this.uiData.pan2DxyzmmAtMouseDown[1] + zoom * v[1];
  this.uiData.pan2Dxyzmm[2] =
    this.uiData.pan2DxyzmmAtMouseDown[2] + zoom * v[2];
};

// not included in public docs
// draw line between start/end points and text to report length
Niivue.prototype.drawMeasurementTool = function (startXYendXY) {
  let gl = this.gl;
  gl.bindVertexArray(this.genericVAO);

  gl.depthFunc(gl.ALWAYS);
  gl.enable(gl.BLEND);
  gl.blendFunc(gl.SRC_ALPHA, gl.ONE_MINUS_SRC_ALPHA);

  this.lineShader.use(this.gl);
  gl.uniform4fv(this.lineShader.lineColorLoc, this.opts.rulerColor);
  gl.uniform2fv(this.lineShader.canvasWidthHeightLoc, [
    gl.canvas.width,
    gl.canvas.height,
  ]);
  //draw Line
  gl.uniform1f(this.lineShader.thicknessLoc, this.opts.rulerWidth);
  gl.uniform4fv(this.lineShader.startXYendXYLoc, startXYendXY);
  gl.drawArrays(gl.TRIANGLE_STRIP, 0, 4);
  //draw startCap
  let color = this.opts.rulerColor;
  color[3] = 1.0; //opaque
  gl.uniform4fv(this.lineShader.lineColorLoc, color);
  let w = this.opts.rulerWidth;
  gl.uniform1f(this.lineShader.thicknessLoc, w * 2);
  let sXYeXY = [
    startXYendXY[0],
    startXYendXY[1] - w,
    startXYendXY[0],
    startXYendXY[1] + w,
  ];
  gl.uniform4fv(this.lineShader.startXYendXYLoc, sXYeXY);
  gl.drawArrays(gl.TRIANGLE_STRIP, 0, 4);
  //end cap
  sXYeXY = [
    startXYendXY[2],
    startXYendXY[3] - w,
    startXYendXY[2],
    startXYendXY[3] + w,
  ];
  gl.uniform4fv(this.lineShader.startXYendXYLoc, sXYeXY);
  gl.drawArrays(gl.TRIANGLE_STRIP, 0, 4);
  //distance between start and stop
  let startXY = this.canvasPos2frac([startXYendXY[0], startXYendXY[1]]);
  let endXY = this.canvasPos2frac([startXYendXY[2], startXYendXY[3]]);
  if (startXY[0] >= 0 && endXY[0] >= 0) {
    startXY = this.frac2mm(startXY);
    endXY = this.frac2mm(endXY);
    let v = mat.vec3.create();
    mat.vec3.sub(v, startXY, endXY);
    let lenMM = mat.vec3.len(v);
    let decimals = 2;
    if (lenMM > 9) decimals = 1;
    if (lenMM > 99) decimals = 0;
    let stringMM = lenMM.toFixed(decimals);
    this.drawTextBetween(startXYendXY, stringMM, 1, color);
  }
  gl.bindVertexArray(this.unusedVAO); //set vertex attributes
};

// not included in public docs
// draw a rectangle at specified location
// unless Alpha is > 0, default color is opts.crosshairColor
Niivue.prototype.drawRect = function (
  leftTopWidthHeight,
  lineColor = [1, 0, 0, -1]
) {
  if (lineColor[3] < 0) lineColor = this.opts.crosshairColor;
  this.rectShader.use(this.gl);
  this.gl.enable(this.gl.BLEND);
  this.gl.uniform4fv(this.rectShader.lineColorLoc, lineColor);
  this.gl.uniform2fv(this.rectShader.canvasWidthHeightLoc, [
    this.gl.canvas.width,
    this.gl.canvas.height,
  ]);
  this.gl.uniform4f(
    this.rectShader.leftTopWidthHeightLoc,
    leftTopWidthHeight[0],
    leftTopWidthHeight[1],
    leftTopWidthHeight[2],
    leftTopWidthHeight[3]
  );
  this.gl.bindVertexArray(this.genericVAO);
  this.gl.drawArrays(this.gl.TRIANGLE_STRIP, 0, 4);
  this.gl.bindVertexArray(this.unusedVAO); //switch off to avoid tampering with settings
};

// not included in public docs
// draw a rectangle at desired location
Niivue.prototype.drawSelectionBox = function (leftTopWidthHeight) {
  this.drawRect(leftTopWidthHeight, this.opts.selectionBoxColor);
};

function nice(x, round) {
  var exp = Math.floor(Math.log(x) / Math.log(10));
  var f = x / Math.pow(10, exp);
  var nf;
  if (round) {
    if (f < 1.5) {
      nf = 1;
    } else if (f < 3) {
      nf = 2;
    } else if (f < 7) {
      nf = 5;
    } else {
      nf = 10;
    }
  } else {
    if (f <= 1) {
      nf = 1;
    } else if (f <= 2) {
      nf = 2;
    } else if (f <= 5) {
      nf = 5;
    } else {
      nf = 10;
    }
  }
  return nf * Math.pow(10, exp);
}

function loose_label(min, max, ntick = 4) {
  let range = nice(max - min, false);
  let d = nice(range / (ntick - 1), true);
  let graphmin = Math.floor(min / d) * d;
  let graphmax = Math.ceil(max / d) * d;
  let perfect = graphmin === min && graphmax === max;
  return [d, graphmin, graphmax, perfect];
}

// "Nice Numbers for Graph Labels", Graphics Gems, pp 61-63
// https://github.com/cenfun/nice-ticks/blob/master/docs/Nice-Numbers-for-Graph-Labels.pdf
function tickSpacing(mn, mx) {
  let v = loose_label(mn, mx, 3);
  if (!v[3]) v = loose_label(mn, mx, 5);
  if (!v[3]) v = loose_label(mn, mx, 4);
  if (!v[3]) v = loose_label(mn, mx, 3);
  if (!v[3]) v = loose_label(mn, mx, 5);
  return [v[0], v[1], v[2]];
}
// not included in public docs
// return canvas pixels available for tiles (e.g without colorbar)
Niivue.prototype.effectiveCanvasHeight = function () {
  //available canvas height differs from actual height if bottom colorbar is shown
  return this.gl.canvas.height - this.colorbarHeight;
};

// not included in public docs
// determine canvas pixels required for colorbar
Niivue.prototype.reserveColorbarPanel = function () {
  let txtHt = Math.max(this.opts.textHeight, 0.01);
  txtHt = txtHt * Math.min(this.gl.canvas.height, this.gl.canvas.width);

  let fullHt = 3 * txtHt;
  let leftTopWidthHeight = [
    0,
    this.gl.canvas.height - fullHt,
    this.gl.canvas.width,
    fullHt,
  ];
  this.colorbarHeight = leftTopWidthHeight[3] + 1;
  return leftTopWidthHeight;
};

// not included in public docs
// low level code to draw a single colorbar
Niivue.prototype.drawColorbarCore = function (
  layer = 0,
  leftTopWidthHeight = [0, 0, 0, 0],
  isNegativeColor = false,
  min = 0,
  max = 1
) {
  if (this.volumes.length < 1) return;
  if (layer >= this.volumes.length) layer = 0;
  if (leftTopWidthHeight[2] <= 0 || leftTopWidthHeight[3] <= 0) return;
  let txtHt = Math.max(this.opts.textHeight, 0.01);
  txtHt = txtHt * Math.min(this.gl.canvas.height, this.gl.canvas.width);
  let margin = txtHt;
  let fullHt = 3 * txtHt;
  let barHt = txtHt;
  if (leftTopWidthHeight[3] < fullHt) {
    //no space for text
    if (leftTopWidthHeight[3] < 3) return;
    margin = 1;
    barHt = leftTopWidthHeight[3] - 2;
  }
  this.gl.disable(this.gl.DEPTH_TEST);
  this.colorbarHeight = leftTopWidthHeight[3] + 1;
  let barLTWH = [
    leftTopWidthHeight[0] + margin,
    leftTopWidthHeight[1],
    leftTopWidthHeight[2] - 2 * margin,
    barHt,
  ];
  let rimLTWH = [
    barLTWH[0] - 1,
    barLTWH[1] - 1,
    barLTWH[2] + 2,
    barLTWH[3] + 2,
  ];
  this.drawRect(rimLTWH, this.opts.crosshairColor);
  this.colorbarShader.use(this.gl);
  this.gl.activeTexture(this.gl.TEXTURE1);
  this.gl.bindTexture(this.gl.TEXTURE_2D, this.colormapTexture);
  this.gl.texParameteri(
    this.gl.TEXTURE_2D,
    this.gl.TEXTURE_MIN_FILTER,
    this.gl.NEAREST
  );
  this.gl.texParameteri(
    this.gl.TEXTURE_2D,
    this.gl.TEXTURE_MAG_FILTER,
    this.gl.NEAREST
  );
  let lx = layer;
  if (isNegativeColor) lx += this.volumes.length;
  this.gl.uniform1f(this.colorbarShader.layerLoc, lx);
  this.gl.uniform2fv(this.colorbarShader.canvasWidthHeightLoc, [
    this.gl.canvas.width,
    this.gl.canvas.height,
  ]);
  this.gl.disable(this.gl.CULL_FACE);
  if (isNegativeColor) {
    let flip = [barLTWH[0] + barLTWH[2], barLTWH[1], -barLTWH[2], barLTWH[3]];
    this.gl.uniform4fv(this.colorbarShader.leftTopWidthHeightLoc, flip);
  } else this.gl.uniform4fv(this.colorbarShader.leftTopWidthHeightLoc, barLTWH);
  this.gl.bindVertexArray(this.genericVAO);
  this.gl.drawArrays(this.gl.TRIANGLE_STRIP, 0, 4);
  this.gl.bindVertexArray(this.unusedVAO); //switch off to avoid tampering with settings
  this.gl.texParameteri(
    this.gl.TEXTURE_2D,
    this.gl.TEXTURE_MIN_FILTER,
    this.gl.LINEAR
  );
  this.gl.texParameteri(
    this.gl.TEXTURE_2D,
    this.gl.TEXTURE_MAG_FILTER,
    this.gl.LINEAR
  );
  let thresholdTic = 0.0; //only show threshold tickmark in alphaThreshold mode
  if (this.volumes[layer].alphaThreshold && max < 0.0 && isNegativeColor) {
    thresholdTic = max;
    max = 0.0;
  } else if (this.volumes[layer].alphaThreshold && min > 0.0) {
    thresholdTic = min;
    min = 0.0;
  }
  if (min === max || txtHt < 1) return;
  let range = Math.abs(max - min);
  let [spacing, ticMin] = tickSpacing(min, max);
  if (ticMin < min) ticMin += spacing;
  //determine font size
  function humanize(x) {
    //drop trailing zeros from numerical string
    return x.toFixed(6).replace(/\.?0*$/, "");
  }
  let tic = ticMin;
  let ticLTWH = [0, barLTWH[1] + barLTWH[3] - txtHt * 0.5, 2, txtHt * 0.75];
  let txtTop = ticLTWH[1] + ticLTWH[3];
  let isNeg = 1;
  while (tic <= max) {
    ticLTWH[0] = barLTWH[0] + ((tic - min) / range) * barLTWH[2];
    this.drawRect(ticLTWH);
    let str = humanize(isNeg * tic);
    //if (fntSize > 0)
    this.drawTextBelow([ticLTWH[0], txtTop], str);
    //this.drawTextRight([plotLTWH[0], y], str, fntScale)
    tic += spacing;
  }
  if (thresholdTic !== 0) {
    let tticLTWH = [
      barLTWH[0] + ((thresholdTic - min) / range) * barLTWH[2],
      barLTWH[1] - barLTWH[3] * 0.25,
      2,
      barLTWH[3] * 1.5,
    ];
    this.drawRect(tticLTWH);
  }
}; // drawColorbarCore()

// not included in public docs
// high level code to draw colorbar(s)
Niivue.prototype.drawColorbar = function () {
  let nlayers = this.volumes.length;
  if (nlayers < 1) return;
  let ncolorMapNegative = 0;
  for (let i = 0; i < nlayers; i++)
    if (this.volumes[i].colorMapNegative.length > 0) ncolorMapNegative++;
  let leftTopWidthHeight = this.reserveColorbarPanel();
  let txtHt = Math.max(this.opts.textHeight, 0.01);
  txtHt = txtHt * Math.min(this.gl.canvas.height, this.gl.canvas.width);
  let fullHt = 3 * txtHt;
  let wid = leftTopWidthHeight[2] / (nlayers + ncolorMapNegative);
  if (leftTopWidthHeight[2] <= 0 || leftTopWidthHeight[3] <= 0) {
    wid = this.gl.canvas.width / nlayers;
    leftTopWidthHeight = [0, this.gl.canvas.height - fullHt, wid, fullHt];
  }
  leftTopWidthHeight[2] = wid;
  for (let i = 0; i < nlayers; i++) {
    if (this.volumes[i].colorMapNegative.length > 0) {
      let mn = -this.volumes[i].cal_max;
      let mx = -this.volumes[i].cal_min;
      if (
        isFinite(this.volumes[i].cal_minNeg) &&
        isFinite(this.volumes[i].cal_maxNeg)
      ) {
        mn = Math.min(this.volumes[i].cal_minNeg, this.volumes[i].cal_maxNeg);
        mx = Math.max(this.volumes[i].cal_minNeg, this.volumes[i].cal_maxNeg);
      }

      this.drawColorbarCore(i, leftTopWidthHeight, true, mn, mx);
      leftTopWidthHeight[0] += wid;
    } //if negative colorbar
    let min = this.volumes[i].cal_min;
    let max = this.volumes[i].cal_max;
    this.drawColorbarCore(i, leftTopWidthHeight, false, min, max);
    leftTopWidthHeight[0] += wid;
  }
}; // drawColorbar()

// not included in public docs
Niivue.prototype.textWidth = function (scale, str) {
  let w = 0;
  var bytes = new TextEncoder().encode(str);
  for (let i = 0; i < str.length; i++)
    w += scale * this.fontMets[bytes[i]].xadv;
  return w;
}; // textWidth()

// not included in public docs
Niivue.prototype.drawChar = function (xy, scale, char) {
  //draw single character, never call directly: ALWAYS call from drawText()
  let metrics = this.fontMets[char];
  let l = xy[0] + scale * metrics.lbwh[0];
  let b = -(scale * metrics.lbwh[1]);
  let w = scale * metrics.lbwh[2];
  let h = scale * metrics.lbwh[3];
  let t = xy[1] + (b - h) + scale;
  this.gl.uniform4f(this.fontShader.leftTopWidthHeightLoc, l, t, w, h);
  this.gl.uniform4fv(this.fontShader.uvLeftTopWidthHeightLoc, metrics.uv_lbwh);
  this.gl.drawArrays(this.gl.TRIANGLE_STRIP, 0, 4);
  return scale * metrics.xadv;
}; // drawChar()

// not included in public docs
Niivue.prototype.drawLoadingText = function (text) {
  this.gl.viewport(0, 0, this.gl.canvas.width, this.gl.canvas.height);
  this.gl.enable(this.gl.CULL_FACE);
  this.gl.enable(this.gl.BLEND);
  this.drawTextBelow([this.canvas.width / 2, this.canvas.height / 2], text, 3);
  this.canvas.focus();
};

// not included in public docs
Niivue.prototype.drawText = function (xy, str, scale = 1, color = null) {
  //to right of x, vertically centered on y
  if (this.opts.textHeight <= 0) return;
  this.fontShader.use(this.gl);
  //let size = this.opts.textHeight * this.gl.canvas.height * scale;
  let size =
    this.opts.textHeight *
    Math.min(this.gl.canvas.height, this.gl.canvas.width) *
    scale;
  this.gl.enable(this.gl.BLEND);
  this.gl.uniform2f(
    this.fontShader.canvasWidthHeightLoc,
    this.gl.canvas.width,
    this.gl.canvas.height
  );
  if (color === null) color = this.opts.fontColor;
  this.gl.uniform4fv(this.fontShader.fontColorLoc, color);
  let screenPxRange = (size / this.fontMets.size) * this.fontMets.distanceRange;
  screenPxRange = Math.max(screenPxRange, 1.0); //screenPxRange() must never be lower than 1
  this.gl.uniform1f(this.fontShader.screenPxRangeLoc, screenPxRange);
  var bytes = new TextEncoder().encode(str);
  this.gl.bindVertexArray(this.genericVAO);
  for (let i = 0; i < str.length; i++)
    xy[0] += this.drawChar(xy, size, bytes[i]);
  this.gl.bindVertexArray(this.unusedVAO);
}; // drawText()

// not included in public docs
Niivue.prototype.drawTextRight = function (xy, str, scale = 1) {
  //to right of x, vertically centered on y
  if (this.opts.textHeight <= 0) return;
  xy[1] -= 0.5 * this.opts.textHeight * this.gl.canvas.height;
  this.drawText(xy, str, scale);
}; // drawTextRight()

// not included in public docs
Niivue.prototype.drawTextLeft = function (xy, str, scale = 1, color = null) {
  //to right of x, vertically centered on y
  if (this.opts.textHeight <= 0) return;
  let size = this.opts.textHeight * this.gl.canvas.height * scale;
  xy[0] -= this.textWidth(size, str);
  xy[1] -= 0.5 * size;
  this.drawText(xy, str, scale, color);
}; // drawTextLeft()

// not included in public docs
Niivue.prototype.drawTextRightBelow = function (
  xy,
  str,
  scale = 1,
  color = null
) {
  //to right of x, vertically centered on y
  if (this.opts.textHeight <= 0) return;

  this.drawText(xy, str, scale, color);
}; // drawTextLeftBelow()

// not included in public docs
Niivue.prototype.drawTextBetween = function (
  startXYendXY,
  str,
  scale = 1,
  color = null
) {
  //horizontally centered on x, below y
  if (this.opts.textHeight <= 0) return;
  let xy = [
    (startXYendXY[0] + startXYendXY[2]) * 0.5,
    (startXYendXY[1] + startXYendXY[3]) * 0.5,
  ];
  let size = this.opts.textHeight * this.gl.canvas.height * scale;
  let w = this.textWidth(size, str);
  xy[0] -= 0.5 * w;
  xy[1] -= 0.5 * size;
  let LTWH = [xy[0] - 1, xy[1] - 1, w + 2, size + 2];
  let clr = color;
  if (clr === null) clr = this.opts.crosshairColor;
  if (clr[0] + clr[1] + clr[2] > 0.8) clr = [0, 0, 0, 0.5];
  else clr = [1, 1, 1, 0.5];
  this.drawRect(LTWH, clr);
  this.drawText(xy, str, scale, color);
}; // drawTextBetween()

// not included in public docs
Niivue.prototype.drawTextBelow = function (xy, str, scale = 1, color = null) {
  //horizontally centered on x, below y
  if (this.opts.textHeight <= 0) return;
  let size = this.opts.textHeight * this.gl.canvas.height * scale;
  let width = this.textWidth(size, str);
  if (width > this.canvas.width) {
    scale *= (this.canvas.width - 0) / width;
    size = this.opts.textHeight * this.gl.canvas.height * scale;
  }
  xy[0] -= 0.5 * this.textWidth(size, str);
  this.drawText(xy, str, scale, color);
}; // drawTextBelow()

Niivue.prototype.updateInterpolation = function (layer, isForceLinear = false) {
  let interp = this.gl.LINEAR;
  if (!isForceLinear && this.opts.isNearestInterpolation)
    //if  (this.opts.isNearestInterpolation)

    interp = this.gl.NEAREST;
  if (layer === 0) {
    this.gl.activeTexture(this.gl.TEXTURE0); //background
  } else {
    this.gl.activeTexture(this.gl.TEXTURE2); //overlay
  }
  this.gl.texParameteri(this.gl.TEXTURE_3D, this.gl.TEXTURE_MIN_FILTER, interp);
  this.gl.texParameteri(this.gl.TEXTURE_3D, this.gl.TEXTURE_MAG_FILTER, interp);
}; // updateInterpolation()

// not included in public docs
Niivue.prototype.setAtlasOutline = function (isOutline) {
  this.opts.isAtlasOutline = isOutline;
  this.updateGLVolume();
  this.drawScene();
}; // setAtlasOutline()

/**
 * select between nearest and linear interpolation for voxel based images
 * @property {boolean} isNearest whether nearest neighbor interpolation is used, else linear interpolation
 * @example niivue.setInterpolation(true);
 * @see {@link https://niivue.github.io/niivue/features/draw2.html|live demo usage}
 */
Niivue.prototype.setInterpolation = function (isNearest) {
  this.opts.isNearestInterpolation = isNearest;
  let numLayers = this.volumes.length;
  if (numLayers < 1) return;
  this.updateInterpolation(0);
  if (numLayers > 1) this.updateInterpolation(1);
  this.drawScene();
}; // setInterpolation()

// not included in public docs
// convert degrees to radians
function deg2rad(deg) {
  return deg * (Math.PI / 180.0);
} // deg2rad()

// not included in public docs
Niivue.prototype.calculateMvpMatrix2D = function (
  leftTopWidthHeight,
  mn,
  mx,
  clipTolerance = Infinity,
  clipDepth = 0,
  azimuth = null,
  elevation = null,
  isRadiolgical
) {
  let gl = this.gl;
  gl.viewport(
    leftTopWidthHeight[0],
    this.gl.canvas.height - (leftTopWidthHeight[1] + leftTopWidthHeight[3]), //lower numbers near bottom
    leftTopWidthHeight[2],
    leftTopWidthHeight[3]
  );
  let left = mn[0];
  let right = mx[0];
  let leftTopMM = [left, mn[1]];
  let fovMM = [right - left, mx[1] - mn[1]];
  if (isRadiolgical) {
    leftTopMM = [mx[0], mn[1]];
    fovMM = [mn[0] - mx[0], mx[1] - mn[1]];
    left = -mx[0];
    right = -mn[0];
  }
  let scale = 2 * Math.max(Math.abs(mn[2]), Math.abs(mx[2])); //3rd dimension is near/far from camera
  let projectionMatrix = mat.mat4.create();
  let near = 0.01;
  let far = scale * 8.0;
  if (clipTolerance !== Infinity) {
    let r = isRadiolgical;
    if (elevation === 0 && (azimuth === 0 || azimuth === 180)) r = !r;
    let dx = scale * 1.8 - clipDepth;
    if (!r) dx = scale * 1.8 + clipDepth;
    near = dx - clipTolerance;
    far = dx + clipTolerance;
  }
  mat.mat4.ortho(projectionMatrix, left, right, mn[1], mx[1], near, far);
  const modelMatrix = mat.mat4.create();
  modelMatrix[0] = -1; //mirror X coordinate
  //push the model away from the camera so camera not inside model
  let translateVec3 = mat.vec3.fromValues(0, 0, -scale * 1.8); // to avoid clipping, >= SQRT(3)
  mat.mat4.translate(modelMatrix, modelMatrix, translateVec3);
  //apply elevation
  mat.mat4.rotateX(modelMatrix, modelMatrix, deg2rad(270 - elevation));
  //apply azimuth
  mat.mat4.rotateZ(modelMatrix, modelMatrix, deg2rad(azimuth - 180));
  let iModelMatrix = mat.mat4.create();
  mat.mat4.invert(iModelMatrix, modelMatrix);
  let normalMatrix = mat.mat4.create();
  mat.mat4.transpose(normalMatrix, iModelMatrix);
  let modelViewProjectionMatrix = mat.mat4.create();
  mat.mat4.multiply(modelViewProjectionMatrix, projectionMatrix, modelMatrix);

  return {
    modelViewProjectionMatrix,
    modelMatrix,
    normalMatrix,
    leftTopMM,
    fovMM,
  };
}; // calculateMvpMatrix2D

// not included in public docs
Niivue.prototype.swizzleVec3MM = function (v3, axCorSag) {
  // change order of vector components
  if (axCorSag === SLICE_TYPE.CORONAL) {
    //2D coronal screenXYZ = nifti [i,k,j]
    v3 = swizzleVec3(v3, [0, 2, 1]);
  } else if (axCorSag === SLICE_TYPE.SAGITTAL) {
    //2D sagittal screenXYZ = nifti [j,k,i]
    v3 = swizzleVec3(v3, [1, 2, 0]);
  }
  return v3;
}; // swizzleVec3MM()

// not included in public docs
// determine height/width of image in millimeters
Niivue.prototype.screenFieldOfViewMM = function (
  axCorSag = 0,
  forceSliceMM = false
) {
  //extent of volume/mesh (in millimeters) in screen space
  if (!forceSliceMM && !this.opts.isSliceMM) {
    //return voxel space
    let fov = this.volumeObject3D.fieldOfViewDeObliqueMM.slice();
    return this.swizzleVec3MM(fov, axCorSag);
  }
  let mnMM = this.volumeObject3D.extentsMin.slice();
  let mxMM = this.volumeObject3D.extentsMax.slice();

  mnMM = this.swizzleVec3MM(mnMM, axCorSag);
  mxMM = this.swizzleVec3MM(mxMM, axCorSag);
  let fovMM = mat.vec3.create();
  mat.vec3.subtract(fovMM, mxMM, mnMM);
  return fovMM;
}; // screenFieldOfViewMM()

Niivue.prototype.screenFieldOfViewExtendedVox = function (axCorSag = 0) {
  //extent of volume/mesh (in orthographic alignment for rectangular voxels) in screen space
  //let fov = [frac2mmTexture[0], frac2mmTexture[5], frac2mmTexture[10]];
  let mnMM = [
    this.volumes[0].extentsMinOrtho[0],
    this.volumes[0].extentsMinOrtho[1],
    this.volumes[0].extentsMinOrtho[2],
  ];
  let mxMM = [
    this.volumes[0].extentsMaxOrtho[0],
    this.volumes[0].extentsMaxOrtho[1],
    this.volumes[0].extentsMaxOrtho[2],
  ];
  let rotation = mat.mat4.create(); //identity matrix: 2D axial screenXYZ = nifti [i,j,k]
  mnMM = this.swizzleVec3MM(mnMM, axCorSag);
  mxMM = this.swizzleVec3MM(mxMM, axCorSag);
  let fovMM = mat.vec3.create();
  mat.vec3.subtract(fovMM, mxMM, mnMM);
  return { mnMM, mxMM, rotation, fovMM };
}; // screenFieldOfViewExtendedVox()

// not included in public docs
Niivue.prototype.screenFieldOfViewExtendedMM = function (axCorSag = 0) {
  //extent of volume/mesh (in millimeters) in screen space
  let mnMM = this.volumeObject3D.extentsMin.slice();
  let mxMM = this.volumeObject3D.extentsMax.slice();
  let rotation = mat.mat4.create(); //identity matrix: 2D axial screenXYZ = nifti [i,j,k]
  mnMM = this.swizzleVec3MM(mnMM, axCorSag);
  mxMM = this.swizzleVec3MM(mxMM, axCorSag);
  let fovMM = mat.vec3.create();
  mat.vec3.subtract(fovMM, mxMM, mnMM);
  return { mnMM, mxMM, rotation, fovMM };
}; // screenFieldOfViewExtendedMM()

// not included in public docs
// show text labels for L/R, A/P, I/S dimensions
Niivue.prototype.drawSliceOrientationText = function (
  leftTopWidthHeight,
  axCorSag
) {
  this.gl.viewport(0, 0, this.gl.canvas.width, this.gl.canvas.height);
  let topText = "S";
  if (axCorSag === SLICE_TYPE.AXIAL) topText = "A";
  let leftText = this.opts.isRadiologicalConvention ? "R" : "L";
  if (axCorSag === SLICE_TYPE.SAGITTAL)
    leftText = this.opts.sagittalNoseLeft ? "A" : "P";
  if (this.opts.isCornerOrientationText) {
    this.drawTextRightBelow(
      [leftTopWidthHeight[0], leftTopWidthHeight[1]],
      leftText + topText
    );
    return;
  }
  this.drawTextBelow(
    [
      leftTopWidthHeight[0] + leftTopWidthHeight[2] * 0.5,
      leftTopWidthHeight[1],
    ],
    topText
  );

  this.drawTextRight(
    [
      leftTopWidthHeight[0],
      leftTopWidthHeight[1] + leftTopWidthHeight[3] * 0.5,
    ],
    leftText
  );
}; // drawSliceOrientationText()

// not included in public docs
Niivue.prototype.xyMM2xyzMM = function (axCorSag, sliceFrac) {
  //given X and Y, find Z for a plane defined by 3 points (a,b,c)
  //https://math.stackexchange.com/questions/851742/calculate-coordinate-of-any-point-on-triangle-in-3d-plane
  let sliceDim = 2; //axial depth is NIfTI k dimension
  if (axCorSag === SLICE_TYPE.CORONAL) sliceDim = 1; //sagittal depth is NIfTI j dimension
  if (axCorSag === SLICE_TYPE.SAGITTAL) sliceDim = 0; //sagittal depth is NIfTI i dimension
  let a = [0, 0, 0];
  let b = [1, 1, 0];
  let c = [1, 0, 1];

  a[sliceDim] = sliceFrac;
  b[sliceDim] = sliceFrac;
  c[sliceDim] = sliceFrac;
  a = this.frac2mm(a);
  b = this.frac2mm(b);
  c = this.frac2mm(c);
  a = this.swizzleVec3MM(a, axCorSag);
  b = this.swizzleVec3MM(b, axCorSag);
  c = this.swizzleVec3MM(c, axCorSag);
  let denom = (b[0] - a[0]) * (c[1] - a[1]) - (c[0] - a[0]) * (b[1] - a[1]);
  let yMult = (b[0] - a[0]) * (c[2] - a[2]) - (c[0] - a[0]) * (b[2] - a[2]);
  yMult /= denom;
  let xMult = (b[1] - a[1]) * (c[2] - a[2]) - (c[1] - a[1]) * (b[2] - a[2]);
  xMult /= denom;
  let AxyzMxy = [0, 0, 0, 0, 0];
  AxyzMxy[0] = a[0];
  AxyzMxy[1] = a[1];
  AxyzMxy[2] = a[2];
  AxyzMxy[3] = xMult;
  AxyzMxy[4] = yMult;
  return AxyzMxy;
}; // xyMM2xyzMM()

// not included in public docs
// draw 2D tile
Niivue.prototype.draw2D = function (
  leftTopWidthHeight,
  axCorSag,
  customMM = NaN
) {
  let frac2mmTexture = this.volumes[0].frac2mm.slice();
  let screen = this.screenFieldOfViewExtendedMM(axCorSag);
  let mesh2ortho = mat.mat4.create();
  if (!this.opts.isSliceMM) {
    frac2mmTexture = this.volumes[0].frac2mmOrtho.slice();
    mesh2ortho = mat.mat4.clone(this.volumes[0].mm2ortho);
    //if (axCorSag === 0) console.log('>>', mesh2ortho);
    screen = this.screenFieldOfViewExtendedVox(axCorSag);
  }
  //if (axCorSag === 0) console.log(this.opts.isSliceMM, '>><', screen)
  let isRadiolgical =
    this.opts.isRadiologicalConvention && axCorSag < SLICE_TYPE.SAGITTAL;
  if (customMM === Infinity || customMM === -Infinity) {
    isRadiolgical = customMM !== Infinity;
    if (axCorSag === SLICE_TYPE.CORONAL) isRadiolgical = !isRadiolgical;
  } else if (this.opts.sagittalNoseLeft && axCorSag === SLICE_TYPE.SAGITTAL)
    isRadiolgical = !isRadiolgical;
  let elevation = 0;
  let azimuth = 0;
  if (axCorSag === SLICE_TYPE.SAGITTAL) {
    azimuth = isRadiolgical ? 90 : -90;
  } else if (axCorSag === SLICE_TYPE.CORONAL) {
    azimuth = isRadiolgical ? 180 : 0;
  } else {
    azimuth = isRadiolgical ? 180 : 0;
    elevation = isRadiolgical ? -90 : 90;
  }
  let gl = this.gl;
  if (leftTopWidthHeight[2] === 0 || leftTopWidthHeight[3] === 0) {
    //only one tile: stretch tile to fill whole screen.
    let pixPerMMw = gl.canvas.width / screen.fovMM[0];
    let pixPerMMh = gl.canvas.height / screen.fovMM[1];
    let pixPerMMmin = Math.min(pixPerMMw, pixPerMMh);
    let zoomW = pixPerMMw / pixPerMMmin;
    let zoomH = pixPerMMh / pixPerMMmin;
    screen.fovMM[0] *= zoomW;
    screen.fovMM[1] *= zoomH;
    let center = (screen.mnMM[0] + screen.mxMM[0]) * 0.5;
    screen.mnMM[0] = center - screen.fovMM[0] * 0.5;
    screen.mxMM[0] = center + screen.fovMM[0] * 0.5;
    center = (screen.mnMM[1] + screen.mxMM[1]) * 0.5;
    screen.mnMM[1] = center - screen.fovMM[1] * 0.5;
    screen.mxMM[1] = center + screen.fovMM[1] * 0.5;
    //screen.mnMM[0] *= zoomW;
    //screen.mxMM[0] *= zoomW;
    //screen.mnMM[1] *= zoomH;
    //screen.mxMM[1] *= zoomH;
    leftTopWidthHeight = [0, 0, gl.canvas.width, gl.canvas.height];
  }
  if (isNaN(customMM)) {
    let panXY = this.swizzleVec3MM(this.uiData.pan2Dxyzmm, axCorSag);
    let zoom = this.uiData.pan2Dxyzmm[3];
    screen.mnMM[0] -= panXY[0];
    screen.mxMM[0] -= panXY[0];
    screen.mnMM[1] -= panXY[1];
    screen.mxMM[1] -= panXY[1];
    screen.mnMM[0] /= zoom;
    screen.mxMM[0] /= zoom;
    screen.mnMM[1] /= zoom;
    screen.mxMM[1] /= zoom;
  }

  let sliceDim = 2; //axial depth is NIfTI k dimension
  if (axCorSag === SLICE_TYPE.CORONAL) sliceDim = 1; //sagittal depth is NIfTI j dimension
  if (axCorSag === SLICE_TYPE.SAGITTAL) sliceDim = 0; //sagittal depth is NIfTI i dimension
  let sliceFrac = this.scene.crosshairPos[sliceDim];
  let mm = this.frac2mm(this.scene.crosshairPos);
  if (!isNaN(customMM) && customMM !== Infinity && customMM !== -Infinity) {
    mm = this.frac2mm([0.5, 0.5, 0.5]);
    mm[sliceDim] = customMM;
    let frac = this.mm2frac(mm);
    sliceFrac = frac[sliceDim];
  }
  let sliceMM = mm[sliceDim];
  gl.clear(gl.DEPTH_BUFFER_BIT);
  let obj = this.calculateMvpMatrix2D(
    leftTopWidthHeight,
    screen.mnMM,
    screen.mxMM,
    Infinity,
    0,
    azimuth,
    elevation,
    isRadiolgical
  );

  if (customMM === Infinity || customMM === -Infinity) {
    //draw rendering
    let ltwh = leftTopWidthHeight.slice();
    this.draw3D(
      leftTopWidthHeight,
      obj.modelViewProjectionMatrix,
      obj.modelMatrix,
      obj.normalMatrix,
      azimuth,
      elevation
    );
    let tile = this.screenSlices[this.screenSlices.length - 1];
    //tile.AxyzMxy = this.xyMM2xyzMM(axCorSag, 0.5);
    tile.leftTopWidthHeight = ltwh;
    tile.axCorSag = axCorSag;
    tile.sliceFrac = Infinity; //use infinity to denote this is a rendering, not slice: not one depth
    tile.AxyzMxy = this.xyMM2xyzMM(axCorSag, sliceFrac);
    tile.leftTopMM = obj.leftTopMM;
    tile.fovMM = obj.fovMM;
    return;
  }
  gl.enable(gl.DEPTH_TEST);
  gl.blendFunc(gl.SRC_ALPHA, gl.ONE_MINUS_SRC_ALPHA);
  //draw the slice
  gl.disable(gl.BLEND);
  gl.depthFunc(gl.GREATER);
  gl.disable(gl.CULL_FACE); //show front and back faces
  this.sliceMMShader.use(this.gl);
  gl.uniform1f(
    this.sliceMMShader.overlayOutlineWidthLoc,
    this.overlayOutlineWidth
  );
  gl.uniform1i(
    this.sliceMMShader.backgroundMasksOverlaysLoc,
    this.backgroundMasksOverlays
  );
  gl.uniform1f(this.sliceMMShader.drawOpacityLoc, this.drawOpacity);
  gl.enable(gl.BLEND);
  gl.blendFunc(gl.SRC_ALPHA, gl.ONE_MINUS_SRC_ALPHA);
  gl.uniform1f(this.sliceMMShader.opacityLoc, this.volumes[0].opacity);
  gl.uniform1i(this.sliceMMShader.axCorSagLoc, axCorSag);
  gl.uniform1f(this.sliceMMShader.sliceLoc, sliceFrac);
  gl.uniformMatrix4fv(
    this.sliceMMShader.frac2mmLoc,
    false,
    frac2mmTexture //this.volumes[0].frac2mm
  );
  gl.uniformMatrix4fv(
    this.sliceMMShader.mvpLoc,
    false,
    obj.modelViewProjectionMatrix.slice()
  );
  gl.bindVertexArray(this.genericVAO); //set vertex attributes
  gl.drawArrays(gl.TRIANGLE_STRIP, 0, 4);
  gl.bindVertexArray(this.unusedVAO); //set vertex attributes
  //record screenSlices to detect mouse click positions
  this.screenSlices.push({
    leftTopWidthHeight: leftTopWidthHeight,
    axCorSag: axCorSag,
    sliceFrac: sliceFrac,
    AxyzMxy: this.xyMM2xyzMM(axCorSag, sliceFrac),
    leftTopMM: obj.leftTopMM,
    screen2frac: [],
    fovMM: obj.fovMM,
  });
  if (isNaN(customMM)) {
    //draw crosshairs
    this.drawCrosshairs3D(
      true,
      1.0,
      obj.modelViewProjectionMatrix,
      true,
      this.opts.isSliceMM
    );
  }
  if (this.opts.meshThicknessOn2D > 0.0) {
    if (this.opts.meshThicknessOn2D !== Infinity)
      obj = this.calculateMvpMatrix2D(
        leftTopWidthHeight,
        screen.mnMM,
        screen.mxMM,
        this.opts.meshThicknessOn2D,
        sliceMM,
        azimuth,
        elevation,
        isRadiolgical
      );
    //we may need to transform mesh vertices to the orthogonal voxel space
    let mx = mat.mat4.clone(obj.modelViewProjectionMatrix);
    mat.mat4.multiply(mx, mx, mesh2ortho);
    this.drawMesh3D(
      true,
      1,
      mx, //obj.modelViewProjectionMatrix,
      obj.modelMatrix,
      obj.normalMatrix
    );
  }
  if (isNaN(customMM))
    //no crossbars for mosaic view
    this.drawCrosshairs3D(
      false,
      0.15,
      obj.modelViewProjectionMatrix,
      true,
      this.opts.isSliceMM
    );
  this.drawSliceOrientationText(leftTopWidthHeight, axCorSag);
  this.readyForSync = true;
}; // draw2D()
//scissor

// not included in public docs
// determine 3D model view projection matrix
Niivue.prototype.calculateMvpMatrix = function (
  unused,
  leftTopWidthHeight = [0, 0, 0, 0],
  azimuth,
  elevation
) {
  if (leftTopWidthHeight[2] === 0 || leftTopWidthHeight[3] === 0)
    //use full canvas
    leftTopWidthHeight = [0, 0, this.gl.canvas.width, this.gl.canvas.height];
  let whratio = leftTopWidthHeight[2] / leftTopWidthHeight[3];
  //let whratio = this.gl.canvas.clientWidth / this.gl.canvas.clientHeight;
  //pivot from center of objects
  //let scale = this.furthestVertexFromOrigin;
  //let origin = [0,0,0];
  let scale = this.furthestFromPivot;
  let origin = this.pivot3D;
  let projectionMatrix = mat.mat4.create();
  scale = (0.8 * scale) / this.scene.volScaleMultiplier; //2.0 WebGL viewport has range of 2.0 [-1,-1]...[1,1]
  if (whratio < 1)
    //tall window: "portrait" mode, width constrains
    mat.mat4.ortho(
      projectionMatrix,
      -scale,
      scale,
      -scale / whratio,
      scale / whratio,
      0.01,
      scale * 8.0
    );
  //Wide window: "landscape" mode, height constrains
  else
    mat.mat4.ortho(
      projectionMatrix,
      -scale * whratio,
      scale * whratio,
      -scale,
      scale,
      0.01,
      scale * 8.0
    );

  const modelMatrix = mat.mat4.create();
  modelMatrix[0] = -1; //mirror X coordinate
  //push the model away from the camera so camera not inside model
  let translateVec3 = mat.vec3.fromValues(0, 0, -scale * 1.8); // to avoid clipping, >= SQRT(3)
  mat.mat4.translate(modelMatrix, modelMatrix, translateVec3);
  if (this.position)
    mat.mat4.translate(modelMatrix, modelMatrix, this.position);
  //apply elevation
  mat.mat4.rotateX(modelMatrix, modelMatrix, deg2rad(270 - elevation));
  //apply azimuth
  mat.mat4.rotateZ(modelMatrix, modelMatrix, deg2rad(azimuth - 180));

  mat.mat4.translate(modelMatrix, modelMatrix, [
    -origin[0],
    -origin[1],
    -origin[2],
  ]);

  //
  let iModelMatrix = mat.mat4.create();
  mat.mat4.invert(iModelMatrix, modelMatrix);
  let normalMatrix = mat.mat4.create();
  mat.mat4.transpose(normalMatrix, iModelMatrix);
  let modelViewProjectionMatrix = mat.mat4.create();
  mat.mat4.multiply(modelViewProjectionMatrix, projectionMatrix, modelMatrix);
  return [modelViewProjectionMatrix, modelMatrix, normalMatrix];
}; // calculateMvpMatrix()

// not included in public docs
// calculate the near-far direction from the camera's perspective
Niivue.prototype.calculateRayDirection = function (azimuth, elevation) {
  const modelMatrix = mat.mat4.create();
  modelMatrix[0] = -1; //mirror X coordinate
  //push the model away from the camera so camera not inside model
  //apply elevation
  mat.mat4.rotateX(modelMatrix, modelMatrix, deg2rad(270 - elevation));
  //apply azimuth
  mat.mat4.rotateZ(modelMatrix, modelMatrix, deg2rad(azimuth - 180));
  if (this.back.obliqueRAS) {
    let oblique = mat.mat4.clone(this.back.obliqueRAS);
    mat.mat4.multiply(modelMatrix, modelMatrix, oblique);
  }
  //from NIfTI spatial coordinates (X=right, Y=anterior, Z=superior) to WebGL (screen X=right,Y=up, Z=depth)
  let projectionMatrix = mat.mat4.fromValues(
    1,
    0,
    0,
    0,
    0,
    -1,
    0,
    0,
    0,
    0,
    -1,
    0,
    0,
    0,
    0,
    1
  );
  let mvpMatrix = mat.mat4.create();
  mat.mat4.multiply(mvpMatrix, projectionMatrix, modelMatrix);
  var inv = mat.mat4.create();
  mat.mat4.invert(inv, mvpMatrix);
  var rayDir4 = mat.vec4.fromValues(0, 0, -1, 1);
  mat.vec4.transformMat4(rayDir4, rayDir4, inv);
  let rayDir = mat.vec3.fromValues(rayDir4[0], rayDir4[1], rayDir4[2]);
  mat.vec3.normalize(rayDir, rayDir);
  //defuzz, avoid divide by zero
  const tiny = 0.00005;
  if (Math.abs(rayDir[0]) < tiny) rayDir[0] = tiny;
  if (Math.abs(rayDir[1]) < tiny) rayDir[1] = tiny;
  if (Math.abs(rayDir[2]) < tiny) rayDir[2] = tiny;
  return rayDir;
}; // calculateRayDirection

// not included in public docs
Niivue.prototype.sceneExtentsMinMax = function (isSliceMM = true) {
  let mn = mat.vec3.fromValues(0, 0, 0);
  let mx = mat.vec3.fromValues(0, 0, 0);
  if (this.volumes.length > 0) {
    mn = mat.vec3.fromValues(
      this.volumeObject3D.extentsMin[0],
      this.volumeObject3D.extentsMin[1],
      this.volumeObject3D.extentsMin[2]
    );
    mx = mat.vec3.fromValues(
      this.volumeObject3D.extentsMax[0],
      this.volumeObject3D.extentsMax[1],
      this.volumeObject3D.extentsMax[2]
    );
    if (!isSliceMM) {
      mn = mat.vec3.fromValues(
        this.volumes[0].extentsMinOrtho[0],
        this.volumes[0].extentsMinOrtho[1],
        this.volumes[0].extentsMinOrtho[2]
      );
      mx = mat.vec3.fromValues(
        this.volumes[0].extentsMaxOrtho[0],
        this.volumes[0].extentsMaxOrtho[1],
        this.volumes[0].extentsMaxOrtho[2]
      );
    }
  }
  if (this.meshes.length > 0) {
    if (this.volumes.length < 1) {
      /*console.log("this.meshes");
      console.log(this.meshes);
      console.log("this.meshes.length");
      console.log(this.meshes.length);
      console.log("this.meshes[0].extentsMin");
      console.log(this.meshes[0].extentsMin);*/
      mn = mat.vec3.fromValues(
        this.meshes[0].extentsMin[0],
        this.meshes[0].extentsMin[1],
        this.meshes[0].extentsMin[2]
      );
      mx = mat.vec3.fromValues(
        this.meshes[0].extentsMax[0],
        this.meshes[0].extentsMax[1],
        this.meshes[0].extentsMax[2]
      );
    }
    for (let i = 0; i < this.meshes.length; i++) {
      let v = mat.vec3.fromValues(
        this.meshes[i].extentsMin[0],
        this.meshes[i].extentsMin[1],
        this.meshes[i].extentsMin[2]
      );
      mat.vec3.min(mn, mn, v);
      mat.vec3.max(mx, mx, v);
    }
  }
  let range = mat.vec3.create();
  mat.vec3.subtract(range, mx, mn);
  return [mn, mx, range];
};

// not included in public docs
Niivue.prototype.setPivot3D = function () {
  //compute extents of all volumes and meshes in scene
  // pivot around center of these.
  let [mn, mx] = this.sceneExtentsMinMax();
  let pivot = mat.vec3.create();
  //pivot is half way between min and max:
  mat.vec3.add(pivot, mn, mx);
  mat.vec3.scale(pivot, pivot, 0.5);
  this.pivot3D = [pivot[0], pivot[1], pivot[2]];
  //find scale of scene
  mat.vec3.subtract(pivot, mx, mn);
  this.extentsMin = mn;
  this.extentsMax = mx;
  this.furthestFromPivot = mat.vec3.length(pivot) * 0.5; //pivot is half way between the extreme vertices
}; // setPivot3D()

Niivue.prototype.getMaxVols = function () {
  if (this.volumes.length < 1) return 0;
  let maxVols = 0;
  for (let i = 0; i < this.volumes.length; i++)
    maxVols = Math.max(maxVols, this.volumes[i].nFrame4D);
  return maxVols;
};

// not included in public docs
// draw graph for 4D NVImage: time across horizontal, intensity is vertical
Niivue.prototype.drawGraph = function () {
  if (this.getMaxVols() < 2) return;
  let graph = this.graph;
  let axialTop = 0;
  if (
    this.graph.autoSizeMultiplanar &&
    this.opts.sliceType === SLICE_TYPE.MULTIPLANAR
  ) {
    for (let i = 0; i < this.screenSlices.length; i++) {
      var axCorSag = this.screenSlices[i].axCorSag;
      if (axCorSag === SLICE_TYPE.AXIAL)
        axialTop = this.screenSlices[i].leftTopWidthHeight[1];
      if (axCorSag !== SLICE_TYPE.SAGITTAL) continue;
      var ltwh = this.screenSlices[i].leftTopWidthHeight.slice();
      if (ltwh[1] === axialTop) {
        graph.LTWH[0] = ltwh[0] + ltwh[2];
        graph.LTWH[1] = ltwh[1];
      } else {
        graph.LTWH[0] = ltwh[0];
        graph.LTWH[1] = ltwh[1] + ltwh[3];
      }
      graph.LTWH[2] = ltwh[2];
      graph.LTWH[3] = ltwh[2];
    }
  }
  if (graph.opacity <= 0.0 || graph.LTWH[2] <= 5 || graph.LTWH[3] <= 5) {
    return;
  }
  graph.backColor = [0.15, 0.15, 0.15, graph.opacity];
  graph.lineColor = [1, 1, 1, 1];
  if (
    this.opts.backColor[0] + this.opts.backColor[1] + this.opts.backColor[2] >
    1.5
  ) {
    graph.backColor = [0.95, 0.95, 0.95, graph.opacity];
    graph.lineColor = [0, 0, 0, 1];
  }
  graph.textColor = graph.lineColor.slice();
  graph.lineThickness = 4;
  graph.lineAlpha = 1;
  graph.lines = [];
  let vols = [];
  if (graph.vols.length < 1) {
    if (this.volumes[0] != null) vols.push(0);
  } else {
    for (let i = 0; i < graph.vols.length; i++) {
      let j = graph.vols[i];
      if (this.volumes[j] == null) continue;
      let n = this.volumes[j].nFrame4D;
      if (n < 2) continue;
      vols.push(j);
    }
  }
  if (vols.length < 1) return;
  let maxVols = this.volumes[vols[0]].nFrame4D;
  this.graph.selectedColumn = this.volumes[vols[0]].frame4D;
  if (maxVols < 2) {
    log.debug("Unable to generate a graph: Selected volume is 3D not 4D");
    return;
  }
  for (let i = 0; i < vols.length; i++) {
    graph.lines[i] = [];
    let vox = this.frac2vox(this.scene.crosshairPos);
    let v = this.volumes[vols[i]];
    let n = v.nFrame4D;
    n = Math.min(n, maxVols);
    for (let j = 0; j < n; j++) {
      let val = v.getValue(...vox, j);
      graph.lines[i].push(val);
    }
  }
  graph.lineRGB = [
    [1, 0, 0],
    [0, 0.7, 0],
    [0, 0, 1],
    [1, 1, 0],
    [1, 0, 1],
    [0, 1, 1],
    [1, 1, 1],
    [0, 0, 0],
  ];
  //find min, max, range for all lines
  let mn = graph.lines[0][0];
  let mx = graph.lines[0][0];
  for (let j = 0; j < graph.lines.length; j++)
    for (let i = 0; i < graph.lines[j].length; i++) {
      let v = graph.lines[j][i];
      mn = Math.min(v, mn);
      mx = Math.max(v, mx);
    }
  if (graph.normalizeValues && mx > mn) {
    let range = mx - mn;
    for (let j = 0; j < graph.lines.length; j++)
      for (let i = 0; i < graph.lines[j].length; i++) {
        let v = graph.lines[j][i];
        graph.lines[j][i] = (v - mn) / range;
      }
    mn = 0;
    mx = 1;
  }
  if (mn >= mx) {
    mx = mn + 1.0;
  }
  let dark = 0.9; //make border around graph a bit darker than graph body
  this.drawRect(graph.LTWH, graph.backColor);
  let [spacing, ticMin, ticMax] = tickSpacing(mn, mx);
  let digits = Math.max(0, -1 * Math.floor(Math.log(spacing) / Math.log(10)));
  mn = Math.min(ticMin, mn);
  mx = Math.max(ticMax, mx);
  //determine font size
  function humanize(x) {
    //drop trailing zeros from numerical string
    return x.toFixed(6).replace(/\.?0*$/, "");
  }
  let minWH = Math.min(graph.LTWH[2], graph.LTWH[3]);
  //n.b. dpr encodes retina displays
  let fntScale = 0.07 * (minWH / (this.fontMets.size * this.uiData.dpr));
  let fntSize = this.opts.textHeight * this.gl.canvas.height * fntScale;
  if (fntSize < 16) fntSize = 0;
  let maxTextWid = 0;
  let lineH = ticMin;
  //determine widest label in vertical axis
  while (fntSize > 0 && lineH <= mx) {
    let str = lineH.toFixed(digits);
    let w = this.textWidth(fntSize, str);
    maxTextWid = Math.max(w, maxTextWid);
    lineH += spacing;
  }
  let margin = 0.05;
  //frame is the entire region including labels, plot is the inner lines
  let frameWid = Math.abs(graph.LTWH[2]);
  let frameHt = Math.abs(graph.LTWH[3]);
  //plot is region where lines are drawn
  let plotLTWH = [
    graph.LTWH[0] + margin * frameWid + maxTextWid,
    graph.LTWH[1] + margin * frameHt,
    graph.LTWH[2] - maxTextWid - 2 * margin * frameWid,
    graph.LTWH[3] - fntSize - 2 * margin * frameHt,
  ];
  this.graph.plotLTWH = plotLTWH;
  this.drawRect(plotLTWH, this.opts.backColor); //this.opts.backColor
  //draw horizontal lines
  let rangeH = mx - mn;
  let scaleH = plotLTWH[3] / rangeH;
  let scaleW = plotLTWH[2] / (graph.lines[0].length - 1);
  let plotBottom = plotLTWH[1] + plotLTWH[3];
  //draw thin horizontal lines
  lineH = ticMin + 0.5 * spacing;
  let thinColor = graph.lineColor.slice();
  thinColor[3] = 0.25 * graph.lineColor[3];
  while (lineH <= mx) {
    let y = plotBottom - (lineH - mn) * scaleH;
    this.drawLine(
      [plotLTWH[0], y, plotLTWH[0] + plotLTWH[2], y],
      0.5 * graph.lineThickness,
      thinColor
    );
    lineH += spacing;
  }
  lineH = ticMin;
  //draw thick horizontal lines
  let halfThick = 0.5 * graph.lineThickness;
  while (lineH <= mx) {
    let y = plotBottom - (lineH - mn) * scaleH;
    this.drawLine(
      [
        plotLTWH[0] - halfThick,
        y,
        plotLTWH[0] + plotLTWH[2] + graph.lineThickness,
        y,
      ],
      graph.lineThickness,
      graph.lineColor
    );
    let str = lineH.toFixed(digits);
    if (fntSize > 0)
      this.drawTextLeft([plotLTWH[0] - 6, y], str, fntScale, graph.textColor);
    //this.drawTextRight([plotLTWH[0], y], str, fntScale)
    lineH += spacing;
  }
  //draw vertical lines
  let stride = 1; //e.g. how frequent are vertical lines
  while (graph.lines[0].length / stride > 20) {
    stride *= 5;
  }
  for (let i = 0; i < graph.lines[0].length; i += stride) {
    let x = i * scaleW + plotLTWH[0];
    let thick = graph.lineThickness;
    if (i % 2 === 1) {
      thick *= 0.5;
      this.drawLine(
        [x, plotLTWH[1], x, plotLTWH[1] + plotLTWH[3]],
        thick,
        thinColor
      );
    } else {
      let str = humanize(i);
      if (fntSize > 0)
        this.drawTextBelow(
          [x, 2 + plotLTWH[1] + plotLTWH[3]],
          str,
          fntScale,
          graph.textColor
        );
      this.drawLine(
        [x, plotLTWH[1], x, plotLTWH[1] + plotLTWH[3]],
        thick,
        graph.lineColor
      );
    } //this.drawTextBelow(xy, str, scale = 1);
  }
  //graph the lines for intensity across time
  for (let j = 0; j < graph.lines.length; j++) {
    let lineRGBA = [1, 0, 0, graph.lineAlpha];
    if (j < graph.lineRGB.length) {
      lineRGBA = [
        graph.lineRGB[j][0],
        graph.lineRGB[j][1],
        graph.lineRGB[j][2],
        graph.lineAlpha,
      ];
    }
    for (let i = 1; i < graph.lines[j].length; i++) {
      let x0 = (i - 1) * scaleW; //
      let x1 = i * scaleW;
      let y0 = (graph.lines[j][i - 1] - mn) * scaleH;
      let y1 = (graph.lines[j][i] - mn) * scaleH;
      //let LTWH = [plotLTWH[0]+x0, plotLTWH[1]+plotLTWH[3]-y0, plotLTWH[0]+x1, -(y1-y0)];
      let LTWH = [
        plotLTWH[0] + x0,
        plotLTWH[1] + plotLTWH[3] - y0,
        plotLTWH[0] + x1,
        plotLTWH[1] + plotLTWH[3] - y1,
      ];
      this.drawLine(LTWH, graph.lineThickness, lineRGBA);
    } //for i: each point
  } //for j: each line
  //draw vertical line indicating selected volume
  if (
    graph.selectedColumn >= 0 &&
    graph.selectedColumn < graph.lines[0].length
  ) {
    let x = graph.selectedColumn * scaleW + plotLTWH[0];
    this.drawLine(
      [x, plotLTWH[1], x, plotLTWH[1] + plotLTWH[3]],
      graph.lineThickness,
      [graph.lineRGB[3][0], graph.lineRGB[3][1], graph.lineRGB[3][2], 1]
    );
  }
}; // drawGraph()

// not included in public docs
// return boolean is 2D slice view is radiological
//n.b. ambiguous for pure sagittal views
function isRadiological(mtx) {
  let vRight = mat.vec4.fromValues(1, 0, 0, 0); //pure right vector
  let vRotated = mat.vec4.create();
  mat.vec4.transformMat4(vRotated, vRight, mtx);
  return vRotated[0];
}

// not included in public docs
function unProject(winX, winY, winZ, mvpMatrix) {
  //https://github.com/bringhurst/webgl-unproject
  let inp = mat.vec4.fromValues(winX, winY, winZ, 1.0);
  let finalMatrix = mat.mat4.clone(mvpMatrix);
  //mat.mat4.multiply(finalMatrix, model, proj);
  mat.mat4.invert(finalMatrix, finalMatrix);
  //view is leftTopWidthHeight
  /* Map to range -1 to 1 */
  inp[0] = inp[0] * 2 - 1;
  inp[1] = inp[1] * 2 - 1;
  inp[2] = inp[2] * 2 - 1;
  let out = mat.vec4.create();
  mat.vec4.transformMat4(out, inp, finalMatrix);
  if (out[3] === 0.0) return out; //error
  out[0] /= out[3];
  out[1] /= out[3];
  out[2] /= out[3];
  return out;
} // unProject()

// not included in public docs
function unpackFloatFromVec4i(val) {
  //Convert 32-bit rgba to float32
  //https://github.com/rii-mango/Papaya/blob/782a19341af77a510d674c777b6da46afb8c65f1/src/js/viewer/screensurface.js#L552
  var bitSh = [
    1.0 / (256.0 * 256.0 * 256.0),
    1.0 / (256.0 * 256.0),
    1.0 / 256.0,
    1.0,
  ];
  return (
    (val[0] * bitSh[0] +
      val[1] * bitSh[1] +
      val[2] * bitSh[2] +
      val[3] * bitSh[3]) /
    255.0
  );
} // unpackFloatFromVec4i()

// not included in public docs
Niivue.prototype.depthPicker = function (leftTopWidthHeight, mvpMatrix) {
  //use color of screen pixel to infer X,Y,Z coordinates
  if (!this.uiData.mouseDepthPicker) return;
  //start PICKING: picking shader and reading values is slow
  this.uiData.mouseDepthPicker = false;
  let gl = this.gl;
  const pixelX =
    (this.mousePos[0] * leftTopWidthHeight[2]) / leftTopWidthHeight[2];
  const pixelY =
    gl.canvas.height -
    (this.mousePos[1] * leftTopWidthHeight[3]) / leftTopWidthHeight[3] -
    1;
  const rgbaPixel = new Uint8Array(4);
  gl.readPixels(
    pixelX, // x
    pixelY, // y
    1, // width
    1, // height
    gl.RGBA, // format
    gl.UNSIGNED_BYTE, // type
    rgbaPixel
  ); // typed array to hold result
  this.selectedObjectId = rgbaPixel[3];

  if (this.selectedObjectId === this.VOLUME_ID) {
    this.scene.crosshairPos = new Float32Array(rgbaPixel.slice(0, 3)).map(
      (x) => x / 255.0
    );
    //let mm = this.frac2mm(this.scene.crosshairPos, 0, true); //true: rendering ALWAYS in world space
    return;
  }
  let depthZ = unpackFloatFromVec4i(rgbaPixel);
  if (depthZ > 1.0) return;
  let fracX =
    (this.mousePos[0] - leftTopWidthHeight[0]) / leftTopWidthHeight[2];
  let fracY =
    (gl.canvas.height - this.mousePos[1] - leftTopWidthHeight[1]) /
    leftTopWidthHeight[3];
  //todo: check when top is not zero: leftTopWidthHeight[1]
  let mm = unProject(fracX, fracY, depthZ, mvpMatrix);
  let frac = this.mm2frac(mm, 0, true);
  if (
    frac[0] < 0 ||
    frac[0] > 1 ||
    frac[1] < 0 ||
    frac[1] > 1 ||
    frac[2] < 0 ||
    frac[2] > 1
  )
    return;
  this.scene.crosshairPos = this.mm2frac(mm);
}; // depthPicker()

// not included in public docs
// display 3D volume rendering of NVImage
Niivue.prototype.drawImage3D = function (mvpMatrix, azimuth, elevation) {
  if (this.volumes.length === 0) return;
  let gl = this.gl;
  const rayDir = this.calculateRayDirection(azimuth, elevation);
  let object3D = this.volumeObject3D;
  if (object3D) {
    gl.enable(gl.BLEND);
    gl.blendFunc(gl.SRC_ALPHA, gl.ONE_MINUS_SRC_ALPHA);
    gl.enable(gl.CULL_FACE);
    gl.cullFace(gl.FRONT); //TH switch since we L/R flipped in calculateMvpMatrix
    let shader = this.renderShader;
    if (this.uiData.mouseDepthPicker) shader = this.pickingImageShader;
    shader.use(this.gl);
    gl.uniform1i(
      shader.backgroundMasksOverlaysLoc,
      this.backgroundMasksOverlays
    );
    if (this.drawBitmap && this.drawBitmap.length > 8)
      gl.uniform1f(shader.drawOpacityLoc, this.drawOpacity);
    else gl.uniform1f(shader.drawOpacityLoc, 0.0);
    gl.uniformMatrix4fv(shader.mvpLoc, false, mvpMatrix);
    gl.uniformMatrix4fv(shader.mvpMatRASLoc, false, this.back.matRAS);
    gl.uniform3fv(shader.rayDirLoc, rayDir);
    gl.uniform4fv(shader.clipPlaneLoc, this.scene.clipPlane);
    gl.bindVertexArray(object3D.vao);
    gl.drawElements(object3D.mode, object3D.indexCount, gl.UNSIGNED_SHORT, 0);
    gl.bindVertexArray(this.unusedVAO);
  }
}; // drawImage3D()

// not included in public docs
// draw cube that shows L/R, A/P, I/S directions
Niivue.prototype.drawOrientationCube = function (
  leftTopWidthHeight,
  azimuth = 0,
  elevation = 0
) {
  if (!this.opts.isOrientCube) return;
  let sz = 0.05 * Math.min(leftTopWidthHeight[2], leftTopWidthHeight[3]);
  if (sz < 5) return;
  let gl = this.gl;
  gl.enable(gl.CULL_FACE);
  gl.cullFace(gl.BACK);
  this.orientCubeShader.use(this.gl);
  gl.bindVertexArray(this.orientCubeShaderVAO);
  let modelMatrix = mat.mat4.create();
  let projectionMatrix = mat.mat4.create();
  //ortho(out, left, right, bottom, top, near, far)
  mat.mat4.ortho(
    projectionMatrix,
    0,
    gl.canvas.width,
    0,
    gl.canvas.height,
    -10 * sz,
    10 * sz
  );
  let translateUpForColorbar = 0;
  if (leftTopWidthHeight[1] === 0)
    translateUpForColorbar = gl.canvas.height - this.effectiveCanvasHeight();
  mat.mat4.translate(modelMatrix, modelMatrix, [
    1.8 * sz + leftTopWidthHeight[0],
    translateUpForColorbar + 1.8 * sz + leftTopWidthHeight[1],
    0,
  ]);
  mat.mat4.scale(modelMatrix, modelMatrix, [sz, sz, sz]);
  //apply elevation
  mat.mat4.rotateX(modelMatrix, modelMatrix, deg2rad(270 - elevation));
  //apply azimuth
  mat.mat4.rotateZ(modelMatrix, modelMatrix, deg2rad(-azimuth));
  let modelViewProjectionMatrix = mat.mat4.create();
  mat.mat4.multiply(modelViewProjectionMatrix, projectionMatrix, modelMatrix);
  gl.uniformMatrix4fv(this.orientCubeMtxLoc, false, modelViewProjectionMatrix);
  gl.drawArrays(gl.TRIANGLE_STRIP, 0, 168);
  gl.bindVertexArray(this.unusedVAO);
  this.gl.disable(this.gl.CULL_FACE);
}; // drawOrientationCube()

Niivue.prototype.createOnLocationChange = function () {
  this.onLocationChange({
    mm: this.frac2mm(this.scene.crosshairPos, 0, true),
    vox: this.frac2vox(this.scene.crosshairPos), //borg
    frac: this.scene.crosshairPos,
    xy: [this.mousePos[0], this.mousePos[1]],
    values: this.volumes.map((v) => {
      let mm = this.frac2mm(this.scene.crosshairPos, 0, true);
      let vox = v.mm2vox(mm); //e.mm2vox
      let val = v.getValue(...vox);
      return { name: v.name, value: val, id: v.id, mm: mm, vox: vox };
    }),
  });
};

// not included in public docs
Niivue.prototype.draw3D = function (
  leftTopWidthHeight = [0, 0, 0, 0],
  mvpMatrix = null,
  modelMatrix,
  normalMatrix,
  azimuth = null,
  elevation
) {
  let isMosaic = azimuth !== null;
  this.setPivot3D();

  if (!isMosaic) {
    azimuth = this.scene.renderAzimuth;
    elevation = this.scene.renderElevation;
  }
  let gl = this.gl;
  if (mvpMatrix === null)
    [mvpMatrix, modelMatrix, normalMatrix] = this.calculateMvpMatrix(
      null,
      leftTopWidthHeight,
      azimuth,
      elevation
    );
  if (leftTopWidthHeight[2] === 0 || leftTopWidthHeight[3] === 0) {
    //use full canvas
    leftTopWidthHeight = [0, 0, gl.canvas.width, gl.canvas.height];
    this.screenSlices.push({
      leftTopWidthHeight: leftTopWidthHeight,
      axCorSag: SLICE_TYPE.RENDER,
      sliceFrac: 0,
      AxyzMxy: [],
      leftTopMM: [],
      fovMM: [isRadiological(modelMatrix), 0],
    });
  } else {
    this.screenSlices.push({
      leftTopWidthHeight: leftTopWidthHeight.slice(),
      axCorSag: SLICE_TYPE.RENDER,
      sliceFrac: 0,
      AxyzMxy: [],
      leftTopMM: [],
      fovMM: [isRadiological(modelMatrix), 0],
    });
    leftTopWidthHeight[1] =
      gl.canvas.height - leftTopWidthHeight[3] - leftTopWidthHeight[1];
  }
  gl.viewport(
    leftTopWidthHeight[0],
    leftTopWidthHeight[1],
    leftTopWidthHeight[2],
    leftTopWidthHeight[3]
  );
  gl.enable(gl.DEPTH_TEST);
  gl.depthFunc(gl.ALWAYS);
  gl.clearDepth(0.0);
  this.updateInterpolation(0, true); // force background interpolation
  if (this.volumes.length > 0) this.drawImage3D(mvpMatrix, azimuth, elevation);
  this.updateInterpolation(0); //use default interpolation for 2D slices
  if (!isMosaic) this.drawCrosshairs3D(true, 1.0, mvpMatrix);
  this.drawMesh3D(true, 1.0, mvpMatrix, modelMatrix, normalMatrix);
  if (this.uiData.mouseDepthPicker) {
    this.depthPicker(leftTopWidthHeight, mvpMatrix, true);
    this.createOnLocationChange();
    return;
  }
  this.drawMesh3D(false, 0.02, mvpMatrix, modelMatrix, normalMatrix);
  if (!isMosaic) this.drawCrosshairs3D(false, 0.15, mvpMatrix);
  gl.viewport(0, 0, gl.canvas.width, gl.canvas.height);
  this.drawOrientationCube(leftTopWidthHeight, azimuth, elevation);
  let posString =
    "azimuth: " +
    this.scene.renderAzimuth.toFixed(0) +
    " elevation: " +
    this.scene.renderElevation.toFixed(0);
  //this.drawGraph();
  //bus.$emit('crosshair-pos-change', posString);
  this.readyForSync = true;
  this.sync();
  return posString;
}; // draw3D()

// not included in public docs
// create 3D rendering of NVMesh on canvas
Niivue.prototype.drawMesh3D = function (
  isDepthTest = true,
  alpha = 1.0,
  m,
  modelMtx,
  normMtx
) {
  if (this.meshes.length < 1) return;
  let gl = this.gl;
  //let m, modelMtx, normMtx;
  if (!m)
    [m, modelMtx, normMtx] = this.calculateMvpMatrix(
      this.volumeObject3D,
      this.scene.renderAzimuth,
      this.scene.renderElevation
    );
  gl.enable(gl.DEPTH_TEST);
  gl.blendFunc(gl.SRC_ALPHA, gl.ONE_MINUS_SRC_ALPHA);

  gl.disable(gl.BLEND);
  gl.depthFunc(gl.GREATER);

  if (isDepthTest) {
    gl.disable(gl.BLEND);
    gl.depthFunc(gl.GREATER);
  } else {
    gl.enable(gl.BLEND);
    gl.depthFunc(gl.ALWAYS);
  }
  gl.disable(gl.CULL_FACE); //show front and back faces
  //Draw the mesh
  let shader = this.meshShaders[0];
  //this.meshShaderIndex
  let hasFibers = false;
  for (let i = 0; i < this.meshes.length; i++) {
    shader = this.meshShaders[this.meshes[i].meshShaderIndex].shader;
    if (this.uiData.mouseDepthPicker) shader = this.pickingMeshShader;
    shader.use(this.gl); // set Shader
    //set shader uniforms
    gl.uniformMatrix4fv(shader.mvpLoc, false, m);
    gl.uniformMatrix4fv(shader.uniforms["modelMtx"], false, modelMtx);
    gl.uniformMatrix4fv(shader.uniforms["normMtx"], false, normMtx);
    gl.uniform1f(shader.uniforms["opacity"], alpha);

    if (this.meshes[i].indexCount < 3) continue;
    if (this.meshes[i].offsetPt0) {
      hasFibers = true;
      continue;
    }
    gl.bindVertexArray(this.meshes[i].vao);
    gl.drawElements(
      gl.TRIANGLES,
      this.meshes[i].indexCount,
      gl.UNSIGNED_INT,
      0
    );
    gl.bindVertexArray(this.unusedVAO);
  }
  //draw fibers
  if (!hasFibers) {
    gl.enable(gl.BLEND);
    gl.depthFunc(gl.ALWAYS);
    return;
  }
  shader = this.fiberShader;
  shader.use(this.gl);
  gl.uniformMatrix4fv(shader.mvpLoc, false, m);
  gl.uniform1f(shader.uniforms["opacity"], alpha);
  for (let i = 0; i < this.meshes.length; i++) {
    if (this.meshes[i].indexCount < 3) continue;
    if (!this.meshes[i].offsetPt0) continue;
    gl.bindVertexArray(this.meshes[i].vao);
    gl.drawElements(
      gl.LINE_STRIP,
      this.meshes[i].indexCount,
      gl.UNSIGNED_INT,
      0
    );
    gl.bindVertexArray(this.unusedVAO);
  }
  gl.enable(gl.BLEND);
  gl.depthFunc(gl.ALWAYS);
  this.readyForSync = true;
}; //drawMesh3D()

// not included in public docs
Niivue.prototype.drawCrosshairs3D = function (
  isDepthTest = true,
  alpha = 1.0,
  mvpMtx = null,
  is2DView = false,
  isSliceMM = true
) {
  if (!this.opts.show3Dcrosshair && !is2DView) return;
  if (this.opts.crosshairWidth <= 0.0 && is2DView) return;
  let gl = this.gl;
  let mm = this.frac2mm(this.scene.crosshairPos, 0, isSliceMM);
  // generate our crosshairs for the base volume
  if (
    this.crosshairs3D === null ||
    this.crosshairs3D.mm[0] !== mm[0] ||
    this.crosshairs3D.mm[1] !== mm[1] ||
    this.crosshairs3D.mm[2] !== mm[2]
  ) {
    if (this.crosshairs3D !== null) {
      gl.deleteBuffer(this.crosshairs3D.indexBuffer); //TODO: handle in nvimage.js: create once, update with bufferSubData
      gl.deleteBuffer(this.crosshairs3D.vertexBuffer); //TODO: handle in nvimage.js: create once, update with bufferSubData
    }
    let [mn, mx, range] = this.sceneExtentsMinMax(isSliceMM);
    let radius = 1;
    if (this.volumes.length > 0)
      radius =
        0.5 *
        Math.min(
          Math.min(this.back.pixDims[1], this.back.pixDims[2]),
          this.back.pixDims[3]
        );
    else if (range[0] < 50 || range[0] > 1000) radius = range[0] * 0.02; //2% of first dimension
    radius *= this.opts.crosshairWidth;
    this.crosshairs3D = NiivueObject3D.generateCrosshairs(
      this.gl,
      1,
      mm,
      mn,
      mx,
      radius
    );
    this.crosshairs3D.mm = mm;
  }
  let crosshairsShader = this.surfaceShader;
  crosshairsShader.use(this.gl);
  let modelMtx, normMtx;
  // eslint-disable-next-line no-unused-vars
  if (mvpMtx == null)
    [mvpMtx, modelMtx, normMtx] = this.calculateMvpMatrix(
      this.crosshairs3D,
      this.scene.renderAzimuth,
      this.scene.renderElevation
    );
  gl.uniformMatrix4fv(crosshairsShader.mvpLoc, false, mvpMtx);

  gl.bindBuffer(gl.ELEMENT_ARRAY_BUFFER, this.crosshairs3D.indexBuffer);
  gl.enable(gl.DEPTH_TEST);
  let color = [...this.opts.crosshairColor];
  if (isDepthTest) {
    gl.disable(gl.BLEND);
    //gl.depthFunc(gl.LESS); //pass if LESS than incoming value
    gl.depthFunc(gl.GREATER);
  } else {
    gl.enable(gl.BLEND);
    gl.blendFunc(gl.SRC_ALPHA, gl.ONE_MINUS_SRC_ALPHA);
    gl.depthFunc(gl.ALWAYS);
  }
  color[3] = alpha;
  gl.uniform4fv(crosshairsShader.colorLoc, color);
  gl.bindVertexArray(this.crosshairs3D.vao);
  gl.drawElements(
    gl.TRIANGLES,
    this.crosshairs3D.indexCount,
    gl.UNSIGNED_INT, //gl.UNSIGNED_SHORT,
    0
  );
  gl.bindVertexArray(this.unusedVAO); // https://stackoverflow.com/questions/43904396/are-we-not-allowed-to-bind-gl-array-buffer-and-vertex-attrib-array-to-0-in-webgl
}; //drawCrosshairs3D()

// not included in public docs
Niivue.prototype.mm2frac = function (mm, volIdx = 0, isForceSliceMM = false) {
  //given mm, return volume fraction
  if (this.volumes.length < 1) {
    let frac = [0.1, 0.5, 0.5];
    let [mn, mx, range] = this.sceneExtentsMinMax();
    frac[0] = (mm[0] - mn[0]) / range[0];
    frac[1] = (mm[1] - mn[1]) / range[1];
    frac[2] = (mm[2] - mn[2]) / range[2];
    return frac;
  }
  //convert from object space in millimeters to normalized texture space XYZ= [0..1, 0..1 ,0..1]
  let mm4 = mat.vec4.fromValues(mm[0], mm[1], mm[2], 1);
  let d = this.volumes[volIdx].dimsRAS;
  let frac = [0, 0, 0];
  if (typeof d === "undefined") {
    return frac;
  }
  if (!isForceSliceMM && !this.opts.isSliceMM) {
    let xform = mat.mat4.clone(this.volumes[volIdx].frac2mmOrtho);
    mat.mat4.invert(xform, xform);
    mat.vec4.transformMat4(mm4, mm4, xform);
    frac[0] = mm4[0];
    frac[1] = mm4[1];
    frac[2] = mm4[2];
    return frac;
  }
  if (d[1] < 1 || d[2] < 1 || d[3] < 1) return frac;
  let sform = mat.mat4.clone(this.volumes[volIdx].matRAS);
  mat.mat4.invert(sform, sform);
  mat.mat4.transpose(sform, sform);
  mat.vec4.transformMat4(mm4, mm4, sform);
  frac[0] = (mm4[0] + 0.5) / d[1];
  frac[1] = (mm4[1] + 0.5) / d[2];
  frac[2] = (mm4[2] + 0.5) / d[3];
  return frac;
}; // mm2frac()

// not included in public docs
Niivue.prototype.vox2frac = function (vox, volIdx = 0) {
  //convert from  0-index voxel space [0..dim[1]-1, 0..dim[2]-1, 0..dim[3]-1] to normalized texture space XYZ= [0..1, 0..1 ,0..1]
  //consider dimension with 3 voxels, the voxel centers are at 0.25, 0.5, 0.75 corresponding to 0,1,2
  let frac = [
    (vox[0] + 0.5) / this.volumes[volIdx].dimsRAS[1],
    (vox[1] + 0.5) / this.volumes[volIdx].dimsRAS[2],
    (vox[2] + 0.5) / this.volumes[volIdx].dimsRAS[3],
  ];
  return frac;
}; // vox2frac()

// not included in public docs
Niivue.prototype.frac2vox = function (frac, volIdx = 0) {
  //convert from normalized texture space XYZ= [0..1, 0..1 ,0..1] to 0-index voxel space [0..dim[1]-1, 0..dim[2]-1, 0..dim[3]-1]
  //consider dimension with 3 voxels, the voxel centers are at 0.25, 0.5, 0.75 corresponding to 0,1,2
  if (this.volumes.length <= volIdx) return [0, 0, 0];
  let vox = [
    Math.round(frac[0] * this.volumes[volIdx].dims[1] - 0.5), // dims == RAS
    Math.round(frac[1] * this.volumes[volIdx].dims[2] - 0.5), // dims == RAS
    Math.round(frac[2] * this.volumes[volIdx].dims[3] - 0.5), // dims == RAS
  ];
  return vox;
}; // frac2vox()

// not included in public docs
// move crosshair a fixed number of voxels (not mm)
Niivue.prototype.moveCrosshairInVox = function (x, y, z) {
  let vox = this.frac2vox(this.scene.crosshairPos);
  vox[0] += x;
  vox[1] += y;
  vox[2] += z;
  this.scene.crosshairPos = this.vox2frac(vox);
  this.drawScene();
}; // moveCrosshairInVox()

// not included in public docs
Niivue.prototype.frac2mm = function (frac, volIdx = 0, isForceSliceMM = false) {
  let pos = mat.vec4.fromValues(frac[0], frac[1], frac[2], 1);
  if (this.volumes.length > 0) {
    if (isForceSliceMM || this.opts.isSliceMM)
      mat.vec4.transformMat4(pos, pos, this.volumes[volIdx].frac2mm);
    else mat.vec4.transformMat4(pos, pos, this.volumes[volIdx].frac2mmOrtho);
  } else {
    let [mn, mx] = this.sceneExtentsMinMax();
    const lerp = (x, y, a) => x * (1 - a) + y * a;
    pos[0] = lerp(mn[0], mx[0], frac[0]);
    pos[1] = lerp(mn[1], mx[1], frac[1]);
    pos[2] = lerp(mn[2], mx[2], frac[2]);
  }
  return pos;
}; // frac2mm()

// not included in public docs
Niivue.prototype.screenXY2TextureFrac = function (
  x,
  y,
  i,
  restrict0to1 = true
) {
  let texFrac = [-1, -1, -1]; //texture 0..1 so -1 is out of bounds
  var axCorSag = this.screenSlices[i].axCorSag;
  let v3 = mat.vec3.fromValues(
    x - this.screenSlices[i].leftTopWidthHeight[0],
    y - this.screenSlices[i].leftTopWidthHeight[1],
    1
  );
  if (axCorSag > SLICE_TYPE.SAGITTAL) return texFrac;
  var ltwh = this.screenSlices[i].leftTopWidthHeight.slice();
  let isMirror = false;
  if (ltwh[2] < 0) {
    isMirror = true;
    ltwh[0] += ltwh[2];
    ltwh[2] = -ltwh[2];
  }
  var fracX = (x - ltwh[0]) / ltwh[2];
  if (isMirror) fracX = 1.0 - fracX;
  var fracY = 1.0 - (y - ltwh[1]) / ltwh[3];
  if (fracX < 0.0 || fracX > 1.0 || fracY < 0.0 || fracY > 1.0) return texFrac;
  if (this.screenSlices[i].AxyzMxy.length < 4) return texFrac;
  let xyzMM = [0, 0, 0];
  xyzMM[0] =
    this.screenSlices[i].leftTopMM[0] + fracX * this.screenSlices[i].fovMM[0];
  xyzMM[1] =
    this.screenSlices[i].leftTopMM[1] + fracY * this.screenSlices[i].fovMM[1];
  // let xyz = mat.vec3.fromValues(30, 30, 0);
  let v = this.screenSlices[i].AxyzMxy;
  xyzMM[2] = v[2] + v[4] * (xyzMM[1] - v[1]) - v[3] * (xyzMM[0] - v[0]);
  if (axCorSag === SLICE_TYPE.CORONAL) xyzMM = swizzleVec3(xyzMM, [0, 2, 1]); //screen RSA to NIfTI RAS
  if (axCorSag === SLICE_TYPE.SAGITTAL) xyzMM = swizzleVec3(xyzMM, [2, 0, 1]); //screen ASR to NIfTI RAS
  let xyz = this.mm2frac(xyzMM);

  if (restrict0to1) {
    if (
      xyz[0] < 0 ||
      xyz[0] > 1 ||
      xyz[1] < 0 ||
      xyz[1] > 1 ||
      xyz[2] < 0 ||
      xyz[2] > 1
    )
      return texFrac;
  }
  texFrac[0] = xyz[0];
  texFrac[1] = xyz[1];
  texFrac[2] = xyz[2];
  let mm = this.frac2mm(texFrac);
  return texFrac;
}; // screenXY2TextureFrac()

// not included in public docs
Niivue.prototype.canvasPos2frac = function (canvasPos) {
  for (let i = 0; i < this.screenSlices.length; i++) {
    let texFrac = this.screenXY2TextureFrac(canvasPos[0], canvasPos[1], i);
    if (texFrac[0] >= 0) return texFrac;
  }
  return [-1, -1, -1]; //texture 0..1 so -1 is out of bounds
}; // canvasPos2frac()

// not included in public docs
// note: we also have a "sliceScale" method, which could be confusing
Niivue.prototype.scaleSlice = function (
  w,
  h,
  widthPadPixels = 0,
  heightPadPixels = 0
) {
  let canvasW = this.canvas.width - widthPadPixels;
  let canvasH = this.effectiveCanvasHeight() - heightPadPixels;
  let scalePix = canvasW / w;
  if (h * scalePix > canvasH) scalePix = canvasH / h;
  //canvas space is 0,0...w,h with origin at upper left
  let wPix = w * scalePix;
  let hPix = h * scalePix;
  let leftTopWidthHeight = [
    (canvasW - wPix) * 0.5,
    (canvasH - hPix) * 0.5,
    wPix,
    hPix,
  ];
  return leftTopWidthHeight;
}; // scaleSlice()

// not included in public docs
// display 2D image to defer loading of (slow) 3D data
Niivue.prototype.drawThumbnail = function () {
  this.bmpShader.use(this.gl);
  this.gl.uniform2f(
    this.bmpShader.uniforms["canvasWidthHeight"],
    this.gl.canvas.width,
    this.gl.canvas.height
  );
  let h = this.gl.canvas.height;
  let w = this.gl.canvas.height * this.bmpTextureWH;
  if (w > this.gl.canvas.width) {
    //constrained by width
    h = this.gl.canvas.width / this.bmpTextureWH;
    w = this.gl.canvas.width;
  }
  this.gl.uniform4f(this.bmpShader.uniforms["leftTopWidthHeight"], 0, 0, w, h);
  this.gl.bindVertexArray(this.genericVAO);
  this.gl.drawArrays(this.gl.TRIANGLE_STRIP, 0, 4);
  this.gl.bindVertexArray(this.unusedVAO); //switch off to avoid tampering with settings
}; // drawThumbnail()

// not included in public docs
// draw line (can be diagonal)
// unless Alpha is > 0, default color is opts.crosshairColor
Niivue.prototype.drawLine = function (
  startXYendXY,
  thickness = 1,
  lineColor = [1, 0, 0, -1]
) {
  this.gl.bindVertexArray(this.genericVAO);
  this.lineShader.use(this.gl);
  if (lineColor[3] < 0) lineColor = this.opts.crosshairColor;
  this.gl.uniform4fv(this.lineShader.lineColorLoc, lineColor);
  this.gl.uniform2fv(this.lineShader.canvasWidthHeightLoc, [
    this.gl.canvas.width,
    this.gl.canvas.height,
  ]);
  //draw Line
  this.gl.uniform1f(this.lineShader.thicknessLoc, thickness);
  this.gl.uniform4fv(this.lineShader.startXYendXYLoc, startXYendXY);
  this.gl.drawArrays(this.gl.TRIANGLE_STRIP, 0, 4);
  this.gl.bindVertexArray(this.unusedVAO); //set vertex attributes
}; // drawLine()

Niivue.prototype.drawGraphLine = function (
  LTRB,
  color = [1, 0, 0, 0.5],
  thickness = 2
) {
  this.drawLine(LTRB, thickness, color);
}; // drawGraphLine()

// not included in public docs
Niivue.prototype.drawCrossLinesMM = function (
  sliceIndex,
  axCorSag,
  axiMM,
  corMM,
  sagMM
) {
  if (sliceIndex < 0 || this.screenSlices.length <= sliceIndex) return;
  let tile = this.screenSlices[sliceIndex];
  let sliceFrac = tile.sliceFrac;
  let isRender = sliceFrac === Infinity;
  if (isRender)
    log.warn("Rendering approximate cross lines in world view mode");
  if (sliceFrac === Infinity) sliceFrac = 0.5;
  let linesH = corMM.slice();
  let linesV = sagMM.slice();
  let thick = Math.max(1, this.opts.crosshairWidth);
  if (axCorSag === SLICE_TYPE.CORONAL) linesH = axiMM.slice();
  if (axCorSag === SLICE_TYPE.SAGITTAL) {
    linesH = axiMM.slice();
    linesV = corMM.slice();
  }
  function mm2screen(mm) {
    let screenXY = [0, 0];
    screenXY[0] =
      tile.leftTopWidthHeight[0] +
      ((mm[0] - tile.leftTopMM[0]) / tile.fovMM[0]) *
        tile.leftTopWidthHeight[2];
    screenXY[1] =
      tile.leftTopWidthHeight[1] +
      tile.leftTopWidthHeight[3] -
      ((mm[1] - tile.leftTopMM[1]) / tile.fovMM[1]) *
        tile.leftTopWidthHeight[3];
    return screenXY;
  }
  if (linesH.length > 0 && axCorSag === 0) {
    let fracZ = sliceFrac;
    let dimV = 1;
    for (let i = 0; i < linesH.length; i++) {
      let mmV = this.frac2mm([0.5, 0.5, 0.5]);
      mmV[dimV] = linesH[i];
      let fracY = this.mm2frac(mmV);
      fracY = fracY[dimV];
      let left = this.frac2mm([0.0, fracY, fracZ]);
      left = swizzleVec3(left, [0, 1, 2]);
      let right = this.frac2mm([1.0, fracY, fracZ]);
      right = swizzleVec3(right, [0, 1, 2]);
      left = mm2screen(left);
      right = mm2screen(right);
      this.drawLine([left[0], left[1], right[0], right[1]], thick);
    }
  }
  if (linesH.length > 0 && axCorSag === 1) {
    let fracH = sliceFrac;
    let dimV = 2;
    for (let i = 0; i < linesH.length; i++) {
      let mmV = this.frac2mm([0.5, 0.5, 0.5]);
      mmV[dimV] = linesH[i];
      let fracV = this.mm2frac(mmV);
      fracV = fracV[dimV];
      let left = this.frac2mm([0.0, fracH, fracV]);
      left = swizzleVec3(left, [0, 2, 1]);
      let right = this.frac2mm([1.0, fracH, fracV]);
      right = swizzleVec3(right, [0, 2, 1]);
      left = mm2screen(left);
      right = mm2screen(right);
      this.drawLine([left[0], left[1], right[0], right[1]], thick);
    }
  }
  if (linesH.length > 0 && axCorSag === 2) {
    let fracX = sliceFrac;
    let dimV = 2;
    for (let i = 0; i < linesH.length; i++) {
      let mmV = this.frac2mm([0.5, 0.5, 0.5]);
      mmV[dimV] = linesH[i];
      let fracZ = this.mm2frac(mmV);
      fracZ = fracZ[dimV];
      let left = this.frac2mm([fracX, 0, fracZ]);
      left = swizzleVec3(left, [1, 2, 0]);
      let right = this.frac2mm([fracX, 1, fracZ]);
      right = swizzleVec3(right, [1, 2, 0]);
      left = mm2screen(left);
      right = mm2screen(right);
      this.drawLine([left[0], left[1], right[0], right[1]], thick);
    }
  }
  if (linesV.length > 0 && axCorSag === 0) {
    let fracZ = sliceFrac;
    let dimH = 0;
    for (let i = 0; i < linesV.length; i++) {
      let mm = this.frac2mm([0.5, 0.5, 0.5]);
      mm[dimH] = linesV[i];
      let frac = this.mm2frac(mm);
      frac = frac[dimH];
      let left = this.frac2mm([frac, 0, fracZ]);
      left = swizzleVec3(left, [0, 1, 2]);
      let right = this.frac2mm([frac, 1, fracZ]);
      right = swizzleVec3(right, [0, 1, 2]);
      left = mm2screen(left);
      right = mm2screen(right);
      this.drawLine([left[0], left[1], right[0], right[1]], thick);
    }
  } //if vertical lines
  if (linesV.length > 0 && axCorSag === 1) {
    let fracY = sliceFrac;
    let dimH = 0;
    for (let i = 0; i < linesV.length; i++) {
      let mm = this.frac2mm([0.5, 0.5, 0.5]);
      mm[dimH] = linesV[i];
      let frac = this.mm2frac(mm);
      frac = frac[dimH];
      let left = this.frac2mm([frac, fracY, 0]);
      left = swizzleVec3(left, [0, 2, 1]);
      let right = this.frac2mm([frac, fracY, 1]);
      right = swizzleVec3(right, [0, 2, 1]);
      left = mm2screen(left);
      right = mm2screen(right);
      this.drawLine([left[0], left[1], right[0], right[1]], thick);
    }
  } //if vertical lines
  if (linesV.length > 0 && axCorSag === 2) {
    let fracX = sliceFrac;
    let dimH = 1;
    for (let i = 0; i < linesV.length; i++) {
      let mm = this.frac2mm([0.5, 0.5, 0.5]);
      mm[dimH] = linesV[i];
      let frac = this.mm2frac(mm);
      frac = frac[dimH];
      let left = this.frac2mm([fracX, frac, 0]);
      left = swizzleVec3(left, [1, 2, 0]);
      let right = this.frac2mm([fracX, frac, 1]);
      right = swizzleVec3(right, [1, 2, 0]);
      left = mm2screen(left);
      right = mm2screen(right);
      this.drawLine([left[0], left[1], right[0], right[1]], thick);
    }
  } //if vertical lines
}; // drawCrossLinesMM()

// not included in public docs
Niivue.prototype.drawCrossLines = function (
  sliceIndex,
  axCorSag,
  axiMM,
  corMM,
  sagMM
) {
  if (sliceIndex < 0 || this.screenSlices.length <= sliceIndex) return;
  if (this.opts.isSliceMM)
    return this.drawCrossLinesMM(sliceIndex, axCorSag, axiMM, corMM, sagMM);
  if (this.screenSlices[sliceIndex].sliceFrac === Infinity)
    //render views always world space
    return this.drawCrossLinesMM(sliceIndex, axCorSag, axiMM, corMM, sagMM);
  let tile = this.screenSlices[sliceIndex];
  let linesH = corMM.slice();
  let linesV = sagMM.slice();

  if (axCorSag === SLICE_TYPE.CORONAL) linesH = axiMM.slice();
  if (axCorSag === SLICE_TYPE.SAGITTAL) {
    linesH = axiMM.slice();
    linesV = corMM.slice();
  }
  if (linesH.length > 0) {
    //draw horizontal lines
    let LTWH = tile.leftTopWidthHeight.slice();
    let sliceDim = 2; //vertical axis is Zmm
    if (axCorSag === SLICE_TYPE.AXIAL) sliceDim = 1; //vertical axis is Ymm
    let mm = this.frac2mm([0.5, 0.5, 0.5]);
    for (let i = 0; i < linesH.length; i++) {
      mm[sliceDim] = linesH[i];
      let frac = this.mm2frac(mm);
      this.drawRect([
        LTWH[0],
        LTWH[1] + LTWH[3] - frac[sliceDim] * LTWH[3],
        LTWH[2],
        1,
      ]);
    }
  } //if horizontal lines
  if (linesV.length > 0) {
    //draw vertical lines
    let LTWH = tile.leftTopWidthHeight.slice();
    let isRadiolgical = tile.fovMM[0] < 0;
    let sliceDim = 0; //vertical lines on axial/coronal are L/R axis
    if (axCorSag === SLICE_TYPE.SAGITTAL) sliceDim = 1; //vertical lines on sagittal are A/P
    let mm = this.frac2mm([0.5, 0.5, 0.5]);
    for (let i = 0; i < linesV.length; i++) {
      mm[sliceDim] = linesV[i];
      let frac = this.mm2frac(mm);
      if (isRadiolgical)
        this.drawRect([
          LTWH[0] + (LTWH[2] - frac[sliceDim] * LTWH[2]),
          LTWH[1],
          1,
          LTWH[3],
        ]);
      else
        this.drawRect([
          LTWH[0] + frac[sliceDim] * LTWH[2],
          LTWH[1],
          1,
          LTWH[3],
        ]);
    }
  } //if vertical lines
}; // drawCrossLines()

/**
 * display a lightbox or montage view
 * @param {string} mosaicStr specifies orientation (A,C,S) and location of slices.
 * @example niivue.setSliceMosaicString("A -10 0 20");
 * @see {@link https://niivue.github.io/niivue/features/mosaics.html|live demo usage}
 */
Niivue.prototype.drawMosaic = function (mosaicStr) {
  if (this.volumes.length === 0) {
    log.debug("Unable to draw mosaic until voxel-based image is loaded");
    return;
  }
  this.screenSlices = [];
  //render always in world space
  let fovRenderMM = this.screenFieldOfViewMM(SLICE_TYPE.AXIAL, true);
  //2d slices might be in world space or voxel space
  let fovSliceMM = this.screenFieldOfViewMM(SLICE_TYPE.AXIAL);
  //fovRender and fovSlice will only be different if scans are oblique and shown in voxel space
  //let mosaicStr = 'A -52 -12 C 8 ; S 28 48 66'

  mosaicStr = mosaicStr.replaceAll(";", " ;").trim();
  let axiMM = [];
  let corMM = [];
  let sagMM = [];
  let items = mosaicStr.split(/\s+/);
  let scale = 1.0; //e.g. if 1.0 1mm per pixel
  let labelSize = this.opts.textHeight;
  let isCrossLinesUsed = false;
  for (let pass = 0; pass < 2; pass++) {
    //two pass: first calculate dimensions to determine scale, second draw items
    let isRender = false;
    let isCrossLines = false;
    isRender = false;

    let rowHt = 0;
    let left = 0;
    let top = 0;
    let mxRowWid = 0;
    let isLabel = false;
    let axCorSag = SLICE_TYPE.AXIAL;
    for (let i = 0; i < items.length; i++) {
      let item = items[i];
      if (item.includes("X")) {
        isCrossLines = true;
        continue;
      }
      if (item.includes("L")) {
        isLabel = !item.includes("-");
        continue;
      }
      if (item.includes("V") || item.includes("H")) {
        i++; //skip numeric value for vertical/horizontal overlap
        continue;
      }
      if (item.includes("A")) axCorSag = SLICE_TYPE.AXIAL;
      if (item.includes("C")) axCorSag = SLICE_TYPE.CORONAL;
      if (item.includes("S")) axCorSag = SLICE_TYPE.SAGITTAL;
      if (item.includes("R")) isRender = true;
      if (item.includes(";")) {
        //EOLN
        top += rowHt;
        mxRowWid = Math.max(mxRowWid, left);
        rowHt = 0;
        left = 0;
      }
      let sliceMM = parseFloat(item, NaN);
      if (isNaN(sliceMM)) continue;
      let w = 0;
      let h = 0;
      let fov = fovSliceMM;
      if (isRender) fov = fovRenderMM;
      //draw the slice
      if (axCorSag === SLICE_TYPE.SAGITTAL) w = fov[1];
      else w = fov[0];
      if (axCorSag === SLICE_TYPE.AXIAL) h = fov[1];
      else h = fov[2];
      //console.log("w" + w + " h" + h + "::", fov);
      if (pass === 0) {
        //1st pass: record slice locations in world space
        if (!isRender) {
          if (axCorSag === SLICE_TYPE.AXIAL) axiMM.push(sliceMM);
          if (axCorSag === SLICE_TYPE.CORONAL) corMM.push(sliceMM);
          if (axCorSag === SLICE_TYPE.SAGITTAL) sagMM.push(sliceMM);
        }
      } else {
        //2nd pass draw
        let ltwh = [scale * left, scale * top, scale * w, scale * h];
        this.opts.textHeight = isLabel ? labelSize : 0;
        if (isRender) {
          let inf = sliceMM < 0 ? -Infinity : Infinity;
          if (Object.is(sliceMM, -0)) inf = -Infinity; //catch negative zero
          this.draw2D(ltwh, axCorSag, inf, isLabel);
        } else this.draw2D(ltwh, axCorSag, sliceMM, isLabel);
        if (isCrossLines) {
          this.drawCrossLines(
            this.screenSlices.length - 1,
            axCorSag,
            axiMM,
            corMM,
            sagMM
          );
          isCrossLinesUsed = true;
        }
        isRender = false;
        isCrossLines = false;
      }
      left += w;
      rowHt = Math.max(rowHt, h);
    } //for each item in string
    top += rowHt;
    mxRowWid = Math.max(mxRowWid, left);
    if (mxRowWid <= 0 || top <= 0) break;
    let scaleW = this.gl.canvas.width / mxRowWid;
    let scaleH = this.effectiveCanvasHeight() / top;
    scale = Math.min(scaleW, scaleH);
  } //for pass 0 and 1
  this.opts.textHeight = labelSize;
}; // drawMosaic()

// not included in public docs
Niivue.prototype.drawScene = function () {
  if (!this.initialized) {
    return; // do not do anything until we are initialized (init will call drawScene).
  }
  this.colorbarHeight = 0;
  this.gl.clearColor(
    this.opts.backColor[0],
    this.opts.backColor[1],
    this.opts.backColor[2],
    this.opts.backColor[3]
  );
  this.gl.clear(this.gl.COLOR_BUFFER_BIT | this.gl.DEPTH_BUFFER_BIT);
  //this.gl.clear(this.gl.COLOR_BUFFER_BIT);
  if (this.bmpTexture) {
    //draw the thumbnail image and exit
    this.drawThumbnail();
    return;
  }
  let posString = "";
  if (
    this.volumes.length === 0 ||
    typeof this.volumes[0].dims === "undefined"
  ) {
    if (this.meshes.length > 0) {
      this.screenSlices = []; // empty array
      this.opts.sliceType = SLICE_TYPE.RENDER; //only meshes loaded: we must use 3D render mode
      return this.draw3D(); //meshes loaded but no volume
    }
    this.drawLoadingText(this.loadingText);
    return;
  }
  if (!this.back.hasOwnProperty("dims")) return;

  if (
    this.uiData.isDragging &&
    this.scene.clipPlaneDepthAziElev[0] < 1.8 &&
    this.inRenderTile(this.uiData.dragStart[0], this.uiData.dragStart[1]) >= 0
  ) {
    //user dragging over a 3D rendering
    let x = this.uiData.dragStart[0] - this.uiData.dragEnd[0];
    let y = this.uiData.dragStart[1] - this.uiData.dragEnd[1];
    let depthAziElev = this.uiData.dragClipPlaneStartDepthAziElev.slice();
    depthAziElev[1] -= x;
    depthAziElev[1] = depthAziElev[1] % 360;
    depthAziElev[2] += y;
    if (
      depthAziElev[1] !== this.scene.clipPlaneDepthAziElev[1] ||
      depthAziElev[2] !== this.scene.clipPlaneDepthAziElev[2]
    ) {
      this.scene.clipPlaneDepthAziElev = depthAziElev;
      return this.setClipPlane(this.scene.clipPlaneDepthAziElev);
    }
  } //dragging over rendering
  if (
    this.sliceMosaicString.length < 1 &&
    this.opts.sliceType === SLICE_TYPE.RENDER
  ) {
    if (this.opts.isColorbar) this.reserveColorbarPanel();
    this.screenSlices = []; // empty array
    this.draw3D();
    if (this.opts.isColorbar) this.drawColorbar();
    return;
  }
  if (this.opts.isColorbar) this.reserveColorbarPanel();
  let maxVols = this.getMaxVols();
  if (this.sliceMosaicString.length > 0) {
    this.drawMosaic(this.sliceMosaicString);
  } else {
    // issue56 is use mm else use voxel
    this.gl.viewport(0, 0, this.gl.canvas.width, this.gl.canvas.height);
    this.screenSlices = []; // empty array
    if (this.opts.sliceType === SLICE_TYPE.AXIAL) {
      this.draw2D([0, 0, 0, 0], 0);
    } else if (this.opts.sliceType === SLICE_TYPE.CORONAL) {
      this.draw2D([0, 0, 0, 0], 1);
    } else if (this.opts.sliceType === SLICE_TYPE.SAGITTAL) {
      this.draw2D([0, 0, 0, 0], 2);
    } else {
      //sliceTypeMultiplanar
      let { volScale } = this.sliceScale();
      if (typeof this.opts.multiplanarPadPixels !== "number")
        log.debug("multiplanarPadPixels must be numeric");
      let pad = parseFloat(this.opts.multiplanarPadPixels);
      // size for 2 rows, 2 columns
      let ltwh = this.scaleSlice(
        volScale[0] + volScale[1],
        volScale[1] + volScale[2],
        pad * 1,
        pad * 1
      );
      let wX = (ltwh[2] * volScale[0]) / (volScale[0] + volScale[1]);
      // size for 1 row, 3 columns
      let ltwh3x1 = this.scaleSlice(
        volScale[0] + volScale[0] + volScale[1],
        Math.max(volScale[1], volScale[2]),
        pad * 2
      );
      let mx = Math.max(Math.max(volScale[1], volScale[2]), volScale[0]);
      // size for 1 row, 4 columns
      let ltwh4x1 = this.scaleSlice(
        volScale[0] + volScale[0] + volScale[1] + mx,
        mx,
        pad * 3
      );
      let wX1 =
        (ltwh3x1[2] * volScale[0]) / (volScale[0] + volScale[0] + volScale[1]);
      if (this.opts.multiplanarForceRender) {
        //issue404
        ltwh3x1 = ltwh4x1;
        wX1 =
          (ltwh3x1[2] * volScale[0]) /
          (volScale[0] + volScale[0] + volScale[1] + mx);
      }
      if (wX1 > wX) {
        //landscape screen ratio: 3 slices in single row
        let pixScale = wX1 / volScale[0];
        let hY1 = volScale[1] * pixScale;
        let hZ1 = volScale[2] * pixScale;
        if (ltwh3x1[3] === ltwh4x1[3]) {
          ltwh3x1 = ltwh4x1;
          if (maxVols < 2 || !this.graph.autoSizeMultiplanar) {
            this.draw3D([
              ltwh3x1[0] + wX1 + wX1 + hY1 + pad * 3,
              ltwh3x1[1],
              ltwh4x1[3],
              ltwh4x1[3],
            ]);
          }
        }
        //draw axial
        this.draw2D([ltwh3x1[0], ltwh3x1[1], wX1, hY1], 0);
        //draw coronal
        this.draw2D([ltwh3x1[0] + wX1 + pad, ltwh3x1[1], wX1, hZ1], 1);
        //draw sagittal
        this.draw2D(
          [ltwh3x1[0] + wX1 + wX1 + pad * 2, ltwh3x1[1], hY1, hZ1],
          2
        );
      } else {
        let wY = ltwh[2] - wX;
        let hY = (ltwh[3] * volScale[1]) / (volScale[1] + volScale[2]);
        let hZ = ltwh[3] - hY;
        //draw axial
        this.draw2D([ltwh[0], ltwh[1] + hZ + pad, wX, hY], 0);
        //draw coronal
        this.draw2D([ltwh[0], ltwh[1], wX, hZ], 1);
        //draw sagittal
        this.draw2D([ltwh[0] + wX + pad, ltwh[1], wY, hZ], 2);
        if (maxVols < 2 || !this.graph.autoSizeMultiplanar)
          this.draw3D([ltwh[0] + wX + pad, ltwh[1] + hZ + pad, wY, hY]);
      } //if landscape else portrait
    } //if multiplanar
  } //if mosaic not 2D
  if (this.opts.isRuler) this.drawRuler();
  if (this.opts.isColorbar) this.drawColorbar();

  if (this.uiData.isDragging) {
    //if (this.opts.isDragForPanZoom) {
    if (this.opts.dragMode === DRAG_MODE.pan) {
      this.dragForPanZoom([
        this.uiData.dragStart[0],
        this.uiData.dragStart[1],
        this.uiData.dragEnd[0],
        this.uiData.dragEnd[1],
      ]);
      return;
    }
    if (
      this.inRenderTile(this.uiData.dragStart[0], this.uiData.dragStart[1]) >= 0
    )
      return;
    if (this.opts.dragMode === DRAG_MODE.measurement) {
      //if (this.opts.isDragShowsMeasurementTool) {
      this.drawMeasurementTool([
        this.uiData.dragStart[0],
        this.uiData.dragStart[1],
        this.uiData.dragEnd[0],
        this.uiData.dragEnd[1],
      ]);
      return;
    }
    let width = Math.abs(this.uiData.dragStart[0] - this.uiData.dragEnd[0]);
    let height = Math.abs(this.uiData.dragStart[1] - this.uiData.dragEnd[1]);
    this.drawSelectionBox([
      Math.min(this.uiData.dragStart[0], this.uiData.dragEnd[0]),
      Math.min(this.uiData.dragStart[1], this.uiData.dragEnd[1]),
      width,
      height,
    ]);
  }
  const pos = this.frac2mm([
    this.scene.crosshairPos[0],
    this.scene.crosshairPos[1],
    this.scene.crosshairPos[2],
  ]);
  if (
    this.opts.sliceType === SLICE_TYPE.MULTIPLANAR &&
    maxVols > 1 &&
    this.graph.autoSizeMultiplanar
  )
    this.drawGraph();
  posString =
    pos[0].toFixed(2) + "×" + pos[1].toFixed(2) + "×" + pos[2].toFixed(2);
  this.gl.finish();
  this.readyForSync = true; // by the time we get here, all volumes should be loaded and ready to be drawn. We let other niivue instances know that we can now reliably sync draw calls (images are loaded)
  this.sync();
  return posString;
}; // drawScene()<|MERGE_RESOLUTION|>--- conflicted
+++ resolved
@@ -619,11 +619,7 @@
   //https://www.khronos.org/webgl/wiki/HandlingHighDPI
   if (this.opts.isHighResolutionCapable) {
     this.uiData.dpr = window.devicePixelRatio || 1;
-<<<<<<< HEAD
     log.debug("devicePixelRatio: " + this.uiData.dpr);
-=======
-    //console.log("devicePixelRatio: " + this.uiData.dpr);
->>>>>>> d4f2deea
   } else {
     this.uiData.dpr = 1;
   }
