--- conflicted
+++ resolved
@@ -2085,11 +2085,7 @@
  * @param {NVImage} volume volume to delete
  * @example
  * niivue = new Niivue()
-<<<<<<< HEAD
  * niivue.removeVolume(this.volumes[3])
-=======
- * niivue.removeVolume(this.volume[3])
->>>>>>> 90668081
  */
 Niivue.prototype.removeVolume = function (volume) {
   this.setVolume(volume, -1);
