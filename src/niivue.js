import { Shader } from "./shader.js";
import * as mat from "gl-matrix";
import {
  vertOrientCubeShader,
  fragOrientCubeShader,
  vertSliceMMShader,
  fragSliceMMShader,
  vertSliceShader,
  fragSliceShader,
} from "./shader-srcs.js";
import {
  vertRectShader,
  vertLineShader,
  fragRectShader,
} from "./shader-srcs.js";
import { vertRenderShader, fragRenderShader } from "./shader-srcs.js";
import { vertColorbarShader, fragColorbarShader } from "./shader-srcs.js";
import {
  vertFontShader,
  fragFontShader,
  vertBmpShader,
  fragBmpShader,
} from "./shader-srcs.js";
import {
  vertOrientShader,
  vertPassThroughShader,
  fragPassThroughShader,
  vertGrowCutShader,
  fragGrowCutShader,
  fragOrientShaderU,
  fragOrientShaderI,
  fragOrientShaderF,
  fragOrientShader,
  fragOrientShaderAtlas,
  fragRGBOrientShader,
  vertMeshShader,
  fragMeshShader,
  fragMeshToonShader,
  fragMeshOutlineShader,
  fragMeshHemiShader,
  fragMeshMatteShader,
  fragMeshDepthShader,
  fragMeshShaderSHBlue,
  vertFiberShader,
  fragFiberShader,
  vertSurfaceShader,
  fragSurfaceShader,
  fragVolumePickingShader,
} from "./shader-srcs.js";
import { Subject } from "rxjs";
import { orientCube } from "./orientCube.js";
import { NiivueObject3D } from "./niivue-object3D.js";
import { NVImage, NVImageFromUrlOptions } from "./nvimage.js";
import { NVMesh, NVMeshFromUrlOptions } from "./nvmesh.js";
export { NVMesh, NVMeshFromUrlOptions } from "./nvmesh.js";
export { NVImage, NVImageFromUrlOptions } from "./nvimage";
export { NVController } from "./nvcontroller";
import { Log } from "./logger";
import defaultFontPNG from "./fonts/Roboto-Regular.png";
import defaultFontMetrics from "./fonts/Roboto-Regular.json";
import { colortables } from "./colortables";
export { colortables } from "./colortables";

const log = new Log();
const cmapper = new colortables();
const MESH_EXTENSIONS = [
  "ASC",
  "DFS",
  "FSM",
  "PIAL",
  "ORIG",
  "INFLATED",
  "SMOOTHWM",
  "SPHERE",
  "WHITE",
  "GII",
  "MZ3",
  "NV",
  "OBJ",
  "OFF",
  "PLY",
  "SRF",
  "STL",
  "TCK",
  "TRACT",
  "TRK",
  "TRX",
  "VTK",
  "X3D",
];

export const dragModes = Object.freeze({
  none: 0,
  contrast: 1,
  measurement: 2,
  pan: 3,
});

/**
 * Niivue exposes many properties. It's always good to call `updateGLVolume` after altering one of these settings.
 * @typedef {Object} NiivueOptions
 * @property {number} [options.textHeight=0.06] the text height for orientation labels (0 to 1). Zero for no text labels
 * @property {number} [options.colorbarHeight=0.05] size of colorbar. 0 for no colorbars, fraction of Nifti j dimension
 * @property {number} [options.colorbarMargin=0.05] padding around colorbar when displayed
 * @property {number} [options.crosshairWidth=1] crosshair size. Zero for no crosshair
 * @property {number} [options.rulerWidth=4] ruler size. Zero (or isRuler is false) for no ruler
 * @property {array}  [options.backColor=[0,0,0,1]] the background color. RGBA values from 0 to 1. Default is black
 * @property {array}  [options.crosshairColor=[1,0,0,1]] the crosshair color. RGBA values from 0 to 1. Default is red
 * @property {array}  [options.selectionBoxColor=[1,1,1,0.5]] the selection box color when the intensty selection box is shown (right click and drag). RGBA values from 0 to 1. Default is transparent white
 * @property {array}  [options.clipPlaneColor=[1,1,1,0.5]] the color of the visible clip plane. RGBA values from 0 to 1. Default is white
 * @property {array}  [options.rulerColor=[1, 0, 0, 0.8]] the color of the ruler. RGBA values from 0 to 1. Default is translucent red
 * @property {boolean} [options.show3Dcrosshair=false] true/false whether crosshairs are shown on 3D rendering
 * @property {boolean} [options.trustCalMinMax=true] true/false whether to trust the nifti header values for cal_min and cal_max. Trusting them results in faster loading because we skip computing these values from the data
 * @property {string} [options.clipPlaneHotKey="KeyC"] the keyboard key used to cycle through clip plane orientations. The default is "c"
 * @property {string} [options.viewModeHotKey="KeyV"] the keyboard key used to cycle through view modes. The default is "v"
 * @property {number} [options.keyDebounceTime=50] the keyUp debounce time in milliseconds. The default is 50 ms. You must wait this long before a new hot-key keystroke will be registered by the event listener
 * @property {number} [options.doubleTouchTimeout=500] the maximum time in milliseconds for a double touch to be detected. The default is 500 ms
 * @property {number} [options.longTouchTimeout=1000] the minimum time in milliseconds for a touch to count as long touch. The default is 1000 ms
 * @property {boolean} [options.isRadiologicalConvention=false] whether or not to use radiological convention in the display
 * @property {boolean} [options.logging=false] turn on logging or not (true/false)
 * @property {string} [options.loadingText="waiting on images..."] the loading text to display when there is a blank canvas and no images
 * @property {boolean} [options.dragAndDropEnabled=true] whether or not to allow file and url drag and drop on the canvas
 * @property {boolean} [options.isNearestInterpolation=false] whether nearest neighbor interpolation is used, else linear interpolation
 * @property {boolean} [options.isAtlasOutline=false] whether atlas maps are only visible at the boundary of regions
 * @property {boolean} [options.isRuler=false] whether a 10cm ruler is displayed
 * @property {boolean} [options.isColorbar=false] whether colorbar(s) are shown illustrating values for color maps
 * @property {boolean} [options.isOrientCube=false] whether orientation cube is shown for 3D renderings
 * @property {number} [options.multiplanarPadPixels=0] spacing between tiles of a multiplanar view
 * @property {boolean} [options.multiplanarForceRender=false] always show rendering in multiplanar view
 * @property {number} [options.meshThicknessOn2D=Infinity] 2D slice views can show meshes within this range. Meshes only visible in sliceMM (world space) mode
 * @property {dragModes} [options.dragMode=contrast] behavior for dragging (none, contrast, measurement, pan)
 * @property {boolean} [options.isDepthPickMesh=false] when both voxel-based image and mesh is loaded, will depth picking be able to detect mesh or only voxels
 * @property {boolean} [options.isCornerOrientationText=false] should slice text be shown in the upper right corner instead of the center of left and top axes?
 * @property {boolean} [options.sagittalNoseLeft=false] should 2D sagittal slices show the anterior direction toward the left or right?
 * @property {boolean} [options.isSliceMM=false] are images aligned to voxel space (false) or world space (true)
 * @property {boolean} [options.isHighResolutionCapable=true] demand that high-dot-per-inch displays use native voxel size
 * @property {boolean} [options.drawingEnabled=false] allow user to create and edit voxel-based drawings
 * @property {number} [options.penValue=Infinity] color of drawing when user drags mouse (if drawingEnabled)
 * @property {boolean} [options.isFilledPen=false] create filled drawings when user drags mouse (if drawingEnabled)
 * @property {number} [options.maxDrawUndoBitmaps=8] number of possible undo steps (if drawingEnabled)
 * @property {string} [options.thumbnail=""] optional 2D png bitmap that can be rapidly loaded to defer slow loading of 3D image
 * @example
 * niivue.opts.isColorbar = true;
 * niivue.updateGLVolume()
 * @see {@link https://niivue.github.io/niivue/features/mosaics2.html|live demo usage}
 */

/**
 * @class Niivue
 * @type Niivue
 * @description
 * Niivue can be attached to a canvas. An instance of Niivue contains methods for
 * loading and rendering NIFTI image data in a WebGL 2.0 context.
 * @constructor
 * @param {NiivueOptions} [options={}] options object to set modifiable Niivue properties
 * @example
 * let niivue = new Niivue({crosshairColor: [0,1,0,0.5], textHeight: 0.5}) // a see-through green crosshair, and larger text labels
 */
export function Niivue(options = {}) {
  this.opts = {}; // will be populate with opts or defaults when a new Niivue object instance is created
  this.dragModes = dragModes;
  this.defaults = {
    textHeight: 0.06, // 0 for no text, fraction of canvas min(height,width)
    colorbarHeight: 0.05, // 0 for no colorbars, fraction of Nifti j dimension
    crosshairWidth: 1, // 0 for no crosshairs
    rulerWidth: 4,
    show3Dcrosshair: false,
    backColor: [0, 0, 0, 1],
    crosshairColor: [1, 0, 0, 1],
    selectionBoxColor: [1, 1, 1, 0.5],
    clipPlaneColor: [0.7, 0, 0.7, 0.5],
    rulerColor: [1, 0, 0, 0.8],
    colorbarMargin: 0.05, // x axis margin arount color bar, clip space coordinates
    trustCalMinMax: true, // trustCalMinMax: if true do not calculate cal_min or cal_max if set in image header. If false, always calculate display intensity range.
    clipPlaneHotKey: "KeyC", // keyboard short cut to activate the clip plane
    viewModeHotKey: "KeyV", // keyboard shortcut to switch view modes
    doubleTouchTimeout: 500,
    longTouchTimeout: 1000,
    keyDebounceTime: 50, // default debounce time used in keyup listeners
    isNearestInterpolation: false,
    isAtlasOutline: false,
    isRuler: false,
    isColorbar: false,
    isOrientCube: false,
    multiplanarPadPixels: 0,
    multiplanarForceRender: false,
    isRadiologicalConvention: false,
    meshThicknessOn2D: Infinity,
    dragMode: dragModes.contrast,
    isDepthPickMesh: false,
    isCornerOrientationText: false,
    sagittalNoseLeft: false, //sagittal slices can have Y+ going left or right
    isSliceMM: false,
    isHighResolutionCapable: true,
    logging: false,
    loadingText: "waiting for images...",
    dragAndDropEnabled: true,
    drawingEnabled: false, // drawing disabled by default
    penValue: 1, // sets drawing color. see "drawPt"
    isFilledPen: false,
    thumbnail: "",
    maxDrawUndoBitmaps: 8,
    onLocationChange: () => {},
    onIntensityChange: () => {},
    onImageLoaded: () => {},
    onMeshLoaded: () => {},
    onFrameChange: () => {},
    onError: () => {},
    onInfo: () => {},
    onWarn: () => {},
    onDebug: () => {},
    onVolumeAddedFromUrl: () => {},
    onVolumeWithUrlRemoved: () => {},
    onVolumeUpdated: () => {},
    onMeshAddedFromUrl: () => {},
    onMeshAdded: () => {},
    onMeshWithUrlRemoved: () => {},
    onZoom3DChange: () => {},
    onAzimuthElevationChange: () => {},
    onClipPlaneChange: () => {},
    onCustomMeshShaderAdded: () => {},
    onMeshShaderChanged: () => {},
    onMeshPropertyChanged: () => {},
  };

  this.canvas = null; // the canvas element on the page
  this.gl = null; // the gl context
  this.colormapTexture = null;
  this.volumeTexture = null;
  this.drawTexture = null; //the GPU memory storage of the drawing
  this.drawBitmap = null; //the CPU memory storage of the drawing
  this.drawUndoBitmaps = [];
  this.drawOpacity = 0.8;
  this.colorbarHeight = 0; //height in pixels, set when colorbar is drawn
  this.drawPenLocation = [NaN, NaN, NaN];
  this.drawPenAxCorSag = -1; //do not allow pen to drag between Sagittal/Coronal/Axial
  this.drawFillOverwrites = true;
  this.drawPenFillPts = []; //store mouse points for filled pen
  this.overlayTexture = null;
  this.overlayTextureID = [];
  this.sliceShader = null;
  this.sliceMMShader = null;
  this.orientCubeShader = null;
  this.orientCubeShaderVAO = null;
  this.rectShader = null;
  this.renderShader = null;
  this.pickingMeshShader = null;
  this.pickingImageShader = null;
  this.colorbarShader = null;
  this.fontShader = null;
  this.fontTexture = null;
  this.bmpShader = null;
  this.bmpTexture = null; //thumbnail WebGLTexture object
  this.thumbnailVisible = false;
  this.bmpTextureWH = 1.0; //thumbnail width/height ratio
  this.passThroughShader = null;
  this.growCutShader = null;
  this.orientShaderAtlasU = null;
  this.orientShaderU = null;
  this.orientShaderI = null;
  this.orientShaderF = null;
  this.orientShaderRGBU = null;
  this.surfaceShader = null;
  this.genericVAO = null; //used for 2D slices, 2D lines, 2D Fonts
  this.unusedVAO = null;
  this.crosshairs3D = null;
  this.DEFAULT_FONT_GLYPH_SHEET = defaultFontPNG; //"/fonts/Roboto-Regular.png";
  this.DEFAULT_FONT_METRICS = defaultFontMetrics; //"/fonts/Roboto-Regular.json";
  this.fontMets = null;
  this.backgroundMasksOverlays = 0;
  this.sliceTypeAxial = 0;
  this.sliceTypeCoronal = 1;
  this.sliceTypeSagittal = 2;
  this.sliceTypeMultiplanar = 3;
  this.sliceTypeRender = 4;
  this.sliceMosaicString = "";
  this.sliceType = this.sliceTypeMultiplanar; // sets current view in webgl canvas
  this.scene = {
    get renderAzimuth() {
      return this._azimuth;
    },
    /**
     * @param {number} azimuth
     */
    set renderAzimuth(azimuth) {
      this._azimuth = azimuth;
      if (this.onAzimuthElevationChange) {
        this.onAzimuthElevationChange(this._azimuth, this._elevation);
      }
    },

    get renderElevation() {
      return this._elevation;
    },

    /**
     * @param {number} elevation
     */
    set renderElevation(elevation) {
      this._elevation = elevation;
      if (this.onAzimuthElevationChange) {
        this.onAzimuthElevationChange(this._azimuth, this._elevation);
      }
    },
  };
  this.syncOpts = {};
  this.readyForSync = false;
  this.scene.renderAzimuth = 110; //-45;
  this.scene.renderElevation = 10; //-165; //15;
  this.scene.crosshairPos = [0.5, 0.5, 0.5];
  this.scene.clipPlane = [0, 0, 0, 0];
  this.scene.clipPlaneDepthAziElev = [2, 0, 0];
  this.scene.mousedown = false;
  this.scene.touchdown = false;
  this.scene.mouseButtonLeft = 0;
  this.scene.mouseButtonRight = 2;
  this.scene.mouseButtonLeftDown = false;
  this.scene.mouseButtonRightDown = false;
  this.scene.mouseDepthPicker = false;
  this.scene.pan2Dxyzmm = [0, 0, 0, 1];
  this.scene.pan2DxyzmmAtMouseDown = [0, 0, 0, 1];
  this.scene.prevX = 0;
  this.scene.prevY = 0;
  this.scene.currX = 0;
  this.scene.currY = 0;
  this.currentTouchTime = 0;
  this.lastTouchTime = 0;
  this.touchTimer = null;
  this.doubleTouch = false;
  this.back = {}; // base layer; defines image space to work in. Defined as this.volumes[0] in Niivue.loadVolumes
  this.overlays = []; // layers added on top of base image (e.g. masks or stat maps). Essentially everything after this.volumes[0] is an overlay. So is this necessary?
  this.volumes = []; // all loaded images. Can add in the ability to push or slice as needed
  this.deferredVolumes = [];
  this.deferredMeshes = [];
  this.meshes = [];
  this.furthestVertexFromOrigin = 100;
  this.volScaleMultiplier = 1.0;
  this.volScale = [];
  this.vox = [];
  this.mousePos = [0, 0];
  this.screenSlices = []; // empty array
  this.isDragging = false;
  this.dragStart = [0.0, 0.0];
  this.dragEnd = [0.0, 0.0];
  this.dragClipPlaneStartDepthAziElev = [0, 0, 0];
  this.lastTwoTouchDistance = 0;
  this.otherNV = null; // another niivue instance that we wish to sync postion with
  this.volumeObject3D = null;
  this.pivot3D = [0, 0, 0]; //center for rendering rotation
  this.furthestFromPivot = 10.0; //most distant point from pivot
  this.scene.loading$ = new Subject(); // whether or not the scene is loading
  this.currentClipPlaneIndex = 0;
  this.lastCalled = new Date().getTime();
  this.multiTouchGesture = false;
  this.gestureInterval = null;
  this.selectedObjectId = -1;
  this.CLIP_PLANE_ID = 1;
  this.VOLUME_ID = 254;
  this.DISTANCE_FROM_CAMERA = -0.54;
  this.graph = [];
  this.graph.LTWH = [0, 0, 640, 480];
  this.graph.opacity = 0.0;
  this.graph.vols = [0]; //e.g. timeline for background volume only, e.g. [0,2] for first and third volumes
  this.graph.autoSizeMultiplanar = false;
  this.graph.normalizeValues = false;
  this.meshShaders = [
    {
      Name: "Phong",
      Frag: fragMeshShader,
    },
    {
      Name: "Matte",
      Frag: fragMeshMatteShader,
    },
    {
      Name: "Harmonic",
      Frag: fragMeshShaderSHBlue,
    },
    {
      Name: "Hemispheric",
      Frag: fragMeshHemiShader,
    },
    {
      Name: "Outline",
      Frag: fragMeshOutlineShader,
    },
    {
      Name: "Toon",
      Frag: fragMeshToonShader,
    },
  ];

  this.mediaUrlMap = new Map();

  this.initialized = false;
  // loop through known Niivue properties
  // if the user supplied opts object has a
  // property listed in the known properties, then set
  // Niivue.opts.<prop> to that value, else apply defaults.
  for (let prop in this.defaults) {
    this.opts[prop] =
      options[prop] === undefined ? this.defaults[prop] : options[prop];
  }

  // now that opts have been parsed, set the current undo to max undo
  this.currentDrawUndoBitmap = this.opts.maxDrawUndoBitmaps; //analogy: cylinder position of a revolver

  if (this.opts.drawingEnabled) {
    this.createEmptyDrawing();
  }

  if (this.opts.thumbnail.length > 0) {
    this.thumbnailVisible = true;
  }

  this.loadingText = this.opts.loadingText;
  log.setLogLevel(this.opts.logging);

  // maping of keys (event strings) to rxjs subjects
  this.eventsToSubjects = {
    loading: this.scene.loading$,
  };

  // rxjs subscriptions. Keeping a reference array like this allows us to unsubscribe later
  this.subscriptions = [];
  if (this.opts.isHighResolutionCapable) {
    this.scene.dpr = window.devicePixelRatio || 1;
  } else {
    this.scene.dpr = 1;
  }
}

/**
 * save webgl2 canvas as png format bitmap
 * @param {string} filename for screen capture
 * @example niivue.saveScene('test.png');
 */
Niivue.prototype.saveScene = function (filename = "") {
  function saveBlob(blob, name) {
    const a = document.createElement("a");
    document.body.appendChild(a);
    a.style.display = "none";
    const url = window.URL.createObjectURL(blob);
    a.href = url;
    a.download = name;
    a.click();
    a.remove();
  }

  let canvas = this.canvas;
  this.drawScene();
  canvas.toBlob((blob) => {
    if (filename === "") {
      filename = `niivue-screenshot-${new Date().toString()}.png`;
      filename = filename.replace(/\s/g, "_");
    }
    console.log(filename);
    saveBlob(blob, filename);
  });
};

/**
 * attach the Niivue instance to the webgl2 canvas by element id
 * @param {string} id the id of an html canvas element
 * @example niivue = new Niivue().attachTo('gl')
 * @example niivue.attachTo('gl')
 */
Niivue.prototype.attachTo = async function (id) {
  await this.attachToCanvas(document.getElementById(id));
  log.debug("attached to element with id: ", id);
  return this;
}; // attachTo

// on handles matching event strings (event) with know rxjs subjects within NiiVue.
// if the event string exists (e.g. 'location') then the corrsponding rxjs subject reference
// is extracted from this.eventsToSubjects and the callback passed as the second argument to NiiVue.on
// is added to the subsciptions to the next method. These callbacks are called whenever subject.next is called within
// various NiiVue methods.

/**
 * register a callback function to run when known Niivue events happen
 * @param {("location")} event the name of the event to watch for. Event names are shown in the type column
 * @param {function} callback the function to call when the event happens
 * @example
 * niivue = new Niivue()
 *
 * // 'location' update event is fired when the crosshair changes position via user input
 * function doSomethingWithLocationData(data){
 *    // data has the shape {mm: [N, N, N], vox: [N, N, N], frac: [N, N, N], values: this.volumes.map(v => {return val})}
 *    //...
 * }
 */
Niivue.prototype.on = function (event, callback) {
  let knownEvents = Object.keys(this.eventsToSubjects);
  if (knownEvents.indexOf(event) == -1) {
    return;
  }
  let subject = this.eventsToSubjects[event];
  let subscription = subject.subscribe({
    next: (data) => callback(data),
  });
  this.subscriptions.push({ [event]: subscription });
};

/**
 * off unsubscribes events and subjects (the opposite of on)
 * @param {("location")} event the name of the event to watch for. Event names are shown in the type column
 * @example
 * niivue = new Niivue()
 * niivue.off('location')
 */
Niivue.prototype.off = function (event) {
  let knownEvents = Object.keys(this.eventsToSubjects);
  if (knownEvents.indexOf(event) == -1) {
    return;
  }
  let nsubs = this.subscriptions.length;
  for (let i = 0; i < nsubs; i++) {
    let key = Object.keys(this.subscriptions[i])[0];
    if (key === event) {
      this.subscriptions[i][event].unsubscribe();
      this.subscriptions.splice(i, 1);
      return;
    }
  }
};

/**
 * attach the Niivue instance to a canvas element directly
 * @param {object} canvas the canvas element reference
 * @example
 * niivue = new Niivue()
 * niivue.attachToCanvas(document.getElementById(id))
 */
Niivue.prototype.attachToCanvas = async function (canvas) {
  this.canvas = canvas;
  this.gl = this.canvas.getContext("webgl2");
  if (!this.gl) {
    alert(
      "unable to get webgl2 context. Perhaps this browser does not support webgl2"
    );
    log.warn(
      "unable to get webgl2 context. Perhaps this browser does not support webgl2"
    );
  }

  // set parent background container to black (default empty canvas color)
  // avoids white cube around image in 3D render mode
  this.canvas.parentElement.style.backgroundColor = "black";
  // fill all space in parent
  this.canvas.style.width = "100%";
  this.canvas.style.height = "100%";
  this.canvas.width = this.canvas.offsetWidth;
  this.canvas.height = this.canvas.offsetHeight;

  window.addEventListener("resize", this.resizeListener.bind(this)); // must bind 'this' niivue object or else 'this' becomes 'window'
  this.registerInteractions(); // attach mouse click and touch screen event handlers for the canvas

  await this.init();

  this.drawScene();
  return this;
};

/**
 * Sync the scene controls (orientation, crosshair location, etc.) from one Niivue instance to another. useful for using one canvas to drive another.
 * @param {object} otherNV the other Niivue instance that is the main controller
 * @example
 * niivue1 = new Niivue()
 * niivue2 = new Niivue()
 * niivue2.syncWith(niivue1)
 */
Niivue.prototype.syncWith = function (
  otherNV,
  syncOpts = { "2d": true, "3d": true }
) {
  this.otherNV = otherNV;
  this.syncOpts = syncOpts;
};

// not included in public docs
Niivue.prototype.sync = function () {
  if (!this.otherNV || typeof this.otherNV === "undefined") {
    return;
  }
  if (!this.otherNV.readyForSync || !this.readyForSync) {
    return;
  }
  let thisMM = this.frac2mm(this.scene.crosshairPos);
  if (this.syncOpts["2d"]) {
    this.otherNV.scene.crosshairPos = this.otherNV.mm2frac(thisMM);
  }
  if (this.syncOpts["3d"]) {
    this.otherNV.scene.renderAzimuth = this.scene.renderAzimuth;
    this.otherNV.scene.renderElevation = this.scene.renderElevation;
  }
  this.otherNV.drawScene();
};

/* Not documented publicly for now
 * test if two arrays have equal values for each element
 * @param {Array} a the first array
 * @param {Array} b the second array
 * @example Niivue.arrayEquals(a, b)
 */
Niivue.prototype.arrayEquals = function (a, b) {
  return (
    Array.isArray(a) &&
    Array.isArray(b) &&
    a.length === b.length &&
    a.every((val, index) => val === b[index])
  );
};

// not included in public docs
//handle window resizing
// note: no test yet
Niivue.prototype.resizeListener = function () {
  this.canvas.style.width = "100%";
  this.canvas.style.height = "100%";
  //https://webglfundamentals.org/webgl/lessons/webgl-resizing-the-canvas.html
  //https://www.khronos.org/webgl/wiki/HandlingHighDPI
  if (this.opts.isHighResolutionCapable) {
    this.scene.dpr = window.devicePixelRatio || 1;
    console.log("devicePixelRatio: " + this.scene.dpr);
  } else {
    this.scene.dpr = 1;
  }
  if (this.canvas.parentElement.hasOwnProperty("width")) {
    this.canvas.width = this.canvas.parentElement.width * this.scene.dpr;
    this.canvas.height = this.canvas.parentElement.height * this.scene.dpr;
  } else {
    this.canvas.width = this.canvas.offsetWidth * this.scene.dpr;
    this.canvas.height = this.canvas.offsetHeight * this.scene.dpr;
  }
  this.drawScene();
};

/* Not included in public docs
 * The following two functions are to address offset issues
 * https://stackoverflow.com/questions/42309715/how-to-correctly-pass-mouse-coordinates-to-webgl
 * note:  no test yet
 */
Niivue.prototype.getRelativeMousePosition = function (event, target) {
  target = target || event.target;
  var rect = target.getBoundingClientRect();
  return {
    x: event.clientX - rect.left,
    y: event.clientY - rect.top,
  };
};

// not included in public docs
// assumes target or event.target is canvas
// note: no test yet
Niivue.prototype.getNoPaddingNoBorderCanvasRelativeMousePosition = function (
  event,
  target
) {
  target = target || event.target;
  var pos = this.getRelativeMousePosition(event, target);

  //pos.x = (pos.x * target.width) / target.clientWidth;
  //pos.y = (pos.y * target.height) / target.clientHeight;

  return pos;
};

// not included in public docs
// handler for context menu (right click)
// here, we disable the normal context menu so that
// we can use some custom right click events
// note: no test yet
Niivue.prototype.mouseContextMenuListener = function (e) {
  e.preventDefault();
};

// not included in public docs
// handler for all mouse button presses
// note: no test yet
Niivue.prototype.mouseDownListener = function (e) {
  e.preventDefault();
  // var rect = this.canvas.getBoundingClientRect();
  this.drawPenLocation = [NaN, NaN, NaN];
  this.drawPenAxCorSag = -1;
  this.scene.mousedown = true;
  if (e.button === this.scene.mouseButtonLeft) {
    this.scene.mouseButtonLeftDown = true;
    this.mouseLeftButtonHandler(e);
  } else if (e.button === this.scene.mouseButtonRight) {
    this.scene.mouseButtonRightDown = true;
    this.mouseRightButtonHandler(e);
  }
};

// not included in public docs
// handler for mouse left button down
// note: no test yet
Niivue.prototype.mouseLeftButtonHandler = function (e) {
  let pos = this.getNoPaddingNoBorderCanvasRelativeMousePosition(
    e,
    this.gl.canvas
  );
  this.mouseClick(pos.x, pos.y);
  this.mouseDown(pos.x, pos.y);
};

// not included in public docs
// handler for mouse right button down
// note: no test yet
Niivue.prototype.mouseRightButtonHandler = function (e) {
  //this.isDragging = true;
  let pos = this.getNoPaddingNoBorderCanvasRelativeMousePosition(
    e,
    this.gl.canvas
  );
  if (this.opts.dragMode === dragModes.none) return;
  this.setDragStart(pos.x, pos.y);
  if (!this.isDragging)
    this.scene.pan2DxyzmmAtMouseDown = this.scene.pan2Dxyzmm.slice();
  this.isDragging = true;
  this.dragClipPlaneStartDepthAziElev = this.scene.clipPlaneDepthAziElev;
  return;
};

// not included in public docs
Niivue.prototype.calculateMinMaxVoxIdx = function (array) {
  if (array.length > 2) {
    throw new Error("array must not contain more than two values");
  }
  return [
    Math.floor(Math.min(array[0], array[1])),
    Math.floor(Math.max(array[0], array[1])),
  ];
};

// not included in public docs
function intensityRaw2Scaled(hdr, raw) {
  if (hdr.scl_slope === 0) hdr.scl_slope = 1.0;
  return raw * hdr.scl_slope + hdr.scl_inter;
}

// not included in public docs
// note: no test yet
Niivue.prototype.calculateNewRange = function (volIdx = 0) {
  if (
    this.sliceType === this.sliceTypeRender &&
    this.sliceMosaicString.length < 1
  ) {
    return;
  }
  if (
    this.dragStart[0] === this.dragEnd[0] &&
    this.dragStart[1] === this.dragEnd[1]
  )
    return;
  // calculate our box
  let frac = this.canvasPos2frac([this.dragStart[0], this.dragStart[1]]);
  if (frac[0] < 0) return;
  let startVox = this.frac2vox(frac, volIdx);
  frac = this.canvasPos2frac([this.dragEnd[0], this.dragEnd[1]]);
  if (frac[0] < 0) return;
  let endVox = this.frac2vox(frac, volIdx);

  let hi = -Number.MAX_VALUE;
  let lo = Number.MAX_VALUE;
  let xrange = this.calculateMinMaxVoxIdx([startVox[0], endVox[0]]);
  let yrange = this.calculateMinMaxVoxIdx([startVox[1], endVox[1]]);
  let zrange = this.calculateMinMaxVoxIdx([startVox[2], endVox[2]]);

  // for our constant dimension we add one so that the for loop runs at least once
  if (startVox[0] - endVox[0] === 0) {
    xrange[1] = startVox[0] + 1;
  } else if (startVox[1] - endVox[1] === 0) {
    yrange[1] = startVox[1] + 1;
  } else if (startVox[2] - endVox[2] === 0) {
    zrange[1] = startVox[2] + 1;
  }

  const hdr = this.volumes[volIdx].hdr;
  const img = this.volumes[volIdx].img;

  const xdim = hdr.dims[1];
  const ydim = hdr.dims[2];
  for (let z = zrange[0]; z < zrange[1]; z++) {
    let zi = z * xdim * ydim;
    for (let y = yrange[0]; y < yrange[1]; y++) {
      let yi = y * xdim;
      for (let x = xrange[0]; x < xrange[1]; x++) {
        let index = zi + yi + x;
        if (lo > img[index]) {
          lo = img[index];
        }
        if (hi < img[index]) {
          hi = img[index];
        }
      }
    }
  }
  if (lo >= hi) return; //no variability or outside volume
  var mnScale = intensityRaw2Scaled(hdr, lo);
  var mxScale = intensityRaw2Scaled(hdr, hi);
  this.volumes[volIdx].cal_min = mnScale;
  this.volumes[volIdx].cal_max = mxScale;
  this.opts.onIntensityChange(this.volumes[volIdx]);
};

// not included in public docs
// handler for mouse button up (all buttons)
// note: no test yet
Niivue.prototype.mouseUpListener = function () {
  this.scene.mousedown = false;
  this.scene.mouseButtonRightDown = false;
  this.scene.mouseButtonLeftDown = false;
  if (this.drawPenFillPts.length > 0) this.drawPenFilled();
  else if (this.drawPenAxCorSag >= 0) this.drawAddUndoBitmap();
  this.drawPenLocation = [NaN, NaN, NaN];
  this.drawPenAxCorSag = -1;

  if (this.isDragging) {
    this.isDragging = false;
    if (this.opts.dragMode === dragModes.contrast) console.log("Poko");
    if (this.opts.dragMode !== dragModes.contrast) return;
    this.calculateNewRange();
    this.refreshLayers(this.volumes[0], 0, this.volumes.length);
  }
  this.drawScene();
};

// not included in public docs
Niivue.prototype.checkMultitouch = function (e) {
  if (this.scene.touchdown && !this.multiTouchGesture) {
    var rect = this.canvas.getBoundingClientRect();
    this.mouseClick(
      e.touches[0].clientX - rect.left,
      e.touches[0].clientY - rect.top
    );
    this.mouseDown(
      e.touches[0].clientX - rect.left,
      e.touches[0].clientY - rect.top
    );
  }
};

// not included in public docs
// handler for single finger touch event (like mouse down)
// note: no test yet
Niivue.prototype.touchStartListener = function (e) {
  e.preventDefault();
  if (!this.touchTimer) {
    this.touchTimer = setTimeout(() => {
      //this.drawScene()
      this.resetBriCon(e);
    }, this.opts.longTouchTimeout);
  }
  this.scene.touchdown = true;
  this.currentTouchTime = new Date().getTime();
  let timeSinceTouch = this.currentTouchTime - this.lastTouchTime;
  if (timeSinceTouch < this.opts.doubleTouchTimeout && timeSinceTouch > 0) {
    this.doubleTouch = true;
    this.setDragStart(
      e.targetTouches[0].clientX - e.target.getBoundingClientRect().left,
      e.targetTouches[0].clientY - e.target.getBoundingClientRect().top
    );
    this.resetBriCon(e);
    this.lastTouchTime = this.currentTouchTime;
    return;
  } else {
    // reset values to be ready for next touch
    this.doubleTouch = false;
    this.setDragStart(0, 0);
    this.setDragEnd(0, 0);
    this.lastTouchTime = this.currentTouchTime;
  }
  if (this.scene.touchdown && e.touches.length < 2) {
    this.multiTouchGesture = false;
  } else {
    this.multiTouchGesture = true;
  }

  setTimeout(this.checkMultitouch.bind(this), 1, e);
};

// not included in public docs
// handler for touchend (finger lift off screen)
// note: no test yet
Niivue.prototype.touchEndListener = function (e) {
  e.preventDefault();
  this.scene.touchdown = false;
  this.lastTwoTouchDistance = 0;
  this.multiTouchGesture = false;
  if (this.touchTimer) {
    clearTimeout(this.touchTimer);
    this.touchTimer = null;
  }
  if (this.isDragging) {
    this.isDragging = false;
    //if (this.opts.isDragShowsMeasurementTool) return;
    if (this.opts.dragMode !== dragModes.contrast) return;
    this.calculateNewRange();
    this.refreshLayers(this.volumes[0], 0, this.volumes.length);
  }
  this.drawScene();
};

// not included in public docs
// handler for mouse move over canvas
// note: no test yet
Niivue.prototype.mouseMoveListener = function (e) {
  // move crosshair and change slices if mouse click and move
  if (this.scene.mousedown) {
    let pos = this.getNoPaddingNoBorderCanvasRelativeMousePosition(
      e,
      this.gl.canvas
    );
    if (this.scene.mouseButtonLeftDown) {
      this.mouseClick(pos.x, pos.y);
      this.mouseMove(pos.x, pos.y);
    } else if (this.scene.mouseButtonRightDown) {
      this.setDragEnd(pos.x, pos.y);
    }
    this.drawScene();
    this.scene.prevX = this.scene.currX;
    this.scene.prevY = this.scene.currY;
  }
};

// not included in public docs
// note: should update this to accept a volume index to reset a selected volume rather than only the background (TODO)
// reset brightness and contrast to global min and max
// note: no test yet
Niivue.prototype.resetBriCon = function (msg = null) {
  //this.volumes[0].cal_min = this.volumes[0].global_min;
  //this.volumes[0].cal_max = this.volumes[0].global_max;
  // don't reset bri/con if the user is in 3D mode and double clicks
  if (this.isDragging) return;
  let isRender = false;
  if (this.sliceType === this.sliceTypeRender) isRender = true;
  let x = 0;
  let y = 0;
  if (msg !== null) {
    // if a touch event
    if (msg.targetTouches !== undefined) {
      x =
        msg.targetTouches[0].clientX - msg.target.getBoundingClientRect().left;
      y = msg.targetTouches[0].clientY - msg.target.getBoundingClientRect().top;
    } else {
      // if a mouse event
      x = msg.offsetX;
      y = msg.offsetY;
    }
    x *= this.scene.dpr;
    y *= this.scene.dpr;
    // test if render is one of the tiles
    if (this.inRenderTile(x, y) >= 0) isRender = true;
  }

  if (isRender) {
    this.scene.mouseDepthPicker = true;
    this.drawScene();
    this.drawScene(); // this duplicate drawScene is necessary for deptch picking. DO NOT REMOVE
    return;
  }
  if (this.doubleTouch) return;
  this.volumes[0].cal_min = this.volumes[0].robust_min;
  this.volumes[0].cal_max = this.volumes[0].robust_max;
  this.opts.onIntensityChange(this.volumes[0]);
  this.refreshLayers(this.volumes[0], 0, this.volumes.length);
  this.drawScene();
};

Niivue.prototype.setDragStart = function (x, y) {
  x *= this.scene.dpr;
  y *= this.scene.dpr;
  this.dragStart[0] = x;
  this.dragStart[1] = y;
};

Niivue.prototype.setDragEnd = function (x, y) {
  x *= this.scene.dpr;
  y *= this.scene.dpr;
  this.dragEnd[0] = x;
  this.dragEnd[1] = y;
};

// not included in public docs
// handler for touch move (moving finger on screen)
// note: no test yet
Niivue.prototype.touchMoveListener = function (e) {
  if (this.scene.touchdown && e.touches.length < 2) {
    var rect = this.canvas.getBoundingClientRect();
    if (!this.isDragging)
      this.scene.pan2DxyzmmAtMouseDown = this.scene.pan2Dxyzmm.slice();
    this.isDragging = true;
    if (this.doubleTouch && this.isDragging) {
      this.setDragEnd(
        e.targetTouches[0].clientX - e.target.getBoundingClientRect().left,
        e.targetTouches[0].clientY - e.target.getBoundingClientRect().top
      );
      this.drawScene();
      return;
    }
    this.mouseClick(
      e.touches[0].clientX - rect.left,
      e.touches[0].clientY - rect.top
    );
    this.mouseMove(
      e.touches[0].clientX - rect.left,
      e.touches[0].clientY - rect.top
    );
  } else {
    // Check this event for 2-touch Move/Pinch/Zoom gesture
    this.handlePinchZoom(e);
  }
};

// not included in public docs
Niivue.prototype.handlePinchZoom = function (e) {
  if (e.targetTouches.length == 2 && e.changedTouches.length == 2) {
    var dist = Math.hypot(
      e.touches[0].pageX - e.touches[1].pageX,
      e.touches[0].pageY - e.touches[1].pageY
    );

    var rect = this.canvas.getBoundingClientRect();
    this.mousePos = [
      e.touches[0].clientX - rect.left,
      e.touches[0].clientY - rect.top,
    ];

    // scroll 2D slices
    if (dist < this.lastTwoTouchDistance) {
      // this.volScaleMultiplier = Math.max(0.5, this.volScaleMultiplier * 0.95);
      this.sliceScroll2D(
        -0.01,
        e.touches[0].clientX - rect.left,
        e.touches[0].clientY - rect.top
      );
    } else {
      // this.volScaleMultiplier = Math.min(2.0, this.volScaleMultiplier * 1.05);
      this.sliceScroll2D(
        0.01,
        e.touches[0].clientX - rect.left,
        e.touches[0].clientY - rect.top
      );
    }
    // this.drawScene();
    this.lastTwoTouchDistance = dist;
  }
};

// not included in public docs
// handler for keyboard shortcuts
Niivue.prototype.keyUpListener = function (e) {
  if (e.code === this.opts.clipPlaneHotKey) {
    /*if (this.sliceType != this.sliceTypeRender) {
      return;
    }*/ //bravo
    let now = new Date().getTime();
    let elapsed = now - this.lastCalled;
    if (elapsed > this.opts.keyDebounceTime) {
      this.currentClipPlaneIndex = (this.currentClipPlaneIndex + 1) % 7;
      switch (this.currentClipPlaneIndex) {
        case 0: //NONE
          this.scene.clipPlaneDepthAziElev = [2, 0, 0];
          break;
        case 1: //left a 270 e 0
          //this.scene.clipPlane = [1, 0, 0, 0];
          this.scene.clipPlaneDepthAziElev = [0, 270, 0];
          break;
        case 2: //right a 90 e 0
          this.scene.clipPlaneDepthAziElev = [0, 90, 0];
          break;
        case 3: //posterior a 0 e 0
          this.scene.clipPlaneDepthAziElev = [0, 0, 0];
          break;
        case 4: //anterior a 0 e 0
          this.scene.clipPlaneDepthAziElev = [0, 180, 0];
          break;
        case 5: //inferior a 0 e -90
          this.scene.clipPlaneDepthAziElev = [0, 0, -90];
          break;
        case 6: //superior: a 0 e 90'
          this.scene.clipPlaneDepthAziElev = [0, 0, 90];
          break;
      }
      this.setClipPlane(this.scene.clipPlaneDepthAziElev);
      // e.preventDefault();
    }
    this.lastCalled = now;
  } else if (e.code === this.opts.viewModeHotKey) {
    let now = new Date().getTime();
    let elapsed = now - this.lastCalled;
    if (elapsed > this.opts.keyDebounceTime) {
      this.setSliceType((this.sliceType + 1) % 5); // 5 total slice types
      this.lastCalled = now;
    }
  }
};

Niivue.prototype.keyDownListener = function (e) {
  if (e.code === "KeyH" && this.sliceType === this.sliceTypeRender) {
    this.setRenderAzimuthElevation(
      this.scene.renderAzimuth - 1,
      this.scene.renderElevation
    );
  } else if (e.code === "KeyL" && this.sliceType === this.sliceTypeRender) {
    this.setRenderAzimuthElevation(
      this.scene.renderAzimuth + 1,
      this.scene.renderElevation
    );
  } else if (e.code === "KeyJ" && this.sliceType === this.sliceTypeRender) {
    this.setRenderAzimuthElevation(
      this.scene.renderAzimuth,
      this.scene.renderElevation + 1
    );
  } else if (e.code === "KeyK" && this.sliceType === this.sliceTypeRender) {
    this.setRenderAzimuthElevation(
      this.scene.renderAzimuth,
      this.scene.renderElevation - 1
    );
  } else if (e.code === "KeyH" && this.sliceType !== this.sliceTypeRender) {
    this.scene.crosshairPos[0] = this.scene.crosshairPos[0] - 0.001;
    this.drawScene();
  } else if (e.code === "KeyL" && this.sliceType !== this.sliceTypeRender) {
    this.scene.crosshairPos[0] = this.scene.crosshairPos[0] + 0.001;
    this.drawScene();
  } else if (
    e.code === "KeyU" &&
    this.sliceType !== this.sliceTypeRender &&
    e.ctrlKey
  ) {
    this.scene.crosshairPos[2] = this.scene.crosshairPos[2] + 0.001;
    this.drawScene();
  } else if (
    e.code === "KeyD" &&
    this.sliceType !== this.sliceTypeRender &&
    e.ctrlKey
  ) {
    this.scene.crosshairPos[2] = this.scene.crosshairPos[2] - 0.001;
    this.drawScene();
  } else if (e.code === "KeyJ" && this.sliceType !== this.sliceTypeRender) {
    this.scene.crosshairPos[1] = this.scene.crosshairPos[1] - 0.001;
    this.drawScene();
  } else if (e.code === "KeyK" && this.sliceType !== this.sliceTypeRender) {
    this.scene.crosshairPos[1] = this.scene.crosshairPos[1] + 0.001;
    this.drawScene();
  } else if (e.code === "ArrowLeft") {
    // only works for background (first loaded image is index 0)
    this.setFrame4D(this.volumes[0].id, this.volumes[0].frame4D - 1);
  } else if (e.code === "ArrowRight") {
    // only works for background (first loaded image is index 0)
    this.setFrame4D(this.volumes[0].id, this.volumes[0].frame4D + 1);
  }
};

// not included in public docs
// handler for scroll wheel events (slice scrolling)
// note: no test yet
Niivue.prototype.wheelListener = function (e) {
  // scroll 2D slices
  e.preventDefault();
  e.stopPropagation();
  // if thumbnailVisible this do not activate a canvas interaction when scrolling
  if (this.thumbnailVisible) {
    return;
  }
  var rect = this.canvas.getBoundingClientRect();
  if (e.deltaY < 0) {
    this.sliceScroll2D(-0.01, e.clientX - rect.left, e.clientY - rect.top);
  } else {
    this.sliceScroll2D(0.01, e.clientX - rect.left, e.clientY - rect.top);
  }
};

// not included in public docs
// setup interactions with the canvas. Mouse clicks and touches
// note: no test yet
Niivue.prototype.registerInteractions = function () {
  // add mousedown
  this.canvas.addEventListener("mousedown", this.mouseDownListener.bind(this));
  // add mouseup
  this.canvas.addEventListener("mouseup", this.mouseUpListener.bind(this));
  // add mouse move
  this.canvas.addEventListener("mousemove", this.mouseMoveListener.bind(this));

  // add touchstart
  this.canvas.addEventListener(
    "touchstart",
    this.touchStartListener.bind(this)
  );
  // add touchend
  this.canvas.addEventListener("touchend", this.touchEndListener.bind(this));
  // add touchmove
  this.canvas.addEventListener("touchmove", this.touchMoveListener.bind(this));

  // add scroll wheel
  this.canvas.addEventListener("wheel", this.wheelListener.bind(this));
  // add context event disabler
  this.canvas.addEventListener(
    "contextmenu",
    this.mouseContextMenuListener.bind(this)
  );

  // add double click
  this.canvas.addEventListener("dblclick", this.resetBriCon.bind(this));

  //  drag and drop support
  this.canvas.addEventListener(
    "dragenter",
    this.dragEnterListener.bind(this),
    false
  );
  this.canvas.addEventListener(
    "dragover",
    this.dragOverListener.bind(this),
    false
  );
  this.canvas.addEventListener("drop", this.dropListener.bind(this), false);

  // add keyup
  this.canvas.setAttribute("tabindex", 0);
  this.canvas.addEventListener("keyup", this.keyUpListener.bind(this), false);
  this.canvas.focus();

  // keydown
  this.canvas.addEventListener(
    "keydown",
    this.keyDownListener.bind(this),
    false
  );
};

// not included in public docs
Niivue.prototype.dragEnterListener = function (e) {
  e.stopPropagation();
  e.preventDefault();
};

// not included in public docs
Niivue.prototype.dragOverListener = function (e) {
  e.stopPropagation();
  e.preventDefault();
};

// not included in public docs
Niivue.prototype.getFileExt = function (fullname, upperCase = true) {
  var re = /(?:\.([^.]+))?$/;
  let ext = re.exec(fullname)[1];
  ext = ext.toUpperCase();
  if (ext === "GZ") {
    ext = re.exec(fullname.slice(0, -3))[1]; //img.trk.gz -> img.trk
    ext = ext.toUpperCase();
  }
  return upperCase ? ext : ext.toLowerCase(); // developer can choose to have extentions as upper or lower
}; // getFleExt

/**
 * Add an image and notify subscribers
 * @param {NVImageFromUrlOptions} imageOptions
 * @returns {NVImage}
 */
Niivue.prototype.addVolumeFromUrl = async function (imageOptions) {
  let volume = await NVImage.loadFromUrl(imageOptions);
  volume.onColorMapChange = this.onColorMapChange;
  this.mediaUrlMap.set(volume, imageOptions.url);
  if (this.opts.onVolumeAddedFromUrl) {
    this.opts.onVolumeAddedFromUrl(imageOptions, volume);
  }
  this.addVolume(volume);
  return volume;
};

/**
 * Find media by url
 * @param {string} url -
 * @returns {(NVImage|NVMesh)}
 */
Niivue.prototype.getMediaByUrl = function (url) {
  return [...this.mediaUrlMap.entries()]
    .filter((v) => v[1] == url)
    .map((v) => v[0])
    .pop();
};

/**
 * Remove volume by url
 * @param {string} url - Volume added by url to remove
 */
Niivue.prototype.removeVolumeByUrl = function (url) {
  let volume = this.getMediaByUrl(url);
  if (volume) {
    this.removeVolume(volume);
  } else {
    throw "No volume with URL present";
  }
};

Niivue.prototype.readDirectory = function (directory) {
  let reader = directory.createReader();
  let allEntiresInDir = [];
  let getFileObjects = async (fileSystemEntries) => {
    let allFileObects = [];
    //https://stackoverflow.com/a/53113059
    async function getFile(fileEntry) {
      try {
        return await new Promise((resolve, reject) =>
          fileEntry.file(resolve, reject)
        );
      } catch (err) {
        console.log(err);
      }
    }
    for (let i = 0; i < fileSystemEntries.length; i++) {
      allFileObects.push(await getFile(fileSystemEntries[i]));
    }
    return allFileObects;
  };
  let readEntries = () => {
    reader.readEntries(async (entries) => {
      if (entries.length) {
        allEntiresInDir = allEntiresInDir.concat(entries);
        readEntries();
      } else {
        let allFileObects = await getFileObjects(allEntiresInDir);
        let volume = await NVImage.loadFromFile({
          file: allFileObects, // an array of file objects
          name: directory.name,
          urlImgData: null, // nothing
          isDICOMDIR: true, // signify that this is a dicom directory
        });
        this.addVolume(volume);
      }
    });
  };
  readEntries();
  return allEntiresInDir;
};

// not included in public docs
Niivue.prototype.dropListener = async function (e) {
  e.stopPropagation();
  e.preventDefault();
  // don't do anything if drag and drop has been turned off
  if (!this.opts.dragAndDropEnabled) {
    return;
  }

  const urlsToLoad = [];

  const dt = e.dataTransfer;
  const url = dt.getData("text/uri-list");
  if (url) {
    urlsToLoad.push(url);
    let imageOptions = new NVImageFromUrlOptions(url);
    let ext = this.getFileExt(url);
    console.log("dropped ext");
    console.log(ext);
    if (MESH_EXTENSIONS.includes(ext)) {
      this.addMeshFromUrl({ url });
    } else {
      this.addVolumeFromUrl(imageOptions);
    }
  } else {
    //const files = dt.files;
    const items = dt.items;
    if (items.length > 0) {
      // adding or replacing
      if (!e.shiftKey) {
        this.volumes = [];
        this.overlays = [];
        this.meshes = [];
      }
      for (const item of items) {
        const entry = item.getAsEntry || item.webkitGetAsEntry();
        console.log(entry);
        if (entry.isFile) {
          let ext = this.getFileExt(entry.name);
          if (ext === "PNG") {
            entry.file((file) => {
              this.loadBmpTexture(file);
            });
            continue;
          }
          let pairedImageData = "";
          // check for afni HEAD BRIK pair
          if (entry.name.lastIndexOf("HEAD") !== -1) {
            for (const pairedItem of items) {
              const pairedEntry =
                pairedItem.getAsEntry || pairedItem.webkitGetAsEntry();
              let fileBaseName = entry.name.substring(
                0,
                entry.name.lastIndexOf("HEAD")
              );
              let pairedItemBaseName = pairedEntry.name.substring(
                0,
                pairedEntry.name.lastIndexOf("BRIK")
              );
              if (fileBaseName === pairedItemBaseName) {
                pairedImageData = pairedEntry;
              }
            }
          }
          if (entry.name.lastIndexOf("BRIK") !== -1) {
            continue;
          }
          if (MESH_EXTENSIONS.includes(ext)) {
            entry.file(async (file) => {
              let mesh = await NVMesh.loadFromFile({
                file: file,
                gl: this.gl,
                name: file.name,
              });
              this.scene.loading$.next(false);
              this.addMesh(mesh);
            });
            continue;
          }
          entry.file(async (file) => {
            // if we have paired header/img data
            if (pairedImageData !== "") {
              pairedImageData.file(async (imgfile) => {
                let volume = await NVImage.loadFromFile({
                  file: file,
                  urlImgData: imgfile,
                });
                this.addVolume(volume);
              });
            } else {
              // else, just a single file to load (not a pair)
              let volume = await NVImage.loadFromFile({
                file: file,
                urlImgData: pairedImageData,
              });
              this.addVolume(volume);
            }
          });
        } else if (entry.isDirectory) {
          this.readDirectory(entry);
        }
      }
    }
  }
  //this.createEmptyDrawing();
  this.drawScene(); //<- this seems to be required if you drag and drop a mesh, not a volume
};

/**
 * determine if text appears at corner (true) or sides of 2D slice.
 * @param {boolean} isCornerOrientationText controls position of text
 * @example niivue.setCornerOrientationText(true)
 * @see {@link https://niivue.github.io/niivue/features/worldspace2.html|live demo usage}
 */
Niivue.prototype.setCornerOrientationText = function (isCornerOrientationText) {
  this.opts.isCornerOrientationText = isCornerOrientationText;
  this.updateGLVolume();
};

/**
 * control whether 2D slices use radiological or neurological convention.
 * @param {boolean} isRadiologicalConvention new display convention
 * @example niivue.setCornerOrientationText(true)
 * @see {@link https://niivue.github.io/niivue/features/worldspace2.html|live demo usage}
 */
Niivue.prototype.setRadiologicalConvention = function (
  isRadiologicalConvention
) {
  this.opts.isRadiologicalConvention = isRadiologicalConvention;
  this.updateGLVolume();
};

/**
 * Limit visibility of mesh in front of a 2D image. Requires world-space mode. Use Infinity to show entire mesh or 0.0 to hide mesh.
 * @param {number} meshThicknessOn2D distance from voxels for clipping mesh
 * @example niivue.setMeshThicknessOn2D(42)
 * @see {@link https://niivue.github.io/niivue/features/worldspace2.html|live demo usage}
 */
Niivue.prototype.setMeshThicknessOn2D = function (meshThicknessOn2D) {
  this.opts.meshThicknessOn2D = meshThicknessOn2D;
  this.updateGLVolume();
};

/**
 * Create a custom multi-slice mosaic (aka lightbox, montage) view.
 * @param {string} str description of mosaic.
 * @example niivue.setMeshThicknessOn2D("A 0 20 C 30 S 42")
 * @see {@link https://niivue.github.io/niivue/features/mosaics.html|live demo usage}
 */
Niivue.prototype.setSliceMosaicString = function (str) {
  this.sliceMosaicString = str;
  this.updateGLVolume();
};

/**
 * control whether 2D slices use world space (true) or voxel space (false). Beware that voxel space mode limits properties like panning, zooming and mesh visibility.
 * @param {boolean} isSliceMM determines view mode
 * @example niivue.setSliceMM(true)
 * @see {@link https://niivue.github.io/niivue/features/worldspace2.html|live demo usage}
 */
Niivue.prototype.setSliceMM = function (isSliceMM) {
  this.opts.isSliceMM = isSliceMM;
  console.log("SliceMM feature is experimental");
  this.updateGLVolume();
};

/**
 * Detect if display is using radiological or neurological convention.
 * @returns {boolean} radiological convention status
 * @example let rc = niivue.getRadiologicalConvention()
 */
Niivue.prototype.getRadiologicalConvention = function () {
  return this.opts.isRadiologicalConvention;
};

/**
 * Force WebGL canvas to use high resolution display, regardless of browser defaults.
 * @param {boolean} isHighResolutionCapable allow high-DPI display
 * @example niivue.setHighResolutionCapable(true);
 * @see {@link https://niivue.github.io/niivue/features/sync.mesh.html|live demo usage}
 */
Niivue.prototype.setHighResolutionCapable = function (isHighResolutionCapable) {
  this.opts.isHighResolutionCapable = isHighResolutionCapable;
  if (!this.opts.isHighResolutionCapable) {
    this.scene.dpr = 1;
  }
  console.log("HighDPI feature is experimental");
  this.resizeListener(); // test isHighResolutionCapable
  this.drawScene();
};

/**
 * add a new volume to the canvas
 * @param {NVImage} volume the new volume to add to the canvas
 * @example
 * niivue = new Niivue()
 * niivue.addVolume(NVImage.loadFromUrl({url:'./someURL.nii.gz'}))
 */
Niivue.prototype.addVolume = function (volume) {
  this.volumes.push(volume);
  let idx = this.volumes.length === 1 ? 0 : this.volumes.length - 1;
  this.setVolume(volume, idx);
  this.opts.onImageLoaded(volume);
};

/**
 * add a new mesh to the canvas
 * @param {NVMesh} mesh the new mesh to add to the canvas
 * @example
 * niivue = new Niivue()
 * niivue.addMesh(NVMesh.loadFromUrl({url:'./someURL.gii'}))
 */
Niivue.prototype.addMesh = function (mesh) {
  this.meshes.push(mesh);
  let idx = this.meshes.length === 1 ? 0 : this.meshes.length - 1;
  this.setMesh(mesh, idx);
  this.opts.onMeshLoaded(mesh);
};

/**
 * get the index of a volume by its unique id. unique ids are assigned to the NVImage.id property when a new NVImage is created.
 * @param {string} id the id string to search for
 * @example
 * niivue = new Niivue()
 * niivue.getVolumeIndexByID(someVolume.id)
 */
Niivue.prototype.getVolumeIndexByID = function (id) {
  let n = this.volumes.length;
  for (let i = 0; i < n; i++) {
    let id_i = this.volumes[i].id;
    if (id_i === id) {
      return i;
    }
  }
  return -1; // -1 signals that no valid index was found for a volume with the given id
};

// not included in public docs
// Internal function to compress drawing using run length encoding
//inputs
// data: Uint8Array to compress
//output
// returns rle compressed Uint8Array
function encodeRLE(data) {
  //https://en.wikipedia.org/wiki/PackBits
  //run length encoding
  // input and output are Uint8Array
  // Will compress data with long runs up to x64
  // Worst case encoded size is ~1% larger than input
  let dl = data.length; //input length
  let dp = 0; //input position
  //worst case: run length encoding (1+1/127) times larger than input
  let r = new Uint8Array(dl + Math.ceil(0.01 * dl));
  let rI = new Int8Array(r.buffer); //typecast as header can be negative
  let rp = 0; //run length position
  while (dp < dl) {
    //for each byte in input
    let v = data[dp];
    dp++;
    let rl = 1; //run length
    while (rl < 129 && dp < dl && data[dp] === v) {
      dp++;
      rl++;
    } //count run length
    if (rl > 1) {
      //header
      rI[rp] = -rl + 1;
      rp++;
      r[rp] = v;
      rp++;
      continue;
    }
    //count literal length
    while (dp < dl) {
      if (rl > 127) break;
      if (dp + 2 < dl) {
        //console.log(':', v, data[dp], data[dp+1]);
        if (
          v !== data[dp] &&
          data[dp + 2] === data[dp] &&
          data[dp + 1] === data[dp]
        )
          break;
      }
      v = data[dp];
      dp++;
      rl++;
    }
    //write header
    r[rp] = rl - 1;
    rp++;
    for (let i = 0; i < rl; i++) {
      r[rp] = data[dp - rl + i];
      rp++;
    }
  }
  log.info("PackBits " + dl + " -> " + rp + " bytes (x" + dl / rp + ")");
  return r.slice(0, rp);
} // encodeRLE()

// not included in public docs
// Internal function to decompress drawing using run length encoding
//inputs
// rle: packbits compressed stream
// decodedlen: size of uncompressed data
//output
// returns Uint8Array of decodedlen bytes
function decodeRLE(rle, decodedlen) {
  let r = new Uint8Array(rle.buffer);
  let rI = new Int8Array(r.buffer); //typecast as header can be negative
  let rp = 0; //input position in rle array
  //d: output uncompressed data array
  let d = new Uint8Array(decodedlen);
  let dp = 0; //output position in decoded array
  while (rp < r.length) {
    //read header
    let hdr = rI[rp];
    rp++;
    if (hdr < 0) {
      //write run
      let v = rI[rp];
      rp++;
      for (let i = 0; i < 1 - hdr; i++) {
        d[dp] = v;
        dp++;
      }
    } else {
      //write literal
      for (let i = 0; i < hdr + 1; i++) {
        d[dp] = rI[rp];
        rp++;
        dp++;
      }
    } //if run else literal
  } //while rp < r.length
  return d;
} // decodeRLE()

/*Niivue.prototype.testRLE = function() {
  //Demo to test encodeRLE/decodeRLE
  let len = 256*256*256;
  let data = new Uint8Array(len);
  for (let i = 0; i < len; i++)
    data[i] = ((Math.random() > 0.30) ? 1 : 0);
  console.log(data);
  let rle = encodeRLE(data);
  let ddata = decodeRLE(rle, len);
  let ok = true;
  for (let i = 0; i < len; i++)
    if (data[i] !== ddata[i])
      ok = false;
  console.log('decoded correctly:', ok);
} // testRLE()*/

// not included in public docs
// Internal function to store drawings that can be used for undo operations
Niivue.prototype.drawAddUndoBitmap = async function (fnm) {
  if (!this.drawBitmap || this.drawBitmap.length < 1) {
    console.log("drawAddUndoBitmap error: No drawing open");
    return false;
  }
  //let rle = encodeRLE(this.drawBitmap);
  //the bitmaps are a cyclical loop, like a revolver hand gun: increment the cylinder
  this.currentDrawUndoBitmap++;
  if (this.currentDrawUndoBitmap >= this.opts.maxDrawUndoBitmaps)
    this.currentDrawUndoBitmap = 0;
  this.drawUndoBitmaps[this.currentDrawUndoBitmap] = encodeRLE(this.drawBitmap);
}; // drawAddUndoBitmap()

// not included in public docs
// Internal function to delete all drawing undo images
Niivue.prototype.drawClearAllUndoBitmaps = async function () {
  this.currentDrawUndoBitmap = this.opts.maxDrawUndoBitmaps; //next add will be cylinder 0
  if (this.drawUndoBitmaps.length < 1) return;
  for (let i = this.drawUndoBitmaps.length - 1; i >= 0; i--) array[i] = [];
}; // drawClearAllUndoBitmaps()

/**
 * Restore drawing to previous state
 * @example niivue.drawUndo();
 * @see {@link https://niivue.github.io/niivue/features/draw.html|live demo usage}
 */
Niivue.prototype.drawUndo = function () {
  if (this.drawUndoBitmaps.length < 1) {
    console.log("undo bitmaps not loaded");
    return;
  }
  this.currentDrawUndoBitmap--;
  if (this.currentDrawUndoBitmap < 0)
    this.currentDrawUndoBitmap = this.drawUndoBitmaps.length - 1;
  if (this.currentDrawUndoBitmap >= this.drawUndoBitmaps.length)
    this.currentDrawUndoBitmap = 0;
  if (this.drawUndoBitmaps[this.currentDrawUndoBitmap].length < 2) {
    console.log("drawUndo is misbehaving");
    return;
  }
  this.drawBitmap = decodeRLE(
    this.drawUndoBitmaps[this.currentDrawUndoBitmap],
    this.drawBitmap.length
  );
  this.refreshDrawing(true);
};

/**
 * Open drawing
 * @param {string} filename of NIfTI format drawing
 * @example niivue.loadDrawing("../images/lesion.nii.gz");
 */
Niivue.prototype.loadDrawing = async function (fnm) {
  if (this.drawBitmap) console.log("Overwriting open drawing!");
  this.drawClearAllUndoBitmaps();
  let volume = await this.loadVolumeFromUrl(new NVImageFromUrlOptions(fnm));
  let dims = volume.hdr.dims; //reverse to original
  if (
    dims[1] !== this.back.hdr.dims[1] ||
    dims[2] !== this.back.hdr.dims[2] ||
    dims[3] !== this.back.hdr.dims[3]
  ) {
    console.log("drawing dimensions do not match background image");
    return false;
  }
  if (volume.img.constructor !== Uint8Array)
    console.log("Drawings should be UINT8");
  let perm = volume.permRAS;
  let vx = dims[1] * dims[2] * dims[3];
  this.drawBitmap = new Uint8Array(vx);
  this.drawTexture = this.r8Tex(
    this.drawTexture,
    this.gl.TEXTURE7,
    this.back.dims,
    true
  );
  let layout = [0, 0, 0];
  for (let i = 0; i < 3; i++) {
    for (let j = 0; j < 3; j++) {
      if (Math.abs(perm[i]) - 1 !== j) continue;
      layout[j] = i * Math.sign(perm[i]);
    }
  }
  let stride = 1;
  let instride = [1, 1, 1];
  let inflip = [false, false, false];
  for (let i = 0; i < layout.length; i++) {
    for (let j = 0; j < layout.length; j++) {
      let a = Math.abs(layout[j]);
      if (a != i) continue;
      instride[j] = stride;
      //detect -0: https://medium.com/coding-at-dawn/is-negative-zero-0-a-number-in-javascript-c62739f80114
      if (layout[j] < 0 || Object.is(layout[j], -0)) inflip[j] = true;
      stride *= dims[j + 1];
    }
  }
  //lookup table for flips and stride offsets:
  const range = (start, stop, step) =>
    Array.from(
      { length: (stop - start) / step + 1 },
      (_, i) => start + i * step
    );
  let xlut = range(0, dims[1] - 1, 1);
  if (inflip[0]) xlut = range(dims[1] - 1, 0, -1);
  for (let i = 0; i < dims[1]; i++) xlut[i] *= instride[0];
  let ylut = range(0, dims[2] - 1, 1);
  if (inflip[1]) ylut = range(dims[2] - 1, 0, -1);
  for (let i = 0; i < dims[2]; i++) ylut[i] *= instride[1];
  let zlut = range(0, dims[3] - 1, 1);
  if (inflip[2]) zlut = range(dims[3] - 1, 0, -1);
  for (let i = 0; i < dims[3]; i++) zlut[i] *= instride[2];
  //convert data
  let inVs = volume.img; //new Uint8Array(this.drawBitmap);
  let outVs = this.drawBitmap;
  //for (let i = 0; i < vx; i++)
  //  outVs[i] = i % 3;
  let j = 0;
  for (let z = 0; z < dims[3]; z++) {
    for (let y = 0; y < dims[2]; y++) {
      for (let x = 0; x < dims[1]; x++) {
        outVs[xlut[x] + ylut[y] + zlut[z]] = inVs[j];
        j++;
      } //for x
    } //for y
  } //for z
  this.drawAddUndoBitmap();
  this.refreshDrawing(false);
  this.drawScene();
};

/**
 * save voxel-based image to disk
 * @param {string} fnm filename of NIfTI image to create
 * @param {boolean} isSaveDrawing determines whether drawing or background image is saved
 * @example niivue.saveImage('test.nii', true);
 * @see {@link https://niivue.github.io/niivue/features/draw.html|live demo usage}
 */
Niivue.prototype.saveImage = async function (fnm, isSaveDrawing = false) {
  if (!this.back.hasOwnProperty("dims")) {
    console.log("No voxelwise image open");
    return false;
  }
  if (isSaveDrawing) {
    if (!this.drawBitmap) {
      console.log("No drawing open");
      return false;
    }
    let perm = this.volumes[0].permRAS;
    if (perm[0] === 1 && perm[1] === 2 && perm[2] === 3) {
      await this.volumes[0].saveToDisk(fnm, this.drawBitmap); // createEmptyDrawing
      return true;
    } else {
      let dims = this.volumes[0].hdr.dims; //reverse to original
      //reverse RAS to native space, layout is mrtrix MIF format
      // for details see NVImage.readMIF()
      let layout = [0, 0, 0];
      for (let i = 0; i < 3; i++) {
        for (let j = 0; j < 3; j++) {
          if (Math.abs(perm[i]) - 1 !== j) continue;
          layout[j] = i * Math.sign(perm[i]);
        }
      }
      let stride = 1;
      let instride = [1, 1, 1];
      let inflip = [false, false, false];
      for (let i = 0; i < layout.length; i++) {
        for (let j = 0; j < layout.length; j++) {
          let a = Math.abs(layout[j]);
          if (a != i) continue;
          instride[j] = stride;
          //detect -0: https://medium.com/coding-at-dawn/is-negative-zero-0-a-number-in-javascript-c62739f80114
          if (layout[j] < 0 || Object.is(layout[j], -0)) inflip[j] = true;
          stride *= dims[j + 1];
        }
      }
      //lookup table for flips and stride offsets:
      const range = (start, stop, step) =>
        Array.from(
          { length: (stop - start) / step + 1 },
          (_, i) => start + i * step
        );
      let xlut = range(0, dims[1] - 1, 1);
      if (inflip[0]) xlut = range(dims[1] - 1, 0, -1);
      for (let i = 0; i < dims[1]; i++) xlut[i] *= instride[0];
      let ylut = range(0, dims[2] - 1, 1);
      if (inflip[1]) ylut = range(dims[2] - 1, 0, -1);
      for (let i = 0; i < dims[2]; i++) ylut[i] *= instride[1];
      let zlut = range(0, dims[3] - 1, 1);
      if (inflip[2]) zlut = range(dims[3] - 1, 0, -1);
      for (let i = 0; i < dims[3]; i++) zlut[i] *= instride[2];
      //convert data

      let inVs = new Uint8Array(this.drawBitmap);
      let outVs = new Uint8Array(dims[1] * dims[2] * dims[3]);
      let j = 0;
      for (let z = 0; z < dims[3]; z++) {
        for (let y = 0; y < dims[2]; y++) {
          for (let x = 0; x < dims[1]; x++) {
            outVs[j] = inVs[xlut[x] + ylut[y] + zlut[z]];
            j++;
          } //for x
        } //for y
      } //for z
      await this.volumes[0].saveToDisk(fnm, outVs);
      return true;
    } //if native image not RAS
  } //save bitmap drawing
  await this.volumes[0].saveToDisk(fnm);
  return true;
};

// not included in public docs
Niivue.prototype.getMeshIndexByID = function (id) {
  if (typeof id === "number") return id;
  let n = this.meshes.length;
  for (let i = 0; i < n; i++) {
    let id_i = this.meshes[i].id;
    if (id_i === id) {
      return i;
    }
  }
  return -1; // -1 signals that no valid index was found for a volume with the given id
};

/**
 * change property of mesh, tractogram or connectome
 * @param {number} id identity of mesh to change
 * @param {str} key attribute to change
 * @param {number} value for attribute
 * @example niivue.setMeshProperty(niivue.meshes[0].id, 'fiberLength', 42)
 */
Niivue.prototype.setMeshProperty = function (id, key, val) {
  let idx = this.getMeshIndexByID(id);
  if (idx < 0) {
    log.warn("setMeshProperty() id not loaded", id);
    return;
  }
  this.meshes[idx].setProperty(key, val, this.gl);
  this.updateGLVolume();
  this.opts.onMeshPropertyChanged(idx, key, val);
};

/**
 * reverse triangle winding of mesh (swap front and back faces)
 * @param {number} id identity of mesh to change
 * @example niivue.reverseFaces(niivue.meshes[0].id)
 */
Niivue.prototype.reverseFaces = function (mesh) {
  let idx = this.getMeshIndexByID(mesh);
  if (idx < 0) {
    log.warn("reverseFaces() id not loaded", mesh);
    return;
  }
  this.meshes[idx].reverseFaces(this.gl);
  this.updateGLVolume();
};

/**
 * reverse triangle winding of mesh (swap front and back faces)
 * @param {number} id identity of mesh to change
 * @param {number} layer selects the mesh overlay (e.g. GIfTI or STC file)
 * @param {str} key attribute to change
 * @param {number} value for attribute
 * @example niivue.setMeshLayerProperty(niivue.meshes[0].id, 0, 'frame4D', 22)
 */
Niivue.prototype.setMeshLayerProperty = function (mesh, layer, key, val) {
  let idx = this.getMeshIndexByID(mesh);
  if (idx < 0) {
    log.warn("setMeshLayerProperty() id not loaded", mesh);
    return;
  }
  this.meshes[idx].setLayerProperty(layer, key, val, this.gl);
  this.updateGLVolume();
};

/**
 * adjust offset position and scale of 2D sliceScale
 * requires isSliceMM = true (world not voxel space)
 * @param {vec4} xyzmmZoom first three components are spatial, fourth is scaling
 * @example niivue.setPan2Dxyzmm([5,-4, 2, 1.5])
 */
Niivue.prototype.setPan2Dxyzmm = function (xyzmmZoom) {
  this.scene.pan2Dxyzmm = xyzmmZoom;
  this.drawScene();
};

/**
 * set rotation of 3D render view
 * @param {number} azimuth
 * @param {number} elevation
 * @example niivue.setRenderAzimuthElevation(45, 15)
 */
Niivue.prototype.setRenderAzimuthElevation = function (a, e) {
  this.scene.renderAzimuth = a;
  this.scene.renderElevation = e;
  this.opts.onAzimuthElevationChange(a, e);
  this.drawScene();
}; // setRenderAzimuthElevation()

/**
 * get the index of an overlay by its unique id. unique ids are assigned to the NVImage.id property when a new NVImage is created.
 * @param {string} id the id string to search for
 * @see NiiVue#getVolumeIndexByID
 * @example
 * niivue = new Niivue()
 * niivue.getOverlayIndexByID(someVolume.id)
 */
Niivue.prototype.getOverlayIndexByID = function (id) {
  let n = this.overlays.length;
  for (let i = 0; i < n; i++) {
    let id_i = this.overlays[i].id;
    if (id_i === id) {
      return i;
    }
  }
  return -1; // -1 signals that no valid index was found for an overlay with the given id
};

/**
 * set the index of a volume. This will change it's ordering and appearance if there are multiple volumes loaded.
 * @param {NVImage} volume the volume to update
 * @param {number} [toIndex=0] the index to move the volume to. The default is the background (0 index)
 * @example
 * niivue = new Niivue()
 * niivue.setVolume(someVolume, 1) // move it to the second position in the array of loaded volumes (0 is the first position)
 */
Niivue.prototype.setVolume = function (volume, toIndex = 0) {
  this.volumes.map((v) => {
    log.debug(v.name);
  });
  let numberOfLoadedImages = this.volumes.length;
  if (toIndex > numberOfLoadedImages) {
    return;
  }

  let volIndex = this.getVolumeIndexByID(volume.id);
  if (toIndex === 0) {
    this.volumes.splice(volIndex, 1);
    this.volumes.unshift(volume);
    this.back = this.volumes[0];
    this.overlays = this.volumes.slice(1);
  } else if (toIndex < 0) {
    // -1 to remove a volume
    this.volumes.splice(this.getVolumeIndexByID(volume.id), 1);
    //this.volumes = this.overlays
    this.back = this.volumes[0];
    if (this.volumes.length > 1) {
      this.overlays = this.volumes.slice(1);
    } else {
      this.overlays = [];
    }
  } else {
    this.volumes.splice(volIndex, 1);
    this.volumes.splice(toIndex, 0, volume);
    this.overlays = this.volumes.slice(1);
    this.back = this.volumes[0];
  }
  this.updateGLVolume();
  this.volumes.map((v) => {
    log.debug(v.name);
  });
};

// not included in public docs
Niivue.prototype.setMesh = function (mesh, toIndex = 0) {
  this.meshes.map((m) => {
    log.debug("MESH: ", m.name);
  });
  let numberOfLoadedMeshes = this.meshes.length;
  if (toIndex > numberOfLoadedMeshes) {
    return;
  }
  let meshIndex = this.getMeshIndexByID(mesh.id);
  if (toIndex === 0) {
    this.meshes.splice(meshIndex, 1);
    this.meshes.unshift(mesh);
  } else if (toIndex < 0) {
    this.meshes.splice(this.getMeshIndexByID(mesh.id), 1);
  } else {
    this.meshes.splice(meshIndex, 1);
    this.meshes.splice(toIndex, 0, mesh);
  }
  this.updateGLVolume();
  this.meshes.map((m) => {
    log.debug(m.name);
  });
};

/**
 * Remove a volume
 * @param {NVImage} volume volume to delete
 * @example
 * niivue = new Niivue()
 * niivue.removeVolume(this.volumes[3])
 */
Niivue.prototype.removeVolume = function (volume) {
  this.setVolume(volume, -1);

  // check if we have a url for this volume
  if (this.mediaUrlMap.has(volume)) {
    let url = this.mediaUrlMap.get(volume);
    // notify subscribers that we are about to remove a volume
    this.opts.onVolumeWithUrlRemoved(url);

    this.mediaUrlMap.delete(volume);
  }

  this.drawScene();
};

/**
 * Remove a volume by index
 * @param {number} index of volume to remove
 */
Niivue.prototype.removeVolumeByIndex = function (index) {
  if (index >= this.volumes.length) {
    throw "Index of volume out of bounds";
  }
  this.removeVolume(this.volumes[index]);
};

/**
 * Remove a volume by index
 * @param {number} index of volume to remove
 */
Niivue.prototype.removeVolumeByIndex = function (index) {
  if (index >= this.volumes.length) {
    throw "Index of volume out of bounds";
  }
  this.removeVolume(this.volumes[index]);
};

/**
 * Remove a volume by index
 * @param {number} index of volume to remove
 */
Niivue.prototype.removeVolumeByIndex = function (index) {
  if (index >= this.volumes.length) {
    throw "Index of volume out of bounds";
  }
  this.removeVolume(this.volumes[index]);
};

/**
 * Remove a triangulated mesh, connectome or tractogram
 * @param {NVMesh} mesh mesh to delete
 * @example
 * niivue = new Niivue()
 * niivue.removeMesh(this.meshes[3])
 */
Niivue.prototype.removeMesh = function (mesh) {
  this.setMesh(mesh, -1);
  if (this.mediaUrlMap.has(mesh)) {
    let url = this.mediaUrlMap.get(mesh);
    this.opts.onMeshWithUrlRemoved(url);
    this.mediaUrlMap.delete(mesh);
  }
};

/**
 * Remove a triangulated mesh, connectome or tractogram
 * @param {string} url URL of mesh to delete
 * @example
 * niivue.removeMeshByUrl('./images/cit168.mz3')
 */
Niivue.prototype.removeMeshByUrl = function (url) {
  let mesh = this.getMediaByUrl(url);
  if (mesh) {
    this.removeMesh(mesh);
    this.mediaUrlMap.delete(mesh);
    this.opts.onMeshWithUrlRemoved(url);
  }
};

/**
 * Move a volume to the bottom of the stack of loaded volumes. The volume will become the background
 * @param {NVImage} volume the volume to move
 * @example
 * niivue = new Niivue()
 * niivue.moveVolumeToBottom(this.volumes[3]) // move the 4th volume to the 0 position. It will be the new background
 */
Niivue.prototype.moveVolumeToBottom = function (volume) {
  this.setVolume(volume, 0);
};

/**
 * Move a volume up one index position in the stack of loaded volumes. This moves it up one layer
 * @param {NVImage} volume the volume to move
 * @example
 * niivue = new Niivue()
 * niivue.moveVolumeUp(this.volumes[0]) // move the background image to the second index position (it was 0 index, now will be 1)
 */
Niivue.prototype.moveVolumeUp = function (volume) {
  let volIdx = this.getVolumeIndexByID(volume.id);
  this.setVolume(volume, volIdx + 1);
};

/**
 * Move a volume down one index position in the stack of loaded volumes. This moves it down one layer
 * @param {NVImage} volume the volume to move
 * @example
 * niivue = new Niivue()
 * niivue.moveVolumeDown(this.volumes[1]) // move the second image to the background position (it was 1 index, now will be 0)
 */
Niivue.prototype.moveVolumeDown = function (volume) {
  let volIdx = this.getVolumeIndexByID(volume.id);
  this.setVolume(volume, volIdx - 1);
};

/**
 * Move a volume to the top position in the stack of loaded volumes. This will be the top layer
 * @param {NVImage} volume the volume to move
 * @example
 * niivue = new Niivue()
 * niivue.moveVolumeToTop(this.volumes[0]) // move the background image to the top layer position
 */
Niivue.prototype.moveVolumeToTop = function (volume) {
  this.setVolume(volume, this.volumes.length - 1);
};

// not included in public docs
// update mouse position from new mouse down coordinates
// note: no test yet
Niivue.prototype.mouseDown = function mouseDown(x, y) {
  x *= this.scene.dpr;
  y *= this.scene.dpr;
  if (this.inRenderTile(x, y) < 0) return;
  this.mousePos = [x, y];
}; // mouseDown()

// not included in public docs
// note: no test yet
Niivue.prototype.mouseMove = function mouseMove(x, y) {
  x *= this.scene.dpr;
  y *= this.scene.dpr;
  if (this.inRenderTile(x, y) < 0) return;
  this.scene.renderAzimuth += x - this.mousePos[0];
  this.scene.renderElevation += y - this.mousePos[1];
  this.mousePos = [x, y];
  this.drawScene();
}; // mouseMove()

/**
 * convert spherical AZIMUTH, ELEVATION to Cartesian
 * @param {number} azimuth azimuth number
 * @param {number} elevation elevation number
 * @returns {array} the converted [x, y, z] coordinates
 * @example
 * niivue = new Niivue()
 * xyz = niivue.sph2cartDeg(42, 42)
 */
Niivue.prototype.sph2cartDeg = function sph2cartDeg(azimuth, elevation) {
  //convert spherical AZIMUTH,ELEVATION,RANGE to Cartesion
  //see Matlab's [x,y,z] = sph2cart(THETA,PHI,R)
  // reverse with cart2sph
  let Phi = -elevation * (Math.PI / 180);
  let Theta = ((azimuth - 90) % 360) * (Math.PI / 180);
  let ret = [
    Math.cos(Phi) * Math.cos(Theta),
    Math.cos(Phi) * Math.sin(Theta),
    Math.sin(Phi),
  ];
  let len = Math.sqrt(ret[0] * ret[0] + ret[1] * ret[1] + ret[2] * ret[2]);
  if (len <= 0.0) return ret;
  ret[0] /= len;
  ret[1] /= len;
  ret[2] /= len;
  return ret;
}; // sph2cartDeg()

/**
 * update the clip plane orientation in 3D view mode
 * @param {array} azimuthElevationDepth a two component vector. azimuth: camera position in degrees around object, typically 0..360 (or -180..+180). elevation: camera height in degrees, range -90..90
 * @example
 * niivue = new Niivue()
 * niivue.setClipPlane([42, 42])
 */
Niivue.prototype.setClipPlane = function (depthAzimuthElevation) {
  // azimuthElevation is 2 component vector [a, e, d]
  //  azimuth: camera position in degrees around object, typically 0..360 (or -180..+180)
  //  elevation: camera height in degrees, range -90..90
  //  depth: distance of clip plane from center of volume, range 0..~1.73 (e.g. 2.0 for no clip plane)
  let v = this.sph2cartDeg(
    depthAzimuthElevation[1] + 180,
    depthAzimuthElevation[2]
  );
  this.scene.clipPlane = [v[0], v[1], v[2], depthAzimuthElevation[0]];
  this.scene.clipPlaneDepthAziElev = depthAzimuthElevation;
  this.opts.onClipPlaneChange(this.scene.clipPlane);
  //if (this.sliceType != this.sliceTypeRender) return;
  this.drawScene();
}; // setClipPlane()

/**
 * set the crosshair color
 * @param {array} color an RGBA array. values range from 0 to 1
 * @example
 * niivue = new Niivue()
 * niivue.setCrosshairColor([0, 1, 0, 0.5]) // set crosshair to transparent green
 */
Niivue.prototype.setCrosshairColor = function (color) {
  this.opts.crosshairColor = color;
  this.drawScene();
}; // setCrosshairColor()

/**
 * set thickness of crosshair
 * @param {number} crosshairWidth
 * @example niivue.crosshairWidth(2)
 */
Niivue.prototype.setCrosshairWidth = function (crosshairWidth) {
  this.opts.crosshairWidth = crosshairWidth;
  this.crosshairs3D.mm[0] = NaN; //force redraw
  this.drawScene();
}; // setCrosshairColor()

/**
 * does dragging over a 2D slice create a drawing?
 * @param {boolean} drawing enabled (true) or not (false)
 * @example niivue.setDrawingEnabled(true)
 */
Niivue.prototype.setDrawingEnabled = function (trueOrFalse) {
  this.opts.drawingEnabled = trueOrFalse;
  if (this.opts.drawingEnabled) {
    if (!this.drawBitmap) this.createEmptyDrawing();
  }
  this.drawScene();
};

/**
 * determine color and style of drawing
 * @param {boolean} penValue sets the color of the pen
 * @param {boolean} isFilledPen determines if dragging creates flood-filled shape
 * @example niivue.setPenValue(1, true)
 */
Niivue.prototype.setPenValue = function (penValue, isFilledPen = false) {
  this.opts.penValue = penValue;
  this.opts.isFilledPen = isFilledPen;
  this.drawScene();
};

/**
 * control whether drawing is tansparent (0), opaque (1) or translucent (between 0 and 1).
 * @param {number} opacity translucency of drawing
 * @example niivue.setDrawOpacity(0.7)
 * @see {@link https://niivue.github.io/niivue/features/draw.html|live demo usage}
 */
Niivue.prototype.setDrawOpacity = function (opacity) {
  this.drawOpacity = opacity;
  this.drawScene();
};

/**
 * set the selection box color. A selection box is drawn when you right click and drag to change image intensity
 * @param {array} color an RGBA array. values range from 0 to 1
 * @example
 * niivue = new Niivue()
 * niivue.setSelectionBoxColor([0, 1, 0, 0.5]) // set to transparent green
 */
Niivue.prototype.setSelectionBoxColor = function (color) {
  this.opts.selectionBoxColor = color;
}; // setSelectionBoxColor()

// not included in public docs
Niivue.prototype.sliceScroll2D = function (posChange, x, y, isDelta = true) {
  //if (posChange !== 0 && this.opts.isDragForPanZoom) {
  if (posChange !== 0 && this.opts.dragMode === dragModes.pan) {
    let zoom = this.scene.pan2Dxyzmm[3] * (1.0 + 10 * posChange);
    zoom = Math.round(zoom * 10) / 10;
    this.scene.pan2Dxyzmm[3] = zoom;
    this.drawScene();
    return;
  }
  //x *= this.scene.dpr;
  //y *= this.scene.dpr;
  this.mouseClick(x, y, posChange, isDelta);
}; // sliceScroll2D()

/**
 * set the slice type. This changes the view mode
 * @param {(Niivue.sliceTypeAxial | Niivue.sliceTypeCoronal | Niivue.sliceTypeSagittal | Niivue.sliceTypeMultiplanar | Niivue.sliceTypeRender)} sliceType an enum of slice types to use
 * @example
 * niivue = new Niivue()
 * niivue.setSliceType(Niivue.sliceTypeMultiplanar)
 */
Niivue.prototype.setSliceType = function (st) {
  this.sliceType = st;
  this.drawScene();
  return this;
}; // setSliceType()

/**
 * set the opacity of a volume given by volume index
 * @param {number} volIdx the volume index of the volume to change
 * @param {number} newOpacity the opacity value. valid values range from 0 to 1. 0 will effectively remove a volume from the scene
 * @example
 * niivue = new Niivue()
 * niivue.setOpacity(0, 0.5) // make the first volume transparent
 */
Niivue.prototype.setOpacity = function (volIdx, newOpacity) {
  this.volumes[volIdx].opacity = newOpacity;
  if (volIdx === 0) {
    //background layer opacity set dynamically with shader
    this.drawScene();
    return;
  }
  //all overlays are combined as a single texture, so changing opacity to one requires us to refresh textures
  this.updateGLVolume();
  //
}; // setOpacity()

/**
 * set the scale of the 3D rendering. Larger numbers effectively zoom.
 * @param {number} scale the new scale value
 * @example
 * niivue = new Niivue()
 * niivue.setScale(2) // zoom some
 */
Niivue.prototype.setScale = function (scale) {
  this._volScaleMultiplier = scale;
  if (this.opts.onZoom3DChange) {
    this.opts.onZoom3DChange(scale);
  }
  this.drawScene();
}; // setScale()

Object.defineProperty(Niivue.prototype, "volScaleMultiplier", {
  get: function () {
    return this._volScaleMultiplier;
  },
  set: function (scale) {
    this.setScale(scale);
  },
});

/**
 * set the color of the 3D clip plane
 * @param {array} color the new color. expects an array of RGBA values. values can range from 0 to 1
 * @example
 * niivue = new Niivue()
 * niivue.setClipPlaneColor([1, 1, 1, 0.5]) // white, transparent
 */
Niivue.prototype.setClipPlaneColor = function (color) {
  this.opts.clipPlaneColor = color;
  this.renderShader.use(this.gl);
  this.gl.uniform4fv(
    this.renderShader.clipPlaneClrLoc,
    this.opts.clipPlaneColor
  );
  this.drawScene();
}; // setClipPlaneColor()

// not included in public docs.
// note: marked for removal at some point in the future (this just makes a test sphere)
Niivue.prototype.overlayRGBA = function (volume) {
  let hdr = volume.hdr;
  let vox = hdr.dims[1] * hdr.dims[2] * hdr.dims[3];
  let imgRGBA = new Uint8ClampedArray(vox * 4);
  let radius = 0.2 * Math.min(Math.min(hdr.dims[1], hdr.dims[2]), hdr.dims[3]);
  let halfX = 0.5 * hdr.dims[1];
  let halfY = 0.5 * hdr.dims[2];
  let halfZ = 0.5 * hdr.dims[3];
  let j = 0;
  for (let z = 0; z < hdr.dims[3]; z++) {
    for (let y = 0; y < hdr.dims[2]; y++) {
      for (let x = 0; x < hdr.dims[1]; x++) {
        let dx = Math.abs(x - halfX);
        let dy = Math.abs(y - halfY);
        let dz = Math.abs(z - halfZ);
        let dist = Math.sqrt(dx * dx + dy * dy + dz * dz);
        let v = 0;
        if (dist < radius) v = 255;
        imgRGBA[j++] = 0; //Red
        imgRGBA[j++] = v; //Green
        imgRGBA[j++] = 0; //Blue
        imgRGBA[j++] = v * 0.5; //Alpha
      }
    }
  }
  return imgRGBA;
}; // overlayRGBA()

// not included in public docs
Niivue.prototype.vox2mm = function (XYZ, mtx) {
  let sform = mat.mat4.clone(mtx);
  mat.mat4.transpose(sform, sform);
  let pos = mat.vec4.fromValues(XYZ[0], XYZ[1], XYZ[2], 1);
  mat.vec4.transformMat4(pos, pos, sform);
  let pos3 = mat.vec3.fromValues(pos[0], pos[1], pos[2]);
  return pos3;
}; // vox2mm()

/**
 * clone a volume and return a new volume
 * @param {number} index the index of the volume to clone
 * @returns {NVImage} returns a new volume to work with, but that volume is not added to the canvas
 * @example
 * niivue = new Niivue()
 * niivue.cloneVolume(0)
 */
Niivue.prototype.cloneVolume = function (index) {
  return this.volumes[index].clone();
};

/**
 * load an array of volume objects
 * @param {array} volumeList the array of objects to load. each object must have a resolvable "url" property at a minimum
 * @returns {Niivue} returns the Niivue instance
 * @example
 * niivue = new Niivue()
 * niivue.loadVolumes([{url: 'someImage.nii.gz}, {url: 'anotherImage.nii.gz'}])
 */
Niivue.prototype.loadVolumes = async function (volumeList) {
  this.on("loading", (isLoading) => {
    if (isLoading) {
      this.loadingText = "loading...";
      this.drawScene();
    } else {
      this.loadingText = this.opts.loadingText;
    }
  });

  if (this.thumbnailVisible) {
    // defer volume loading until user clicks on canvas with thumbnail image
    this.deferredVolumes = volumeList;
    return this;
  }
  this.volumes = [];
  this.gl.clearColor(0.0, 0.0, 0.0, 1.0);
  this.gl.clear(this.gl.COLOR_BUFFER_BIT);
  this.scene.loading$.next(false);
  // for loop to load all volumes in volumeList
  for (let i = 0; i < volumeList.length; i++) {
    this.scene.loading$.next(true);
    let imageOptions = {
      url: volumeList[i].url,
      name: volumeList[i].name,
      colorMap: volumeList[i].colorMap,
      colorMapNegative: volumeList[i].colorMapNegative,
      opacity: volumeList[i].opacity,
      urlImgData: volumeList[i].urlImgData,
      cal_min: volumeList[i].cal_min,
      cal_max: volumeList[i].cal_max,
      trustCalMinMax: this.opts.trustCalMinMax,
    };
    await this.addVolumeFromUrl(imageOptions);
    this.scene.loading$.next(false);
  } // for
  return this;
}; // loadVolumes()

/**
 * Add mesh and notify subscribers
 * @param {NVMeshFromUrlOptions} meshOptions
 * @returns {NVMesh}
 */
Niivue.prototype.addMeshFromUrl = async function (meshOptions) {
  let options = new NVMeshFromUrlOptions();
  options.gl = this.gl;
  Object.assign(options, meshOptions);
  let mesh = await NVMesh.loadFromUrl(options);
  this.mediaUrlMap.set(mesh, options.url);
  this.opts.onMeshAddedFromUrl(options);
  this.addMesh(mesh);

  return mesh;
};

/**
 * load an array of meshes
 * @param {array} meshList the array of objects to load. each object must have a resolvable "url" property at a minimum
 * @returns {Niivue} returns the Niivue instance
 * @example
 * niivue = new Niivue()
 * niivue.loadMeshes([{url: 'someMesh.gii}])
 */
Niivue.prototype.loadMeshes = async function (meshList) {
  this.on("loading", (isLoading) => {
    if (isLoading) {
      this.loadingText = "loading...";
      this.drawScene();
    } else {
      this.loadingText = this.opts.loadingText;
    }
  });
  if (this.thumbnailVisible) {
    // defer loading until user clicks on canvas with thumbnail image
    this.deferredMeshes = meshList;
    return this;
  }
  if (!this.initialized) {
    //await this.init();
  }
  this.meshes = [];
  this.gl.clearColor(0.0, 0.0, 0.0, 1.0);
  this.gl.clear(this.gl.COLOR_BUFFER_BIT);

  this.scene.loading$.next(false);
  // for loop to load all volumes in volumeList
  for (let i = 0; i < meshList.length; i++) {
    this.scene.loading$.next(true);
    await this.addMeshFromUrl(meshList[i]);
    this.scene.loading$.next(false);
  } // for
  this.drawScene();
  return this;
}; // loadMeshes

/**
 * load a connectome specified by json
 * @param {string} connectome model
 * @returns {Niivue} returns the Niivue instance
 */
Niivue.prototype.loadConnectome = async function (json) {
  this.on("loading", (isLoading) => {
    if (isLoading) {
      this.loadingText = "loading...";
      this.drawScene();
    } else {
      this.loadingText = this.opts.loadingText;
    }
  });

  this.meshes = [];
  this.gl.clearColor(0.0, 0.0, 0.0, 1.0);
  this.gl.clear(this.gl.COLOR_BUFFER_BIT);
  this.scene.loading$.next(false);
  // for loop to load all volumes in volumeList
  for (let i = 0; i < 1; i++) {
    this.scene.loading$.next(true);
    let mesh = await NVMesh.loadConnectomeFromJSON(json, this.gl);
    this.scene.loading$.next(false);
    this.addMesh(mesh);
    //this.meshes.push(mesh);
    //this.updateGLVolume();
  } // for
  this.drawScene();
  return this;
}; // loadMeshes

/**
 * generate a blank canvas for the pen tool
 * @example niivue.createEmptyDrawing()
 */
Niivue.prototype.createEmptyDrawing = function () {
  if (!this.back.hasOwnProperty("dims")) return;
  let mn = Math.min(
    Math.min(this.back.dims[1], this.back.dims[2]),
    this.back.dims[3]
  );
  if (mn < 1) return; //something is horribly wrong!
  let vx = this.back.dims[1] * this.back.dims[2] * this.back.dims[3];
  this.drawBitmap = new Uint8Array(vx);
  this.drawClearAllUndoBitmaps();
  this.drawAddUndoBitmap();
  this.drawTexture = this.r8Tex(
    this.drawTexture,
    this.gl.TEXTURE7,
    this.back.dims,
    true
  );
  this.refreshDrawing(false);
};

// not included in public docs
// create a 1-component (red) 16-bit signed integer texture on the GPU
Niivue.prototype.r16Tex = function (texID, activeID, dims, img16 = []) {
  if (texID) this.gl.deleteTexture(texID);
  texID = this.gl.createTexture();
  this.gl.activeTexture(activeID);
  this.gl.bindTexture(this.gl.TEXTURE_3D, texID);
  this.gl.texParameteri(
    this.gl.TEXTURE_3D,
    this.gl.TEXTURE_MIN_FILTER,
    this.gl.NEAREST
  );
  this.gl.texParameteri(
    this.gl.TEXTURE_3D,
    this.gl.TEXTURE_MAG_FILTER,
    this.gl.NEAREST
  );
  this.gl.texParameteri(
    this.gl.TEXTURE_3D,
    this.gl.TEXTURE_WRAP_R,
    this.gl.CLAMP_TO_EDGE
  );
  this.gl.texParameteri(
    this.gl.TEXTURE_3D,
    this.gl.TEXTURE_WRAP_S,
    this.gl.CLAMP_TO_EDGE
  );
  this.gl.texParameteri(
    this.gl.TEXTURE_3D,
    this.gl.TEXTURE_WRAP_T,
    this.gl.CLAMP_TO_EDGE
  );
  this.gl.pixelStorei(this.gl.UNPACK_ALIGNMENT, 1);
  this.gl.texStorage3D(
    this.gl.TEXTURE_3D,
    1,
    this.gl.R16I,
    dims[1],
    dims[2],
    dims[3]
  ); //output background dimensions
  let nv = dims[1] * dims[2] * dims[3];
  if (img16.length !== nv) img16 = new Int16Array(nv);
  this.gl.texSubImage3D(
    this.gl.TEXTURE_3D,
    0,
    0,
    0,
    0,
    dims[1],
    dims[2],
    dims[3],
    this.gl.RED_INTEGER,
    this.gl.SHORT,
    img16
  ); //this.gl.SHORT,

  return texID;
}; // r16Tex()

// not included in public docs
// rotate image to match right-anterior-superior voxel order
function img2ras16(volume) {
  // return image oriented to RAS space as int16
  let dims = volume.hdr.dims; //reverse to original
  let perm = volume.permRAS;
  let vx = dims[1] * dims[2] * dims[3];
  //this.drawBitmap = new Uint8Array(vx);
  let img16 = new Int16Array(vx);
  let layout = [0, 0, 0];
  for (let i = 0; i < 3; i++) {
    for (let j = 0; j < 3; j++) {
      if (Math.abs(perm[i]) - 1 !== j) continue;
      layout[j] = i * Math.sign(perm[i]);
    }
  }
  let stride = 1;
  let instride = [1, 1, 1];
  let inflip = [false, false, false];
  for (let i = 0; i < layout.length; i++) {
    for (let j = 0; j < layout.length; j++) {
      let a = Math.abs(layout[j]);
      if (a != i) continue;
      instride[j] = stride;
      //detect -0: https://medium.com/coding-at-dawn/is-negative-zero-0-a-number-in-javascript-c62739f80114
      if (layout[j] < 0 || Object.is(layout[j], -0)) inflip[j] = true;
      stride *= dims[j + 1];
    }
  }
  //lookup table for flips and stride offsets:
  const range = (start, stop, step) =>
    Array.from(
      { length: (stop - start) / step + 1 },
      (_, i) => start + i * step
    );
  let xlut = range(0, dims[1] - 1, 1);
  if (inflip[0]) xlut = range(dims[1] - 1, 0, -1);
  for (let i = 0; i < dims[1]; i++) xlut[i] *= instride[0];
  let ylut = range(0, dims[2] - 1, 1);
  if (inflip[1]) ylut = range(dims[2] - 1, 0, -1);
  for (let i = 0; i < dims[2]; i++) ylut[i] *= instride[1];
  let zlut = range(0, dims[3] - 1, 1);
  if (inflip[2]) zlut = range(dims[3] - 1, 0, -1);
  for (let i = 0; i < dims[3]; i++) zlut[i] *= instride[2];
  //convert data
  let j = 0;
  for (let z = 0; z < dims[3]; z++) {
    for (let y = 0; y < dims[2]; y++) {
      for (let x = 0; x < dims[1]; x++) {
        img16[xlut[x] + ylut[y] + zlut[z]] = volume.img[j];
        j++;
      } //for x
    } //for y
  } //for z
  return img16;
}

/**
 * dilate drawing so all voxels are colored.
 * works on drawing with multiple colors
 * @example niivue.drawGrowCut();
 */
Niivue.prototype.drawGrowCut = function () {
  let hdr = this.back.hdr;
  let nv = hdr.dims[1] * hdr.dims[2] * hdr.dims[3];
  if (this.drawBitmap.length !== nv) {
    console.log("bitmap dims are wrong");
    return;
  }
  //this.drawUndoBitmap = this.drawBitmap.slice();
  let gl = this.gl;
  let fb = gl.createFramebuffer();
  gl.bindFramebuffer(gl.FRAMEBUFFER, fb);
  gl.disable(gl.CULL_FACE);
  gl.viewport(0, 0, this.back.dims[1], this.back.dims[2]); //output in background dimensions
  gl.disable(gl.BLEND);
  //we need to devote 5 textures to this shader 3,4,5,6,7
  let img16 = img2ras16(this.back);
  let background = this.r16Tex(null, gl.TEXTURE3, this.back.dims, img16);
  for (let i = 1; i < nv; i++) img16[i] = this.drawBitmap[i];
  let label0 = this.r16Tex(null, gl.TEXTURE6, this.back.dims, img16);
  let label1 = this.r16Tex(null, gl.TEXTURE7, this.back.dims, img16); //TEXTURE7 = draw Texture
  let kMAX_STRENGTH = 10000;
  for (let i = 1; i < nv; i++) if (img16[i] > 0) img16[i] = kMAX_STRENGTH;
  let strength0 = this.r16Tex(null, gl.TEXTURE4, this.back.dims, img16);
  let strength1 = this.r16Tex(null, gl.TEXTURE5, this.back.dims, img16);
  this.gl.bindVertexArray(this.genericVAO);
  let shader = this.growCutShader;
  shader.use(gl);
  let iterations = 128; //will run 2x this value
  gl.uniform1i(shader.uniforms["finalPass"], 0);
  gl.uniform1i(shader.uniforms["inputTexture0"], 3); // background is TEXTURE3
  for (let j = 0; j < iterations; j++) {
    gl.uniform1i(shader.uniforms["inputTexture1"], 6); // label0 is TEXTURE6
    gl.uniform1i(shader.uniforms["inputTexture2"], 4); // strength0 is TEXTURE4
    for (let i = 0; i < this.back.dims[3]; i++) {
      let coordZ = (1 / this.back.dims[3]) * (i + 0.5);
      this.gl.uniform1f(shader.uniforms["coordZ"], coordZ);
      this.gl.framebufferTextureLayer(
        this.gl.FRAMEBUFFER,
        this.gl.COLOR_ATTACHMENT0,
        label1,
        0,
        i
      );
      this.gl.framebufferTextureLayer(
        this.gl.FRAMEBUFFER,
        this.gl.COLOR_ATTACHMENT1,
        strength1,
        0,
        i
      );
      gl.drawBuffers([gl.COLOR_ATTACHMENT0, gl.COLOR_ATTACHMENT1]);
      let status = gl.checkFramebufferStatus(gl.FRAMEBUFFER);
      if (status != gl.FRAMEBUFFER_COMPLETE)
        console.error("Incomplete framebuffer");

      this.gl.drawArrays(this.gl.TRIANGLE_STRIP, 0, 4);
    } //for i: each slice
    //reverse order strength1/label1 and strength0/label0 for reading and writing:
    if (j === iterations - 1) gl.uniform1i(shader.uniforms["finalPass"], 1);
    gl.uniform1i(shader.uniforms["inputTexture1"], 7); // label1 is TEXTURE7
    gl.uniform1i(shader.uniforms["inputTexture2"], 5); // strength1 is TEXTURE5
    for (let i = 0; i < this.back.dims[3]; i++) {
      let coordZ = (1 / this.back.dims[3]) * (i + 0.5);
      this.gl.uniform1f(shader.uniforms["coordZ"], coordZ);
      this.gl.framebufferTextureLayer(
        this.gl.FRAMEBUFFER,
        this.gl.COLOR_ATTACHMENT0,
        label0,
        0,
        i
      );
      this.gl.framebufferTextureLayer(
        this.gl.FRAMEBUFFER,
        this.gl.COLOR_ATTACHMENT1,
        strength0,
        0,
        i
      );
      gl.drawBuffers([gl.COLOR_ATTACHMENT0, gl.COLOR_ATTACHMENT1]);
      let status = gl.checkFramebufferStatus(gl.FRAMEBUFFER);
      if (status != gl.FRAMEBUFFER_COMPLETE)
        console.error("Incomplete framebuffer");
      this.gl.drawArrays(this.gl.TRIANGLE_STRIP, 0, 4);
    } //for i: each slice
  } //for j: each iteration
  //read data
  gl.drawBuffers([gl.COLOR_ATTACHMENT0]);
  let readAttach = gl.COLOR_ATTACHMENT1;
  let readTex = label0;
  gl.readBuffer(readAttach); //label
  // assuming a framebuffer is bound with the texture to read attached
  const format = gl.getParameter(gl.IMPLEMENTATION_COLOR_READ_FORMAT);
  const type = gl.getParameter(gl.IMPLEMENTATION_COLOR_READ_TYPE);
  if (format !== gl.RED_INTEGER || type !== gl.SHORT)
    console.log("readPixels will fail.");
  img16 = [];
  let nv2D = this.back.dims[1] * this.back.dims[2];
  let slice16 = new Int16Array(nv2D);
  for (let i = 0; i < this.back.dims[3]; i++) {
    gl.framebufferTextureLayer(
      gl.FRAMEBUFFER,
      readAttach, //gl.COLOR_ATTACHMENT1,//COLOR_ATTACHMENT1
      readTex, //strength1,//strength0
      0,
      i
    );
    gl.readPixels(
      0,
      0,
      this.back.dims[1],
      this.back.dims[2],
      format,
      type,
      slice16
    );
    //img16.push(...slice16); // <- will elicit call stack limit error
    img16 = [...img16, ...slice16];
  }
  let mx = img16[0];
  for (let i = 0; i < img16.length; i++) mx = Math.max(mx, img16[i]);
  for (let i = 1; i < nv; i++) this.drawBitmap[i] = img16[i];
  //clean up
  //restore textures
  gl.activeTexture(gl.TEXTURE2);
  gl.bindTexture(gl.TEXTURE_3D, this.overlayTexture);
  gl.activeTexture(gl.TEXTURE3);
  gl.bindTexture(gl.TEXTURE_2D, this.fontTexture);
  gl.activeTexture(gl.TEXTURE4);
  gl.bindTexture(gl.TEXTURE_2D, this.bmpTexture);
  gl.activeTexture(gl.TEXTURE7);
  gl.bindTexture(gl.TEXTURE_3D, this.drawTexture);
  gl.deleteTexture(background);
  gl.deleteTexture(strength0);
  gl.deleteTexture(strength1);
  gl.deleteTexture(label0);
  gl.deleteTexture(label1);
  gl.bindVertexArray(this.unusedVAO);
  //gl.deleteTexture(blendTexture);
  gl.viewport(0, 0, gl.canvas.width, gl.canvas.height);
  gl.bindFramebuffer(gl.FRAMEBUFFER, null);
  gl.deleteFramebuffer(fb);
  this.drawAddUndoBitmap();
  this.refreshDrawing(true);
};

// not included in public docs
// set color of single voxel in drawing
Niivue.prototype.drawPt = function (x, y, z, penValue) {
  let dx = this.back.dims[1];
  let dy = this.back.dims[2];
  let dz = this.back.dims[3];
  x = Math.min(Math.max(x, 0), dx - 1);
  y = Math.min(Math.max(y, 0), dy - 1);
  z = Math.min(Math.max(z, 0), dz - 1);
  this.drawBitmap[x + y * dx + z * dx * dy] = penValue;
};

// not included in public docs
// create line between to voxels in drawing
// https://en.wikipedia.org/wiki/Bresenham%27s_line_algorithm
// https://www.geeksforgeeks.org/bresenhams-algorithm-for-3-d-line-drawing/
// ptA, ptB are start and end points of line (each XYZ)
Niivue.prototype.drawPenLine = function (ptA, ptB, penValue) {
  let dx = Math.abs(ptA[0] - ptB[0]);
  let dy = Math.abs(ptA[1] - ptB[1]);
  let dz = Math.abs(ptA[2] - ptB[2]);
  let xs = -1;
  let ys = -1;
  let zs = -1;
  if (ptB[0] > ptA[0]) xs = 1;
  if (ptB[1] > ptA[1]) ys = 1;
  if (ptB[2] > ptA[2]) zs = 1;
  let x1 = ptA[0];
  let y1 = ptA[1];
  let z1 = ptA[2];
  let x2 = ptB[0];
  let y2 = ptB[1];
  let z2 = ptB[2];
  if (dx >= dy && dx >= dz) {
    //Driving axis is X-axis"
    let p1 = 2 * dy - dx;
    let p2 = 2 * dz - dx;
    while (x1 != x2) {
      x1 += xs;
      if (p1 >= 0) {
        y1 += ys;
        p1 -= 2 * dx;
      }
      if (p2 >= 0) {
        z1 += zs;
        p2 -= 2 * dx;
      }
      p1 += 2 * dy;
      p2 += 2 * dz;
      this.drawPt(x1, y1, z1, penValue);
    } //while
  } else if (dy >= dx && dy >= dz) {
    //Driving axis is Y-axis"
    let p1 = 2 * dx - dy;
    let p2 = 2 * dz - dy;
    while (y1 != y2) {
      y1 += ys;
      if (p1 >= 0) {
        x1 += xs;
        p1 -= 2 * dy;
      }
      if (p2 >= 0) {
        z1 += zs;
        p2 -= 2 * dy;
      }
      p1 += 2 * dx;
      p2 += 2 * dz;
      this.drawPt(x1, y1, z1, penValue);
    } //while
  } else {
    //# Driving axis is Z-axis
    let p1 = 2 * dy - dz;
    let p2 = 2 * dx - dz;
    while (z1 != z2) {
      z1 += zs;
      if (p1 >= 0) {
        y1 += ys;
        p1 -= 2 * dz;
      }
      if (p2 >= 0) {
        x1 += xs;
        p2 -= 2 * dz;
      }
      p1 += 2 * dy;
      p2 += 2 * dx;
      this.drawPt(x1, y1, z1, penValue);
    } //while
  }
};

// not included in public docs
// set all connected voxels in drawing to new color
Niivue.prototype.drawFloodFill = function (seedXYZ, newColor = 0) {
  //3D "paint bucket" fill:
  // set all voxels connected to seed point to newColor
  // https://en.wikipedia.org/wiki/Flood_fill
  newColor = Math.abs(newColor);
  let dims = [this.back.dims[1], this.back.dims[2], this.back.dims[3]]; //+1: dims indexed from 0!
  if (seedXYZ[0] < 0 || seedXYZ[1] < 0 || seedXYZ[2] < 0) return;
  if (seedXYZ[0] >= dims[0] || seedXYZ[1] >= dims[1] || seedXYZ[2] >= dims[2])
    return;
  let nx = dims[0];
  let nxy = nx * dims[1];
  let nxyz = nxy * dims[2];
  let img = this.drawBitmap.slice();
  if (img.length !== nxy * dims[2]) return;
  function xyz2vx(pt) {
    //provided an XYZ 3D point, provide address in 1D array
    return pt[0] + pt[1] * nx + pt[2] * nxy;
  }
  function vx2xyz(vx) {
    //provided address in 1D array, return XYZ coordinate
    let Z = Math.floor(vx / nxy); //slice
    let Y = Math.floor((vx - Z * nxy) / nx); //column
    let X = Math.floor(vx % nx);
    return [X, Y, Z];
  }
  let seedVx = xyz2vx(seedXYZ);
  let seedColor = img[seedVx];
  if (seedColor === newColor) {
    console.log("drawFloodFill selected voxel is already desired color");
    return;
  }
  //img is binary mask with selected color as 1 and all other colors 0
  for (let i = 1; i < nxyz; i++) {
    img[i] = 0;
    if (this.drawBitmap[i] === seedColor) img[i] = 1;
  }
  //1. Set Q to the empty queue or stack.
  let Q = [];
  //2. Add node to the end of Q.
  Q.push(seedVx);
  img[seedVx] = 2; //part of cluster
  //3. While Q is not empty:
  while (Q.length > 0) {
    //4.   Set n equal to the first element of Q.
    let vx = Q[0];
    //5.   Remove first element from Q.
    Q.shift();
    //6. Test six neighbors of n (left,right,anterior,posterior,inferior, superior
    //   If any is is unfound part of cluster (value = 1) set it to found (value 2) and add to Q
    let xyz = vx2xyz(vx);
    function testNeighbor(offset) {
      let xyzN = xyz.slice();
      xyzN[0] += offset[0];
      xyzN[1] += offset[1];
      xyzN[2] += offset[2];
      if (xyzN[0] < 0 || xyzN[1] < 0 || xyzN[2] < 0) return;
      if (xyzN[0] >= dims[0] || xyzN[1] >= dims[1] || xyzN[2] >= dims[2])
        return;
      let vxT = xyz2vx(xyzN);
      if (img[vxT] !== 1) return;
      img[vxT] = 2; //part of cluster
      Q.push(vxT);
    }
    testNeighbor([0, 0, -1]); //inferior
    testNeighbor([0, 0, 1]); //superior
    testNeighbor([0, -1, 0]); //posterior
    testNeighbor([0, 1, 0]); //anterior
    testNeighbor([-1, 0, 0]); //left
    testNeighbor([1, 0, 0]); //right
    //7. Continue looping until Q is exhausted.
  }
  //8. Return
  //this.drawUndoBitmap = this.drawBitmap.slice();
  for (let i = 1; i < nxyz; i++)
    if (img[i] === 2)
      //if part of cluster
      this.drawBitmap[i] = newColor;
  this.drawAddUndoBitmap();
  this.refreshDrawing(false);
}; // drawFloodFill()

// not included in public docs
// given series of line segments, connect first and last
// voxel and fill the interior of the line segments
Niivue.prototype.drawPenFilled = function () {
  let nPts = this.drawPenFillPts.length;
  if (nPts < 2) {
    //can not fill single line
    this.drawPenFillPts = [];
    return;
  }
  //do fill in 2D, based on axial (0), coronal (1) or sagittal drawing (2
  let axCorSag = this.drawPenAxCorSag;
  //axial is x(0)*y(1) horizontal*vertical
  let h = 0;
  let v = 1;
  if (axCorSag === 1) v = 2; //coronal is x(0)*z(0)
  if (axCorSag === 2) {
    //sagittal is y(1)*z(2)
    h = 1;
    v = 2;
  }
  let dims2D = [this.back.dims[h + 1], this.back.dims[v + 1]]; //+1: dims indexed from 0!
  //create bitmap of horizontal*vertical voxels:
  var img2D = new Uint8Array(dims2D[0] * dims2D[1]);
  var pen = 1; //do not use this.opts.penValue, as "erase" is zero
  function drawLine2D(ptA, ptB, penValue) {
    let dx = Math.abs(ptA[0] - ptB[0]);
    let dy = Math.abs(ptA[1] - ptB[1]);
    img2D[ptA[0] + ptA[1] * dims2D[0]] = pen;
    img2D[ptB[0] + ptB[1] * dims2D[0]] = pen;
    let xs = -1;
    let ys = -1;
    if (ptB[0] > ptA[0]) xs = 1;
    if (ptB[1] > ptA[1]) ys = 1;
    let x1 = ptA[0];
    let y1 = ptA[1];
    let x2 = ptB[0];
    let y2 = ptB[1];
    if (dx >= dy) {
      //Driving axis is X-axis"
      let p1 = 2 * dy - dx;
      while (x1 != x2) {
        x1 += xs;
        if (p1 >= 0) {
          y1 += ys;
          p1 -= 2 * dx;
        }
        p1 += 2 * dy;
        img2D[x1 + y1 * dims2D[0]] = pen;
      } //while
    } else {
      //Driving axis is Y-axis"
      let p1 = 2 * dx - dy;
      while (y1 != y2) {
        y1 += ys;
        if (p1 >= 0) {
          x1 += xs;
          p1 -= 2 * dy;
        }
        p1 += 2 * dx;
        img2D[x1 + y1 * dims2D[0]] = pen;
      } //while
    }
  }
  let startPt = [this.drawPenFillPts[0][h], this.drawPenFillPts[0][v]];
  let prevPt = startPt;
  for (let i = 1; i < nPts; i++) {
    let pt = [this.drawPenFillPts[i][h], this.drawPenFillPts[i][v]];
    drawLine2D(prevPt, pt);
    prevPt = pt;
  }
  drawLine2D(startPt, prevPt); //close drawing
  //flood fill
  let seeds = [];
  function setSeed(pt) {
    if (pt[0] < 0 || pt[1] < 0 || pt[0] >= dims2D[0] || pt[1] >= dims2D[1])
      return;
    let pxl = pt[0] + pt[1] * dims2D[0];
    if (img2D[pxl] !== 0) return; //not blank
    seeds.push(pt);
    img2D[pxl] = 2;
  }
  // https://en.wikipedia.org/wiki/Flood_fill
  // first seed all edges
  //bottom row
  for (let i = 0; i < dims2D[0]; i++) setSeed([i, 0]);
  //top row
  for (let i = 0; i < dims2D[0]; i++) setSeed([i, dims2D[1] - 1]);
  //left column
  for (let i = 0; i < dims2D[1]; i++) setSeed([0, i]);
  //right columns
  for (let i = 0; i < dims2D[1]; i++) setSeed([dims2D[0] - 1, i]);
  //now retire first in first out
  while (seeds.length > 0) {
    //always remove one seed, plant 0..4 new ones
    let seed = seeds.shift();
    setSeed([seed[0] - 1, seed[1]]);
    setSeed([seed[0] + 1, seed[1]]);
    setSeed([seed[0], seed[1] - 1]);
    setSeed([seed[0], seed[1] + 1]);
  }
  //all voxels with value of zero have no path to edges
  //insert surviving pixels from 2D bitmap into 3D bitmap
  pen = this.opts.penValue;
  let slice = this.drawPenFillPts[0][3 - (h + v)];
  if (axCorSag === 0) {
    //axial
    let offset = slice * dims2D[0] * dims2D[1];
    for (let i = 0; i < dims2D[0] * dims2D[1]; i++) {
      if (img2D[i] !== 2) this.drawBitmap[i + offset] = pen;
    }
  } else {
    let xStride = 1; //coronal: horizontal LR pixels contiguous
    let yStride = this.back.dims[1] * this.back.dims[2]; //coronal: vertical is slice
    let zOffset = slice * this.back.dims[1]; //coronal: slice is number of columns
    if (axCorSag === 2) {
      //sagittal
      xStride = this.back.dims[1];
      zOffset = slice;
    }
    let i = 0;
    for (let y = 0; y < dims2D[1]; y++) {
      for (let x = 0; x < dims2D[0]; x++) {
        if (img2D[i] !== 2)
          this.drawBitmap[x * xStride + y * yStride + zOffset] = pen;
        i++;
      } // x column
    } //y row
  } //not axial
  //this.drawUndoBitmaps[this.currentDrawUndoBitmap]
  if (
    !this.drawFillOverwrites &&
    this.drawUndoBitmaps[this.currentDrawUndoBitmap].length > 0
  ) {
    let nv = this.drawBitmap.length;
    let bmp = decodeRLE(this.drawUndoBitmaps[this.currentDrawUndoBitmap], nv);
    for (let i = 0; i < nv; i++) {
      if (bmp[i] === 0) continue;
      this.drawBitmap[i] = bmp[i];
    }
  }
  this.drawPenFillPts = [];
  this.drawAddUndoBitmap();
  this.refreshDrawing(false);
}; // drawPenFilled()

/*
//Demonstrate how to create drawing
Niivue.prototype.createRandomDrawing = function () {
  if (!this.drawBitmap) this.createEmptyDrawing();
  if (!this.back.hasOwnProperty("dims")) return;
  let vx = this.back.dims[1] * this.back.dims[2] * this.back.dims[3];
  if (vx !== this.drawBitmap.length) {
    log.error("Epic drawing failure");
  }
  let dx = this.back.dims[1] - 1;
  let dy = this.back.dims[2] - 1;
  let dz = this.back.dims[3];
  let ptA = [0, 0, 0];
  let ptB = [dx, dy, 0];

  for (let i = 0; i < dz; i++) {
    ptA[2] = i;
    ptB[2] = i;
    this.drawRect(ptA, ptB, (i % 3) + 1);
  }
  this.refreshDrawing(true);
};*/

// not included in public docs
//release GPU and CPU memory: make sure you have saved any changes before calling this!
Niivue.prototype.closeDrawing = function () {
  this.rgbaTex(this.drawTexture, this.gl.TEXTURE7, [2, 2, 2, 2], true, true);
  this.drawBitmap = null;
};

// not included in public docs
// Copy drawing bitmap from CPU to GPU storage and redraw the screen
Niivue.prototype.refreshDrawing = function (isForceRedraw = true) {
  let dims = this.back.dims.slice();
  //let dims = this.volumes[0].hdr.dims.slice();
  let vx = this.back.dims[1] * this.back.dims[2] * this.back.dims[3];
  if (this.drawBitmap.length === 8) {
    dims[1] = 2;
    dims[2] = 2;
    dims[3] = 2;
  } else if (vx !== this.drawBitmap.length) {
    log.warn("Drawing bitmap must match the background image");
  }
  this.gl.activeTexture(this.gl.TEXTURE7);
  this.gl.bindTexture(this.gl.TEXTURE_3D, this.drawTexture);
  this.gl.texSubImage3D(
    this.gl.TEXTURE_3D,
    0,
    0,
    0,
    0,
    dims[1],
    dims[2],
    dims[3],
    this.gl.RED,
    this.gl.UNSIGNED_BYTE,
    this.drawBitmap
  );
  if (isForceRedraw) this.drawScene();
};

// not included in public docs
// create 3D 1-component (red) uint8 texture on GPU
Niivue.prototype.r8Tex = function (texID, activeID, dims, isInit = false) {
  if (texID) this.gl.deleteTexture(texID);
  texID = this.gl.createTexture();
  this.gl.activeTexture(activeID);
  this.gl.bindTexture(this.gl.TEXTURE_3D, texID);
  this.gl.texParameteri(
    this.gl.TEXTURE_3D,
    this.gl.TEXTURE_MIN_FILTER,
    this.gl.NEAREST
  );
  this.gl.texParameteri(
    this.gl.TEXTURE_3D,
    this.gl.TEXTURE_MAG_FILTER,
    this.gl.NEAREST
  );
  this.gl.texParameteri(
    this.gl.TEXTURE_3D,
    this.gl.TEXTURE_WRAP_R,
    this.gl.CLAMP_TO_EDGE
  );
  this.gl.texParameteri(
    this.gl.TEXTURE_3D,
    this.gl.TEXTURE_WRAP_S,
    this.gl.CLAMP_TO_EDGE
  );
  this.gl.texParameteri(
    this.gl.TEXTURE_3D,
    this.gl.TEXTURE_WRAP_T,
    this.gl.CLAMP_TO_EDGE
  );
  this.gl.pixelStorei(this.gl.UNPACK_ALIGNMENT, 1);
  this.gl.texStorage3D(
    this.gl.TEXTURE_3D,
    1,
    this.gl.R8,
    dims[1],
    dims[2],
    dims[3]
  ); //output background dimensions
  if (isInit) {
    let img8 = new Uint8Array(dims[1] * dims[2] * dims[3]);
    this.gl.texSubImage3D(
      this.gl.TEXTURE_3D,
      0,
      0,
      0,
      0,
      dims[1],
      dims[2],
      dims[3],
      this.gl.RED,
      this.gl.UNSIGNED_BYTE,
      img8
    );
  }
  return texID;
}; // r8Tex()

// not included in public docs
// create 3D 4-component (red,green,blue,alpha) uint8 texture on GPU
Niivue.prototype.rgbaTex = function (texID, activeID, dims, isInit = false) {
  if (texID) this.gl.deleteTexture(texID);
  texID = this.gl.createTexture();
  this.gl.activeTexture(activeID);
  this.gl.bindTexture(this.gl.TEXTURE_3D, texID);
  this.gl.texParameteri(
    this.gl.TEXTURE_3D,
    this.gl.TEXTURE_MIN_FILTER,
    this.gl.LINEAR
  );
  this.gl.texParameteri(
    this.gl.TEXTURE_3D,
    this.gl.TEXTURE_MAG_FILTER,
    this.gl.LINEAR
  );
  this.gl.texParameteri(
    this.gl.TEXTURE_3D,
    this.gl.TEXTURE_WRAP_R,
    this.gl.CLAMP_TO_EDGE
  );
  this.gl.texParameteri(
    this.gl.TEXTURE_3D,
    this.gl.TEXTURE_WRAP_S,
    this.gl.CLAMP_TO_EDGE
  );
  this.gl.texParameteri(
    this.gl.TEXTURE_3D,
    this.gl.TEXTURE_WRAP_T,
    this.gl.CLAMP_TO_EDGE
  );
  this.gl.pixelStorei(this.gl.UNPACK_ALIGNMENT, 1);
  this.gl.texStorage3D(
    this.gl.TEXTURE_3D,
    1,
    this.gl.RGBA8,
    dims[1],
    dims[2],
    dims[3]
  ); //output background dimensions
  if (isInit) {
    let img8 = new Uint8Array(dims[1] * dims[2] * dims[3] * 4);
    this.gl.texSubImage3D(
      this.gl.TEXTURE_3D,
      0,
      0,
      0,
      0,
      dims[1],
      dims[2],
      dims[3],
      this.gl.RGBA,
      this.gl.UNSIGNED_BYTE,
      img8
    );
  }
  return texID;
}; // rgbaTex()

// not included in public docs
// remove cross origin if not from same domain. From https://webglfundamentals.org/webgl/lessons/webgl-cors-permission.html
Niivue.prototype.requestCORSIfNotSameOrigin = function (img, url) {
  if (new URL(url, window.location.href).origin !== window.location.origin) {
    img.crossOrigin = "";
  }
};

// not included in public docs
// creates 4-component (red,green,blue,alpha) uint8 texture on GPU
Niivue.prototype.loadPngAsTexture = function (pngUrl, textureNum) {
  return new Promise((resolve, reject) => {
    let img = new Image();
    img.onload = () => {
      let pngTexture = [];
      if (textureNum === 4) {
        if (this.bmpTexture !== null) this.gl.deleteTexture(this.bmpTexture);
        this.bmpTexture = this.gl.createTexture();
        pngTexture = this.bmpTexture;
        this.bmpTextureWH = img.width / img.height;
        this.gl.activeTexture(this.gl.TEXTURE4);
        this.bmpShader.use(this.gl);
        this.gl.uniform1i(this.bmpShader.uniforms["bmpTexture"], 4);
      } else {
        this.fontShader.use(this.gl);
        this.gl.activeTexture(this.gl.TEXTURE3);
        this.gl.uniform1i(this.fontShader.uniforms["fontTexture"], 3);
        if (this.fontTexture !== null) this.gl.deleteTexture(this.fontTexture);
        this.fontTexture = this.gl.createTexture();
        pngTexture = this.fontTexture;
      }
      this.gl.bindTexture(this.gl.TEXTURE_2D, pngTexture);
      // Set the parameters so we can render any size image.
      this.gl.texParameteri(
        this.gl.TEXTURE_2D,
        this.gl.TEXTURE_WRAP_S,
        this.gl.CLAMP_TO_EDGE
      );
      this.gl.texParameteri(
        this.gl.TEXTURE_2D,
        this.gl.TEXTURE_WRAP_T,
        this.gl.CLAMP_TO_EDGE
      );
      this.gl.texParameteri(
        this.gl.TEXTURE_2D,
        this.gl.TEXTURE_MIN_FILTER,
        this.gl.LINEAR
      );
      this.gl.texParameteri(
        this.gl.TEXTURE_2D,
        this.gl.TEXTURE_MAG_FILTER,
        this.gl.LINEAR
      );
      // Upload the image into the texture.
      this.gl.texImage2D(
        this.gl.TEXTURE_2D,
        0,
        this.gl.RGBA,
        this.gl.RGBA,
        this.gl.UNSIGNED_BYTE,
        img
      );
      resolve(pngTexture);
      if (textureNum !== 4) this.drawScene(); //draw the font
    };
    img.onerror = reject;
    this.requestCORSIfNotSameOrigin(img, pngUrl);
    img.src = pngUrl;
  });
};

// not included in public docs
// load font stored as PNG bitmap with texture unit 3
Niivue.prototype.loadFontTexture = function (fontUrl) {
  this.loadPngAsTexture(fontUrl, 3);
};

// not included in public docs
// load PNG bitmap with texture unit 4
Niivue.prototype.loadBmpTexture = async function (bmpUrl) {
  await this.loadPngAsTexture(bmpUrl, 4);
};

// not included in public docs
// load font bitmap and metrics
Niivue.prototype.initFontMets = function () {
  this.fontMets = [];
  for (let id = 0; id < 256; id++) {
    //clear ASCII codes 0..256
    this.fontMets[id] = {};
    this.fontMets[id].xadv = 0;
    this.fontMets[id].uv_lbwh = [0, 0, 0, 0];
    this.fontMets[id].lbwh = [0, 0, 0, 0];
  }
  this.fontMets.distanceRange = this.fontMetrics.atlas.distanceRange;
  this.fontMets.size = this.fontMetrics.atlas.size;
  let scaleW = this.fontMetrics.atlas.width;
  let scaleH = this.fontMetrics.atlas.height;
  for (let i = 0; i < this.fontMetrics.glyphs.length; i++) {
    let glyph = this.fontMetrics.glyphs[i];
    let id = glyph.unicode;
    this.fontMets[id].xadv = glyph.advance;
    if (glyph.planeBounds === undefined) continue;
    let l = glyph.atlasBounds.left / scaleW;
    let b = (scaleH - glyph.atlasBounds.top) / scaleH;
    let w = (glyph.atlasBounds.right - glyph.atlasBounds.left) / scaleW;
    let h = (glyph.atlasBounds.top - glyph.atlasBounds.bottom) / scaleH;
    this.fontMets[id].uv_lbwh = [l, b, w, h];
    l = glyph.planeBounds.left;
    b = glyph.planeBounds.bottom;
    w = glyph.planeBounds.right - glyph.planeBounds.left;
    h = glyph.planeBounds.top - glyph.planeBounds.bottom;
    this.fontMets[id].lbwh = [l, b, w, h];
  }
};

// not included in public docs
Niivue.prototype.loadFont = async function (
  fontSheetUrl = defaultFontPNG,
  metricsUrl = defaultFontMetrics
) {
  await this.loadFontTexture(fontSheetUrl);
  let response = await fetch(metricsUrl);
  if (!response.ok) {
    throw Error(response.statusText);
  }

  let jsonText = await response.text();
  this.fontMetrics = JSON.parse(jsonText);

  this.initFontMets();

  this.fontShader.use(this.gl);
  this.drawScene();
};

// not included in public docs
Niivue.prototype.loadDefaultFont = async function () {
  await this.loadFontTexture(this.DEFAULT_FONT_GLYPH_SHEET);
  this.fontMetrics = this.DEFAULT_FONT_METRICS;
  this.initFontMets();
};

// not included in public docs
Niivue.prototype.initText = async function () {
  // font shader
  //multi-channel signed distance font https://github.com/Chlumsky/msdfgen
  this.fontShader = new Shader(this.gl, vertFontShader, fragFontShader);
  this.fontShader.use(this.gl);
  this.fontShader.screenPxRangeLoc = this.fontShader.uniforms["screenPxRange"];
  this.fontShader.fontColorLoc = this.fontShader.uniforms["fontColor"];
  this.fontShader.canvasWidthHeightLoc =
    this.fontShader.uniforms["canvasWidthHeight"];
  this.fontShader.leftTopWidthHeightLoc =
    this.fontShader.uniforms["leftTopWidthHeight"];
  this.fontShader.uvLeftTopWidthHeightLoc =
    this.fontShader.uniforms["uvLeftTopWidthHeight"];

  await this.loadDefaultFont();
  this.drawLoadingText(this.loadingText);
}; // initText()

// not included in public docs
Niivue.prototype.meshShaderNameToNumber = function (meshShaderName = "Phong") {
  let name = meshShaderName.toLowerCase();
  for (var i = 0; i < this.meshShaders.length; i++) {
    if (this.meshShaders[i].Name.toLowerCase() === name) return i;
  }
  i = -1;
};

/**
 * select new shader for triangulated meshes and connectomes. Note that this function requires the mesh is fully loaded: you may want use `await` with loadMeshes (as seen in live demo).
 * @param {number} id id of mesh to change
 * @param {string | number} meshShaderNameOrNumber identify shader for usage
 * @example niivue.setMeshShader('toon');
 * @see {@link https://niivue.github.io/niivue/features/meshes.html|live demo usage}
 */
Niivue.prototype.setMeshShader = function (id, meshShaderNameOrNumber = 2) {
  let shaderIndex = 0;
  if (typeof meshShaderNameOrNumber === "number")
    shaderIndex = meshShaderNameOrNumber;
  else {
    shaderIndex = this.meshShaderNameToNumber(meshShaderNameOrNumber);
  }
  shaderIndex = Math.min(shaderIndex, this.meshShaders.length - 1);
  shaderIndex = Math.max(shaderIndex, 0);
  let index = this.getMeshIndexByID(id);
  if (index >= this.meshes.length) {
    console.log(
      "Unable to change shader until mesh is loaded (maybe you need async)"
    );
    return;
  }
  this.meshes[index].meshShaderIndex = shaderIndex;
  this.updateGLVolume();
  this.opts.onMeshShaderChanged(index, shaderIndex);
};

/**
 *
 * @param {string} fragmentShaderText custom fragment shader.
 * @param {string} name title for new shader.
 * @returns {Shader} created custom mesh shader
 */
Niivue.prototype.createCustomMeshShader = function (
  fragmentShaderText,
  name = "Custom"
) {
  if (!fragmentShaderText) {
    throw "Need frament shader";
  }

  let num = this.meshShaderNameToNumber(name);
  if (num >= 0) {
    //prior shader uses this name: delete it!
    this.gl.deleteProgram(this.meshShaders[num].shader.program);
    this.meshShaders.splice(num, 1);
  }
  let m = [];
  m.Name = name;
  m.Frag = fragmentShaderText;
  m.shader = new Shader(this.gl, vertMeshShader, m.Frag);
  m.shader.use(this.gl);
  m.shader.mvpLoc = m.shader.uniforms["mvpMtx"];
  return m;
};

/**
 * control whether drawing is tansparent (0), opaque (1) or translucent (between 0 and 1).
 * @param {string} fragmentShaderText custom fragment shader.
 * @param {string} name title for new shader.
 * @returns {number} index of the new shader (for setMeshShader)
 * @see {@link https://niivue.github.io/niivue/features/meshes.html|live demo usage}
 */
Niivue.prototype.setCustomMeshShader = function (
  fragmentShaderText = "",
  name = "Custom"
) {
  let m = this.createCustomMeshShader(fragmentShaderText, name);
  this.meshShaders.push(m);

  this.opts.onCustomMeshShaderAdded(fragmentShaderText, name);
  return this.meshShaders.length - 1;
};

/**
 * retrieve all currently loaded meshes
 * @param {boolean} sort output alphabetically
 * @returns {Array} list of available mesh shader names
 * @example niivue.meshShaderNames();
 * @see {@link https://niivue.github.io/niivue/features/meshes.html|live demo usage}
 */
Niivue.prototype.meshShaderNames = function (sort = true) {
  let cm = [];
  for (var i = 0; i < this.meshShaders.length; i++)
    cm.push(this.meshShaders[i].Name);
  return sort === true ? cm.sort() : cm;
};

// not included in public docs
Niivue.prototype.init = async function () {
  //initial setup: only at the startup of the component
  // print debug info (gpu vendor and renderer)
  let rendererInfo = this.gl.getExtension("WEBGL_debug_renderer_info");
  let vendor = this.gl.getParameter(rendererInfo.UNMASKED_VENDOR_WEBGL);
  let renderer = this.gl.getParameter(rendererInfo.UNMASKED_RENDERER_WEBGL);
  // await this.loadFont()
  log.info("renderer vendor: ", vendor);
  log.info("renderer: ", renderer);
  this.gl.clearDepth(0.0);
  this.gl.enable(this.gl.CULL_FACE);
  this.gl.cullFace(this.gl.FRONT);
  this.gl.enable(this.gl.BLEND);
  this.gl.blendFunc(this.gl.SRC_ALPHA, this.gl.ONE_MINUS_SRC_ALPHA);

  // register volume and overlay textures
  this.volumeTexture = this.rgbaTex(
    this.volumeTexture,
    this.gl.TEXTURE0,
    [2, 2, 2, 2],
    true
  );
  this.overlayTexture = this.rgbaTex(
    this.overlayTexture,
    this.gl.TEXTURE2,
    [2, 2, 2, 2],
    true
  );
  this.drawTexture = this.r8Tex(
    this.drawTexture,
    this.gl.TEXTURE7,
    [2, 2, 2, 2],
    true
  );

  let rectStrip = [
    1,
    1,
    0, //RAI
    1,
    0,
    0, //RPI
    0,
    1,
    0, //LAI
    0,
    0,
    0, //LPI
  ];

  this.cuboidVertexBuffer = this.gl.createBuffer();
  this.gl.bindBuffer(this.gl.ARRAY_BUFFER, this.cuboidVertexBuffer);
  this.gl.bufferData(
    this.gl.ARRAY_BUFFER,
    new Float32Array(rectStrip),
    this.gl.STATIC_DRAW
  );

  //setup generic VAO style sheet:
  this.genericVAO = this.gl.createVertexArray(); //2D slices, fonts, lines
  this.gl.bindVertexArray(this.genericVAO);
  //this.gl.bindBuffer(this.gl.ELEMENT_ARRAY_BUFFER, this.cuboidVertexBuffer); //triangle strip does not need indices
  this.gl.bindBuffer(this.gl.ARRAY_BUFFER, this.cuboidVertexBuffer);
  this.gl.enableVertexAttribArray(0);
  this.gl.vertexAttribPointer(0, 3, this.gl.FLOAT, false, 0, 0);
  this.gl.bindVertexArray(this.unusedVAO); //switch off to avoid tampering with settings
  this.pickingMeshShader = new Shader(
    this.gl,
    vertMeshShader,
    fragMeshDepthShader
  );
  this.pickingMeshShader.use(this.gl);
  this.pickingMeshShader.mvpLoc = this.pickingMeshShader.uniforms["mvpMtx"];
  this.pickingImageShader = new Shader(
    this.gl,
    vertRenderShader,
    fragVolumePickingShader
  );
  this.pickingImageShader.use(this.gl);
  this.pickingImageShader.drawOpacityLoc =
    this.pickingImageShader.uniforms["drawOpacity"];
  this.pickingImageShader.backgroundMasksOverlaysLoc =
    this.pickingImageShader.uniforms["backgroundMasksOverlays"];
  this.pickingImageShader.mvpLoc = this.pickingImageShader.uniforms["mvpMtx"];
  this.gl.uniform1i(this.pickingImageShader.uniforms["volume"], 0);
  //this.gl.uniform1i(pickingShader.uniforms["colormap"], 1); //orient shader applies colormap
  this.gl.uniform1i(this.pickingImageShader.uniforms["overlay"], 2);
  this.gl.uniform1i(this.pickingImageShader.uniforms["drawing"], 7);
  this.pickingImageShader.mvpLoc = this.pickingImageShader.uniforms["mvpMtx"];
  this.pickingImageShader.rayDirLoc =
    this.pickingImageShader.uniforms["rayDir"];
  this.pickingImageShader.clipPlaneLoc =
    this.pickingImageShader.uniforms["clipPlane"];
  // slice shader
  this.sliceShader = new Shader(this.gl, vertSliceShader, fragSliceShader);
  this.sliceShader.use(this.gl);
  this.sliceShader.drawOpacityLoc = this.sliceShader.uniforms["drawOpacity"];
  this.sliceShader.opacityLoc = this.sliceShader.uniforms["opacity"];
  this.sliceShader.backgroundMasksOverlaysLoc =
    this.sliceShader.uniforms["backgroundMasksOverlays"];
  this.sliceShader.axCorSagLoc = this.sliceShader.uniforms["axCorSag"];
  this.sliceShader.sliceLoc = this.sliceShader.uniforms["slice"];
  this.sliceShader.canvasWidthHeightLoc =
    this.sliceShader.uniforms["canvasWidthHeight"];
  this.sliceShader.leftTopWidthHeightLoc =
    this.sliceShader.uniforms["leftTopWidthHeight"];
  this.gl.uniform1i(this.sliceShader.uniforms["volume"], 0);
  this.gl.uniform1i(this.sliceShader.uniforms["overlay"], 2);
  this.gl.uniform1i(this.sliceShader.uniforms["drawing"], 7);
  this.gl.uniform1f(this.sliceShader.uniforms["drawOpacity"], this.drawOpacity);
  // slice mm shader
  this.sliceMMShader = new Shader(
    this.gl,
    vertSliceMMShader,
    fragSliceMMShader
  );
  this.sliceMMShader.use(this.gl);
  this.sliceMMShader.drawOpacityLoc =
    this.sliceMMShader.uniforms["drawOpacity"];
  this.sliceMMShader.backgroundMasksOverlaysLoc =
    this.sliceMMShader.uniforms["backgroundMasksOverlays"];
  this.sliceMMShader.opacityLoc = this.sliceMMShader.uniforms["opacity"];
  this.sliceMMShader.axCorSagLoc = this.sliceMMShader.uniforms["axCorSag"];
  this.sliceMMShader.sliceLoc = this.sliceMMShader.uniforms["slice"];
  this.sliceMMShader.frac2mmLoc = this.sliceMMShader.uniforms["frac2mm"];
  this.sliceMMShader.mvpLoc = this.sliceMMShader.uniforms["mvpMtx"];
  this.gl.uniform1i(this.sliceMMShader.uniforms["volume"], 0);
  this.gl.uniform1i(this.sliceMMShader.uniforms["overlay"], 2);
  this.gl.uniform1i(this.sliceMMShader.uniforms["drawing"], 7);
  this.gl.uniform1f(
    this.sliceMMShader.uniforms["drawOpacity"],
    this.drawOpacity
  );
  //orient cube
  this.orientCubeShader = new Shader(
    this.gl,
    vertOrientCubeShader,
    fragOrientCubeShader
  );
  let gl = this.gl;
  this.orientCubeShaderVAO = gl.createVertexArray();
  gl.bindVertexArray(this.orientCubeShaderVAO);
  let program = this.orientCubeShader.program;
  this.orientCubeMtxLoc = gl.getUniformLocation(program, "u_matrix");
  // Create a buffer
  var positionBuffer = gl.createBuffer();
  gl.enableVertexAttribArray(0);
  gl.enableVertexAttribArray(1);
  gl.bindBuffer(gl.ARRAY_BUFFER, positionBuffer);
  gl.bufferData(gl.ARRAY_BUFFER, orientCube, gl.STATIC_DRAW);
  //XYZ position: (three floats)
  gl.vertexAttribPointer(0, 3, gl.FLOAT, false, 24, 0);
  //RGB color: (also three floats)
  gl.enableVertexAttribArray(1);
  gl.vertexAttribPointer(1, 3, gl.FLOAT, false, 24, 12);
  gl.bindVertexArray(this.unusedVAO);
  // rect shader (crosshair): horizontal and vertical lines only
  this.rectShader = new Shader(this.gl, vertRectShader, fragRectShader);
  this.rectShader.use(this.gl);
  this.rectShader.lineColorLoc = this.rectShader.uniforms["lineColor"];
  this.rectShader.canvasWidthHeightLoc =
    this.rectShader.uniforms["canvasWidthHeight"];
  this.rectShader.leftTopWidthHeightLoc =
    this.rectShader.uniforms["leftTopWidthHeight"];
  // line shader: diagonal lines
  this.lineShader = new Shader(this.gl, vertLineShader, fragRectShader);
  this.lineShader.use(this.gl);
  this.lineShader.lineColorLoc = this.lineShader.uniforms["lineColor"];
  this.lineShader.canvasWidthHeightLoc =
    this.lineShader.uniforms["canvasWidthHeight"];
  this.lineShader.thicknessLoc = this.lineShader.uniforms["thickness"];
  this.lineShader.startXYendXYLoc = this.lineShader.uniforms["startXYendXY"];
  // render shader (3D)
  this.renderShader = new Shader(this.gl, vertRenderShader, fragRenderShader);
  this.renderShader.use(this.gl);
  this.renderShader.drawOpacityLoc = this.renderShader.uniforms["drawOpacity"];
  this.renderShader.backgroundMasksOverlaysLoc =
    this.renderShader.uniforms["backgroundMasksOverlays"];
  this.gl.uniform1i(this.renderShader.uniforms["volume"], 0);
  //this.gl.uniform1i(this.renderShader.uniforms["colormap"], 1); //orient shader applies colormap
  this.gl.uniform1i(this.renderShader.uniforms["overlay"], 2);
  this.gl.uniform1i(this.renderShader.uniforms["drawing"], 7);
  this.renderShader.mvpLoc = this.renderShader.uniforms["mvpMtx"];
  this.renderShader.clipPlaneClrLoc =
    this.renderShader.uniforms["clipPlaneColor"];
  this.renderShader.mvpMatRASLoc = this.renderShader.uniforms["matRAS"];
  this.renderShader.rayDirLoc = this.renderShader.uniforms["rayDir"];
  this.renderShader.clipPlaneLoc = this.renderShader.uniforms["clipPlane"];
  // colorbar shader
  this.colorbarShader = new Shader(
    this.gl,
    vertColorbarShader,
    fragColorbarShader
  );
  this.colorbarShader.use(this.gl);
  this.colorbarShader.layerLoc = this.colorbarShader.uniforms["layer"];
  this.colorbarShader.canvasWidthHeightLoc =
    this.colorbarShader.uniforms["canvasWidthHeight"];
  this.colorbarShader.leftTopWidthHeightLoc =
    this.colorbarShader.uniforms["leftTopWidthHeight"];
  this.gl.uniform1i(this.colorbarShader.uniforms["colormap"], 1);

  this.growCutShader = new Shader(
    this.gl,
    vertGrowCutShader,
    fragGrowCutShader
  );

  // orientation shaders
  this.passThroughShader = new Shader(
    this.gl,
    vertPassThroughShader,
    fragPassThroughShader
  );

  this.orientShaderAtlasU = new Shader(
    this.gl,
    vertOrientShader,
    fragOrientShaderU.concat(fragOrientShaderAtlas)
  );

  this.orientShaderU = new Shader(
    this.gl,
    vertOrientShader,
    fragOrientShaderU.concat(fragOrientShader)
  );
  this.orientShaderI = new Shader(
    this.gl,
    vertOrientShader,
    fragOrientShaderI.concat(fragOrientShader)
  );
  this.orientShaderF = new Shader(
    this.gl,
    vertOrientShader,
    fragOrientShaderF.concat(fragOrientShader)
  );
  this.orientShaderRGBU = new Shader(
    this.gl,
    vertOrientShader,
    fragOrientShaderU.concat(fragRGBOrientShader)
  );
  // 3D crosshair cylinder
  this.surfaceShader = new Shader(
    this.gl,
    vertSurfaceShader,
    fragSurfaceShader
  );
  this.surfaceShader.use(this.gl);
  this.surfaceShader.mvpLoc = this.surfaceShader.uniforms["mvpMtx"];
  this.surfaceShader.colorLoc = this.surfaceShader.uniforms["surfaceColor"];
  // tractography fibers
  this.fiberShader = new Shader(this.gl, vertFiberShader, fragFiberShader);
  this.pickingImageShader.use(this.gl);
  this.fiberShader.mvpLoc = this.fiberShader.uniforms["mvpMtx"];
  //compile all mesh shaders
  for (var i = 0; i < this.meshShaders.length; i++) {
    let m = this.meshShaders[i];
    m.shader = new Shader(this.gl, vertMeshShader, m.Frag);
    m.shader.use(this.gl);
    m.shader.mvpLoc = m.shader.uniforms["mvpMtx"];
  }

  this.bmpShader = new Shader(this.gl, vertBmpShader, fragBmpShader);
  await this.initText();
  if (this.opts.thumbnail.length > 0) {
    await this.loadBmpTexture(this.opts.thumbnail);
    this.thumbnailVisible = true;
  }
  this.updateGLVolume();
  this.initialized = true;
  this.resizeListener();
  this.drawScene();
  return this;
}; // init()

/**
 * update the webGL 2.0 scene after making changes to the array of volumes. It's always good to call this method after altering one or more volumes manually (outside of Niivue setter methods)
 * @example
 * niivue = new Niivue()
 * niivue.updateGLVolume()
 */
Niivue.prototype.updateGLVolume = function () {
  //load volume or change contrast
  let visibleLayers = 0;
  let numLayers = this.volumes.length;
  // loop through loading volumes in this.volume
  this.refreshColormaps();
  for (let i = 0; i < numLayers; i++) {
    // avoid trying to refresh a volume that isn't ready
    if (!this.volumes[i].toRAS) {
      continue;
    }
    this.refreshLayers(this.volumes[i], visibleLayers, numLayers);
    visibleLayers++;
  }
  this.furthestVertexFromOrigin = 0.0;
  if (numLayers > 0)
    this.furthestVertexFromOrigin =
      this.volumeObject3D.furthestVertexFromOrigin;
  if (this.meshes)
    for (let i = 0; i < this.meshes.length; i++)
      this.furthestVertexFromOrigin = Math.max(
        this.furthestVertexFromOrigin,
        this.meshes[i].furthestVertexFromOrigin
      );

  if (this.opts.onVolumeUpdated) {
    this.opts.onVolumeUpdated();
  }
  this.drawScene();
}; // updateVolume()

/**
 * basic statistics for selected voxel-based image
 * @param {number} layer selects image to describe
 * @param {boolean} ignoreZeros will not include voxels with intensity of zero
 * @param {Array} masks are optional binary images to filter voxles
 * @returns {Array} numeric values to describe image
 * @example niivue.getDescriptives(0, true);
 * @see {@link https://niivue.github.io/niivue/features/draw.html|live demo usage}
 */
Niivue.prototype.getDescriptives = function (
  layer = 0,
  ignoreZeros = false,
  masks = []
) {
  let hdr = this.volumes[layer].hdr;
  let slope = hdr.scl_slope;
  if (isNaN(slope)) slope = 1;
  let inter = hdr.scl_inter;
  if (isNaN(inter)) inter = 1;
  let imgRaw = this.volumes[layer].img;
  let nv = imgRaw.length; //number of voxels
  //create mask
  let img = new Float32Array(nv);
  for (var i = 0; i < nv; i++) img[i] = imgRaw[i] * slope + inter; //assume all voxels survive
  let mask = new Uint8Array(nv);
  for (var i = 0; i < nv; i++) mask[i] = 1; //assume all voxels survive
  if (ignoreZeros) {
    for (var i = 0; i < nv; i++) if (img[i] === 0) mask[i] = 0;
  }
  if (masks.length > 0) {
    for (var m = 0; m < masks.length; m++) {
      let imgMask = this.volumes[masks[m]].img;
      if (imgMask.length !== nv) {
        console.log(
          "Mask resolution does not match image. Skipping masking layer " +
            masks[m]
        );
        continue;
      }
      for (var i = 0; i < nv; i++) {
        if (imgMask[i] === 0 || isNaN(imgMask[i])) mask[i] = 0;
      } //for each voxel in mask
    } //for each mask
  } //if masks
  //Welfords method
  //https://www.embeddedrelated.com/showarticle/785.php
  //https://www.johndcook.com/blog/2008/09/26/comparing-three-methods-of-computing-standard-deviation/
  let k = 0;
  let M = 0;
  let S = 0;
  let mx = Number.NEGATIVE_INFINITY;
  let mn = Number.POSITIVE_INFINITY;
  for (var i = 0; i < nv; i++) {
    if (mask[i] < 1) continue;
    k += 1;
    let x = img[i];
    mn = Math.min(x, mx);
    mx = Math.max(x, mx);
    let Mnext = M + (x - M) / k;
    S = S + (x - M) * (x - Mnext);
    M = Mnext;
  }
  let stdev = Math.sqrt(S / (k - 1));
  return {
    mean: M,
    stdev: stdev,
    nvox: k,
    min: mn,
    max: mx,
    robust_min: this.volumes[layer].robust_min,
    robust_max: this.volumes[layer].robust_max,
  };
};

// not included in public docs
// apply slow computations when image properties have changed
Niivue.prototype.refreshLayers = function (overlayItem, layer) {
  if (this.volumes.length < 1) return; //e.g. only meshes
  let hdr = overlayItem.hdr;
  let img = overlayItem.img;
  if (overlayItem.frame4D > 0 && overlayItem.frame4D < overlayItem.nFrame4D)
    img = overlayItem.img.slice(
      overlayItem.frame4D * overlayItem.nVox3D,
      (overlayItem.frame4D + 1) * overlayItem.nVox3D
    );
  let opacity = overlayItem.opacity;
  let outTexture = null;
  this.gl.bindVertexArray(this.unusedVAO);
  if (this.crosshairs3D !== null) this.crosshairs3D.mm[0] = NaN; //force crosshairs3D redraw
  let mtx = mat.mat4.clone(overlayItem.toRAS);
  if (layer === 0) {
    this.volumeObject3D = overlayItem.toNiivueObject3D(this.VOLUME_ID, this.gl);
    mat.mat4.invert(mtx, mtx);
    //log.debug(`mtx layer ${layer}`, mtx);
    this.back.matRAS = overlayItem.matRAS;
    this.back.dims = overlayItem.dimsRAS;
    this.back.pixDims = overlayItem.pixDimsRAS;
    outTexture = this.rgbaTex(
      this.volumeTexture,
      this.gl.TEXTURE0,
      overlayItem.dimsRAS
    ); //this.back.dims)
    let { volScale, vox } = this.sliceScale(); // slice scale determined by this.back --> the base image layer
    this.volScale = volScale;
    this.vox = vox;
    this.volumeObject3D.scale = volScale;
    this.renderShader.use(this.gl);
    this.gl.uniform3fv(this.renderShader.uniforms["texVox"], vox);
    this.gl.uniform3fv(this.renderShader.uniforms["volScale"], volScale);
    // add shader to object
    let pickingShader = this.pickingImageShader;
    pickingShader.use(this.gl);
    this.gl.uniform1i(pickingShader.uniforms["volume"], 0);
    this.gl.uniform1i(pickingShader.uniforms["colormap"], 1);
    this.gl.uniform1i(pickingShader.uniforms["overlay"], 2);
    this.gl.uniform3fv(pickingShader.uniforms["volScale"], volScale);
    log.debug(this.volumeObject3D);
  } else {
    if (this.back.dims === undefined)
      log.error(
        "Fatal error: Unable to render overlay: background dimensions not defined!"
      );
    let f000 = this.mm2frac(overlayItem.mm000); //origin in output space
    let f100 = this.mm2frac(overlayItem.mm100);
    let f010 = this.mm2frac(overlayItem.mm010);
    let f001 = this.mm2frac(overlayItem.mm001);
    f100 = mat.vec3.subtract(f100, f100, f000); // direction of i dimension from origin
    f010 = mat.vec3.subtract(f010, f010, f000); // direction of j dimension from origin
    f001 = mat.vec3.subtract(f001, f001, f000); // direction of k dimension from origin
    mtx = mat.mat4.fromValues(
      f100[0],
      f010[0],
      f001[0],
      f000[0],

      f100[1],
      f010[1],
      f001[1],
      f000[1],

      f100[2],
      f010[2],
      f001[2],
      f000[2],
      0,
      0,
      0,
      1
    );
    mat.mat4.invert(mtx, mtx);
    if (layer === 1) {
      outTexture = this.rgbaTex(
        this.overlayTexture,
        this.gl.TEXTURE2,
        this.back.dims
      );
      this.overlayTextureID = outTexture;
    } else outTexture = this.overlayTextureID;
  }
  let fb = this.gl.createFramebuffer();
  this.gl.bindFramebuffer(this.gl.FRAMEBUFFER, fb);
  this.gl.disable(this.gl.CULL_FACE);
  this.gl.viewport(0, 0, this.back.dims[1], this.back.dims[2]); //output in background dimensions
  this.gl.disable(this.gl.BLEND);
  let tempTex3D = this.gl.createTexture();
  this.gl.activeTexture(this.gl.TEXTURE6); //Temporary 3D Texture
  this.gl.bindTexture(this.gl.TEXTURE_3D, tempTex3D);
  this.gl.texParameteri(
    this.gl.TEXTURE_3D,
    this.gl.TEXTURE_MIN_FILTER,
    this.gl.NEAREST
  );
  this.gl.texParameteri(
    this.gl.TEXTURE_3D,
    this.gl.TEXTURE_MAG_FILTER,
    this.gl.NEAREST
  );
  this.gl.texParameteri(
    this.gl.TEXTURE_3D,
    this.gl.TEXTURE_WRAP_R,
    this.gl.CLAMP_TO_EDGE
  );
  this.gl.texParameteri(
    this.gl.TEXTURE_3D,
    this.gl.TEXTURE_WRAP_S,
    this.gl.CLAMP_TO_EDGE
  );
  this.gl.texParameteri(
    this.gl.TEXTURE_3D,
    this.gl.TEXTURE_WRAP_T,
    this.gl.CLAMP_TO_EDGE
  );
  this.gl.pixelStorei(this.gl.UNPACK_ALIGNMENT, 1);
  //https://webgl2fundamentals.org/webgl/lessons/webgl-data-textures.html
  //https://www.khronos.org/registry/OpenGL-Refpages/es3.0/html/glTexStorage3D.xhtml
  let orientShader = this.orientShaderU;
  if (hdr.datatypeCode === 2) {
    // raw input data
    if (hdr.intent_code === 1002) orientShader = this.orientShaderAtlasU;
    this.gl.texStorage3D(
      this.gl.TEXTURE_3D,
      1,
      this.gl.R8UI,
      hdr.dims[1],
      hdr.dims[2],
      hdr.dims[3]
    );
    this.gl.texSubImage3D(
      this.gl.TEXTURE_3D,
      0,
      0,
      0,
      0,
      hdr.dims[1],
      hdr.dims[2],
      hdr.dims[3],
      this.gl.RED_INTEGER,
      this.gl.UNSIGNED_BYTE,
      img
    );
  } else if (hdr.datatypeCode === 4) {
    this.gl.texStorage3D(
      this.gl.TEXTURE_3D,
      1,
      this.gl.R16I,
      hdr.dims[1],
      hdr.dims[2],
      hdr.dims[3]
    );
    this.gl.texSubImage3D(
      this.gl.TEXTURE_3D,
      0,
      0,
      0,
      0,
      hdr.dims[1],
      hdr.dims[2],
      hdr.dims[3],
      this.gl.RED_INTEGER,
      this.gl.SHORT,
      img
    );
    orientShader = this.orientShaderI;
  } else if (hdr.datatypeCode === 16) {
    this.gl.texStorage3D(
      this.gl.TEXTURE_3D,
      1,
      this.gl.R32F,
      hdr.dims[1],
      hdr.dims[2],
      hdr.dims[3]
    );
    this.gl.texSubImage3D(
      this.gl.TEXTURE_3D,
      0,
      0,
      0,
      0,
      hdr.dims[1],
      hdr.dims[2],
      hdr.dims[3],
      this.gl.RED,
      this.gl.FLOAT,
      img
    );
    orientShader = this.orientShaderF;
  } else if (hdr.datatypeCode === 64) {
    let img32f = new Float32Array();
    img32f = Float32Array.from(img);
    this.gl.texStorage3D(
      this.gl.TEXTURE_3D,
      1,
      this.gl.R32F,
      hdr.dims[1],
      hdr.dims[2],
      hdr.dims[3]
    );
    this.gl.texSubImage3D(
      this.gl.TEXTURE_3D,
      0,
      0,
      0,
      0,
      hdr.dims[1],
      hdr.dims[2],
      hdr.dims[3],
      this.gl.RED,
      this.gl.FLOAT,
      img32f
    );
    orientShader = this.orientShaderF;
  } else if (hdr.datatypeCode === 128) {
    orientShader = this.orientShaderRGBU;
    orientShader.use(this.gl);
    this.gl.uniform1i(orientShader.uniforms["hasAlpha"], false);
    this.gl.texStorage3D(
      this.gl.TEXTURE_3D,
      1,
      this.gl.RGB8UI,
      hdr.dims[1],
      hdr.dims[2],
      hdr.dims[3]
    );
    this.gl.texSubImage3D(
      this.gl.TEXTURE_3D,
      0,
      0,
      0,
      0,
      hdr.dims[1],
      hdr.dims[2],
      hdr.dims[3],
      this.gl.RGB_INTEGER,
      this.gl.UNSIGNED_BYTE,
      img
    );
  } else if (hdr.datatypeCode === 512) {
    this.gl.texStorage3D(
      this.gl.TEXTURE_3D,
      1,
      this.gl.R16UI,
      hdr.dims[1],
      hdr.dims[2],
      hdr.dims[3]
    );
    this.gl.texSubImage3D(
      this.gl.TEXTURE_3D,
      0,
      0,
      0,
      0,
      hdr.dims[1],
      hdr.dims[2],
      hdr.dims[3],
      this.gl.RED_INTEGER,
      this.gl.UNSIGNED_SHORT,
      img
    );
  } else if (hdr.datatypeCode === 2304) {
    orientShader = this.orientShaderRGBU;
    orientShader.use(this.gl);
    this.gl.uniform1i(orientShader.uniforms["hasAlpha"], true);
    this.gl.texStorage3D(
      this.gl.TEXTURE_3D,
      1,
      this.gl.RGBA8UI,
      hdr.dims[1],
      hdr.dims[2],
      hdr.dims[3]
    );
    this.gl.texSubImage3D(
      this.gl.TEXTURE_3D,
      0,
      0,
      0,
      0,
      hdr.dims[1],
      hdr.dims[2],
      hdr.dims[3],
      this.gl.RGBA_INTEGER,
      this.gl.UNSIGNED_BYTE,
      img
    );
  }
  if (overlayItem.global_min === undefined) {
    //only once, first time volume is loaded
    // this.calMinMax(overlayItem, imgRaw);
    overlayItem.calMinMax();
  }
  //blend texture
  let blendTexture = null;
  this.gl.bindVertexArray(this.genericVAO);
  if (layer > 1) {
    //use pass-through shader to copy previous color to temporary 2D texture
    blendTexture = this.rgbaTex(blendTexture, this.gl.TEXTURE5, this.back.dims);
    this.gl.bindTexture(this.gl.TEXTURE_3D, blendTexture);
    let passShader = this.passThroughShader;
    passShader.use(this.gl);
    this.gl.uniform1i(passShader.uniforms["in3D"], 2); //overlay volume
    for (let i = 0; i < this.back.dims[3]; i++) {
      //output slices
      let coordZ = (1 / this.back.dims[3]) * (i + 0.5);
      this.gl.uniform1f(passShader.uniforms["coordZ"], coordZ);
      this.gl.framebufferTextureLayer(
        this.gl.FRAMEBUFFER,
        this.gl.COLOR_ATTACHMENT0,
        blendTexture,
        0,
        i
      );
      //this.gl.clear(this.gl.DEPTH_BUFFER_BIT); //exhaustive, so not required
      this.gl.drawArrays(this.gl.TRIANGLE_STRIP, 0, 4);
    }
  } else
    blendTexture = this.rgbaTex(blendTexture, this.gl.TEXTURE5, [2, 2, 2, 2]);
  orientShader.use(this.gl);
  this.gl.activeTexture(this.gl.TEXTURE1);
  this.gl.bindTexture(this.gl.TEXTURE_2D, this.colormapTexture);
  this.gl.uniform1f(orientShader.uniforms["cal_min"], overlayItem.cal_min);
  this.gl.uniform1f(orientShader.uniforms["cal_max"], overlayItem.cal_max);
  this.gl.bindTexture(this.gl.TEXTURE_3D, tempTex3D);
  this.gl.uniform1i(orientShader.uniforms["intensityVol"], 6);
  this.gl.uniform1i(orientShader.uniforms["blend3D"], 5);
  this.gl.uniform1i(orientShader.uniforms["colormap"], 1);
  this.gl.uniform1f(orientShader.uniforms["layer"], layer);
  //this.gl.uniform1f(orientShader.uniforms["numLayers"], numLayers);
  this.gl.uniform1f(orientShader.uniforms["scl_inter"], hdr.scl_inter);
  this.gl.uniform1f(orientShader.uniforms["scl_slope"], hdr.scl_slope);
  this.gl.uniform1f(orientShader.uniforms["opacity"], opacity);

  this.gl.uniform1i(orientShader.uniforms["modulationVol"], 7);
  let modulateTexture = null;
  if (
    overlayItem.modulationImage &&
    overlayItem.modulationImage >= 0 &&
    overlayItem.modulationImage < this.volumes.length
  ) {
    console.log(this.volumes);
    let mhdr = this.volumes[overlayItem.modulationImage].hdr;
    if (
      mhdr.dims[1] === hdr.dims[1] &&
      mhdr.dims[2] === hdr.dims[2] &&
      mhdr.dims[3] === hdr.dims[3]
    ) {
      this.gl.uniform1i(orientShader.uniforms["modulation"], 1);

      //r8Tex(texID, activeID, dims, isInit = false)
      modulateTexture = this.r8Tex(
        modulateTexture,
        this.gl.TEXTURE7,
        hdr.dims,
        true
      );
      this.gl.activeTexture(this.gl.TEXTURE7);
      this.gl.bindTexture(this.gl.TEXTURE_3D, modulateTexture);
      let vx = hdr.dims[1] * hdr.dims[2] * hdr.dims[3];
      let modulateVolume = new Uint8Array(vx);
      let mn = mhdr.cal_min;
      let scale = 255.0 / (mhdr.cal_max - mhdr.cal_min);
      let imgRaw = this.volumes[overlayItem.modulationImage].img.buffer;
      let img = new Uint8Array(imgRaw);
      switch (mhdr.datatypeCode) {
        case overlayItem.DT_SIGNED_SHORT:
          img = new Int16Array(imgRaw);
          break;
        case overlayItem.DT_FLOAT:
          img = new Float32Array(imgRaw);
          break;
        case overlayItem.DT_DOUBLE:
          img = new Float64Array(imgRaw);
          break;
        case overlayItem.DT_RGB:
          img = new Uint8Array(imgRaw);
          break;
        case overlayItem.DT_UINT16:
          img = new Uint16Array(imgRaw);
          break;
      }
      console.log(this.volumes[overlayItem.modulationImage]);
      for (let i = 0; i < vx; i++) {
        let v = img[i] * mhdr.scl_slope + mhdr.scl_inter;
        v = (v - mn) * scale;
        v = Math.min(Math.max(v, 0.0), 255.0);
        modulateVolume[i] = v;
      }
      this.gl.texSubImage3D(
        this.gl.TEXTURE_3D,
        0,
        0,
        0,
        0,
        hdr.dims[1],
        hdr.dims[2],
        hdr.dims[3],
        this.gl.RED,
        this.gl.UNSIGNED_BYTE,
        modulateVolume
      );
    } else console.log("Modulation image dimensions do not match target");
  } else this.gl.uniform1i(orientShader.uniforms["modulation"], 0);
  this.gl.uniformMatrix4fv(orientShader.uniforms["mtx"], false, mtx);
  if (hdr.intent_code === 1002) {
    let x = 1.0 / this.back.dims[1];
    if (!this.opts.isAtlasOutline) x = -x;
    this.gl.uniform3fv(orientShader.uniforms["xyzFrac"], [
      x,
      1.0 / this.back.dims[2],
      1.0 / this.back.dims[3],
    ]);
  }
  log.debug("back dims: ", this.back.dims);
  for (let i = 0; i < this.back.dims[3]; i++) {
    //output slices
    let coordZ = (1 / this.back.dims[3]) * (i + 0.5);
    this.gl.uniform1f(orientShader.uniforms["coordZ"], coordZ);
    this.gl.framebufferTextureLayer(
      this.gl.FRAMEBUFFER,
      this.gl.COLOR_ATTACHMENT0,
      outTexture,
      0,
      i
    );
    //this.gl.clear(this.gl.DEPTH_BUFFER_BIT); //exhaustive, so not required
    this.gl.drawArrays(this.gl.TRIANGLE_STRIP, 0, 4);
  }
  this.gl.bindVertexArray(this.unusedVAO);
  this.gl.deleteTexture(tempTex3D);
  this.gl.deleteTexture(modulateTexture);
  this.gl.deleteTexture(blendTexture);
  this.gl.viewport(0, 0, this.gl.canvas.width, this.gl.canvas.height);
  this.gl.bindFramebuffer(this.gl.FRAMEBUFFER, null);

  this.gl.deleteFramebuffer(fb);

  // set slice scale for render shader
  this.renderShader.use(this.gl);
  let slicescl = this.sliceScale(); // slice scale determined by this.back --> the base image layer
  let vox = slicescl.vox;
  let volScale = slicescl.volScale;
  this.gl.uniform1f(this.renderShader.uniforms["overlays"], this.overlays);
  this.gl.uniform4fv(
    this.renderShader.clipPlaneClrLoc,
    this.opts.clipPlaneColor
  );
  this.gl.uniform1f(
    this.renderShader.uniforms["backOpacity"],
    this.volumes[0].opacity
  );

  this.gl.uniform4fv(
    this.renderShader.uniforms["clipPlane"],
    this.scene.clipPlane
  );
  this.gl.uniform3fv(this.renderShader.uniforms["texVox"], vox);
  this.gl.uniform3fv(this.renderShader.uniforms["volScale"], volScale);
  this.pickingImageShader.use(this.gl);
  this.gl.uniform1f(
    this.pickingImageShader.uniforms["overlays"],
    this.overlays.length
  );
  this.gl.uniform3fv(this.pickingImageShader.uniforms["texVox"], vox);
  this.sliceMMShader.use(this.gl);
  this.gl.uniform1f(
    this.sliceMMShader.uniforms["overlays"],
    this.overlays.length
  );
  this.gl.uniform1f(
    this.sliceMMShader.uniforms["drawOpacity"],
    this.drawOpacity
  );
  this.gl.uniform1i(this.sliceMMShader.uniforms["drawing"], 7);
  // set overlays for slice shader
  this.sliceShader.use(this.gl);
  this.gl.uniform1f(
    this.sliceShader.uniforms["overlays"],
    this.overlays.length
  );
  this.gl.uniform1f(this.sliceShader.uniforms["drawOpacity"], this.drawOpacity);
  this.gl.uniform1i(this.sliceShader.uniforms["drawing"], 7);
  this.gl.activeTexture(this.gl.TEXTURE7);
  this.gl.bindTexture(this.gl.TEXTURE_3D, this.drawTexture);
  this.updateInterpolation(layer);
  //this.createEmptyDrawing(); //DO NOT DO THIS ON EVERY CALL TO REFRESH LAYERS!!!!
  //this.createRandomDrawing(); //DO NOT DO THIS ON EVERY CALL TO REFRESH LAYERS!!!!
}; // refreshLayers()

/**
 * query all available color maps that can be applied to volumes
 * @param {boolean} [sort=true] whether or not to sort the returned array
 * @returns {array} an array of colormap strings
 * @example
 * niivue = new Niivue()
 * colormaps = niivue.colorMaps()
 */
Niivue.prototype.colorMaps = function (sort = true) {
  return cmapper.colorMaps();
};

/**
 * update the colormap of an image given its ID
 * @param {string} id the ID of the NVImage
 * @param {string} colorMap the name of the colorMap to use
 * @example
 * niivue = new Niivue()
 * niivue.setColorMap(someImage.id, 'red')
 */
Niivue.prototype.setColorMap = function (id, colorMap) {
  let idx = this.getVolumeIndexByID(id);
  this.volumes[idx].colorMap = colorMap;
  this.updateGLVolume();
};

/**
 * use given color map for negative voxels in image
 * @param {string} id the ID of the NVImage
 * @param {string} colorMapNegative the name of the colorMap to use
 * @example
 * niivue = new Niivue()
 * niivue.setColorMapNegative(niivue.volumes[1].id,"winter");
 * @see {@link https://niivue.github.io/niivue/features/mosaics2.html|live demo usage}
 */
Niivue.prototype.setColorMapNegative = function (id, colorMapNegative) {
  let idx = this.getVolumeIndexByID(id);
  this.volumes[idx].colorMapNegative = colorMapNegative;
  this.updateGLVolume();
};

/**
 * modulate intensity of one image based on intensity of another
 * @param {string} id the ID of the NVImage to be biased
 * @param {string} id the ID of the NVImage that controls bias (null to disable modulation)
 * @example niivue.setModulationImage(niivue.volumes[0].id, niivue.volumes[1].id);
 * @see {@link https://niivue.github.io/niivue/features/modulate.html|live demo usage}
 */
Niivue.prototype.setModulationImage = function (idTarget, idModulation) {
  //to set:
  // nv1.setModulationImage(nv1.volumes[0].id, nv1.volumes[1].id);
  //to clear:
  // nv1.setModulationImage(nv1.volumes[0].id, null);
  let idxTarget = this.getVolumeIndexByID(idTarget);
  let idxModulation = null;
  //if (idModulation)
  idxModulation = this.getVolumeIndexByID(idModulation);
  this.volumes[idxTarget].modulationImage = idxModulation;
  this.updateGLVolume();
};
Niivue.prototype.setGamma = function (gamma = 1.0) {
  cmapper.gamma = gamma;
  this.updateGLVolume();
};

/**
 * show desired 3D volume from 4D time series
 * @param {string} id the ID of the 4D NVImage
 * @param {number} frame4D to display (indexed from zero)
 * @example nv1.setFrame4D(nv1.volumes[0].id, 42);
 * @see {@link https://niivue.github.io/niivue/features/timeseries.html|live demo usage}
 */
Niivue.prototype.setFrame4D = function (id, frame4D) {
  let idx = this.getVolumeIndexByID(id);
  // don't allow indexing timepoints beyond the max number of time points.
  if (frame4D > this.volumes[idx].nFrame4D - 1) {
    frame4D = this.volumes[idx].nFrame4D;
  }
  // don't allow negative timepoints
  if (frame4D < 0) {
    frame4D = 0;
  }
  let volume = this.volumes[idx];
  volume.frame4D = frame4D;
  this.updateGLVolume();
<<<<<<< HEAD

  this.opts.onFrameChange(volume, frame4D);
=======
  if (this.isInSession && this.mediaUrlMap.has(this.volumes[idx])) {
    let url = this.mediaUrlMap.get(this.volumes[idx]);
    this.serverConnection$.next(
      new NVMessage(
        SET_4D_VOL_INDEX,
        new NVMessageSet4DVolumeIndexData(url, frame4D),
        this.sessionKey
      )
    );
  }
  this.opts.onFrameChange({ volume: this.volumes[idx], frame4D: frame4D });
>>>>>>> a20951f9
};

/**
 * determine active 3D volume from 4D time series
 * @param {string} id the ID of the 4D NVImage
 * @returns {number} currently selected volume (indexed from 0)
 * @example nv1.getFrame4D(nv1.volumes[0].id);
 * @see {@link https://niivue.github.io/niivue/features/timeseries.html|live demo usage}
 */
Niivue.prototype.getFrame4D = function (id) {
  let idx = this.getVolumeIndexByID(id);
  return this.volumes[idx].nFrame4D;
};

// not included in public docs
Niivue.prototype.colormapFromKey = function (name) {
  return cmapper.colormapFromKey(name);
};

// not included in public docs
Niivue.prototype.colormap = function (lutName = "") {
  return cmapper.colormap(lutName);
}; // colormap()

// not included in public docs
Niivue.prototype.refreshColormaps = function () {
  let nLayer = this.volumes.length;
  if (nLayer < 1) return;
  if (this.colormapTexture !== null)
    this.gl.deleteTexture(this.colormapTexture);
  this.colormapTexture = this.gl.createTexture();
  this.gl.activeTexture(this.gl.TEXTURE1);
  this.gl.bindTexture(this.gl.TEXTURE_2D, this.colormapTexture);
  this.gl.texStorage2D(this.gl.TEXTURE_2D, 1, this.gl.RGBA8, 256, nLayer * 2);
  this.gl.texParameteri(
    this.gl.TEXTURE_2D,
    this.gl.TEXTURE_MIN_FILTER,
    this.gl.LINEAR
  );
  this.gl.texParameteri(
    this.gl.TEXTURE_2D,
    this.gl.TEXTURE_MAG_FILTER,
    this.gl.LINEAR
  );
  //this.gl.texParameteri(this.gl.TEXTURE_2D, this.gl.TEXTURE_MIN_FILTER, this.gl.NEAREST);
  //this.gl.texParameteri(this.gl.TEXTURE_2D, this.gl.TEXTURE_MAG_FILTER, this.gl.NEAREST);
  this.gl.texParameteri(
    this.gl.TEXTURE_2D,
    this.gl.TEXTURE_WRAP_R,
    this.gl.CLAMP_TO_EDGE
  );
  this.gl.texParameteri(
    this.gl.TEXTURE_2D,
    this.gl.TEXTURE_WRAP_S,
    this.gl.CLAMP_TO_EDGE
  );
  this.gl.pixelStorei(this.gl.UNPACK_ALIGNMENT, 1);
  let luts = this.colormap(this.volumes[0].colorMap);
  function addColormap(lut) {
    let c = new Uint8ClampedArray(luts.length + lut.length);
    c.set(luts);
    c.set(lut, luts.length);
    luts = c;
  }
  for (let i = 1; i < nLayer; i++)
    addColormap(this.colormap(this.volumes[i].colorMap));
  //slots for (optional) negative colorMaps
  let bogusLut = new Uint8ClampedArray(1024);
  //bogus LUT key - allow shader to discriminate slots used for colorMapNegative
  bogusLut[0] = 255; //R
  bogusLut[1] = 255; //G
  bogusLut[2] = 255; //B
  bogusLut[3] = 0; //A
  bogusLut[4] = 0; //R
  bogusLut[5] = 0; //G
  bogusLut[6] = 0; //B
  bogusLut[7] = 255; //A
  for (let i = 0; i < nLayer; i++) {
    let lut = bogusLut.slice();
    if (this.volumes[i].colorMapNegative.length > 0)
      lut = this.colormap(this.volumes[i].colorMapNegative);
    addColormap(lut);
  } //each layer
  this.gl.texSubImage2D(
    this.gl.TEXTURE_2D,
    0,
    0,
    0,
    256,
    nLayer * 2,
    this.gl.RGBA,
    this.gl.UNSIGNED_BYTE,
    luts
  );
  return this;
}; // refreshColormaps()

// not included in public docs
Niivue.prototype.sliceScale = function () {
  let dimsMM = this.screenFieldOfViewMM(this.sliceTypeAxial);
  var longestAxis = Math.max(dimsMM[0], Math.max(dimsMM[1], dimsMM[2]));
  var volScale = [
    dimsMM[0] / longestAxis,
    dimsMM[1] / longestAxis,
    dimsMM[2] / longestAxis,
  ];
  var vox = [this.back.dims[1], this.back.dims[2], this.back.dims[3]];
  return { volScale, vox, longestAxis, dimsMM };
}; // sliceScale()

// not included in public docs
function swizzleVec3(vec, order = [0, 1, 2]) {
  let vout = mat.vec3.create();
  vout[0] = vec[order[0]];
  vout[1] = vec[order[1]];
  vout[2] = vec[order[2]];
  return vout;
}

// not included in public docs
// report if screen space coordinates correspond with a 3D rendering
Niivue.prototype.inRenderTile = function (x, y) {
  for (let i = 0; i < this.screenSlices.length; i++) {
    if (this.screenSlices[i].axCorSag !== this.sliceTypeRender) continue;
    let ltwh = this.screenSlices[i].leftTopWidthHeight;
    if (
      x > ltwh[0] &&
      y > ltwh[1] &&
      x < ltwh[0] + ltwh[2] &&
      y < ltwh[1] + ltwh[3]
    )
      return i;
  }
  return -1; //mouse position not in rendering tile
};

// not included in public docs
// if clip plane is active, change depth of clip plane
// otherwise, set zoom factor for rendering size
Niivue.prototype.sliceScroll3D = function (posChange = 0) {
  if (posChange === 0) return;
  //n.b. clip plane only influences voxel-based volumes, so zoom is only action for meshes
  if (this.volumes.length > 0 && this.scene.clipPlaneDepthAziElev[0] < 1.8) {
    //clipping mode: change clip plane depth
    //if (this.scene.clipPlaneDepthAziElev[0] > 1.8) return;
    let depthAziElev = this.scene.clipPlaneDepthAziElev.slice();
    //bound clip sqrt(3) = 1.73
    if (posChange > 0) depthAziElev[0] = Math.min(1.5, depthAziElev[0] + 0.025);
    if (posChange < 0)
      depthAziElev[0] = Math.max(-1.5, depthAziElev[0] - 0.025); //Math.max(-1.7,
    if (depthAziElev[0] !== this.scene.clipPlaneDepthAziElev[0]) {
      this.scene.clipPlaneDepthAziElev = depthAziElev;
      return this.setClipPlane(this.scene.clipPlaneDepthAziElev);
    }
    return;
  }
  if (posChange > 0)
    this.volScaleMultiplier = Math.min(2.0, this.volScaleMultiplier * 1.1);
  if (posChange < 0)
    this.volScaleMultiplier = Math.max(0.5, this.volScaleMultiplier * 0.9);
  this.drawScene();
};

// not included in public docs
// handle mouse click event on canvas
Niivue.prototype.mouseClick = function (x, y, posChange = 0, isDelta = true) {
  x *= this.scene.dpr;
  y *= this.scene.dpr;
  var posNow;
  var posFuture;
  this.canvas.focus();
  if (this.thumbnailVisible) {
    this.gl.deleteTexture(this.bmpTexture);
    this.bmpTexture = null;
    this.thumbnailVisible = false;
    //the thumbnail is now released, do something profound: actually load the images
    this.loadVolumes(this.deferredVolumes);
    this.loadMeshes(this.deferredMeshes);
    return;
  }
  if (
    this.graph.opacity > 0.0 &&
    this.volumes[0].nFrame4D > 1 &&
    this.graph.plotLTWH
  ) {
    let pos = [x - this.graph.plotLTWH[0], y - this.graph.plotLTWH[1]];
    if (
      pos[0] > 0 &&
      pos[1] > 0 &&
      pos[0] <= this.graph.plotLTWH[2] &&
      pos[1] <= this.graph.plotLTWH[3]
    ) {
      let vol = Math.round(
        (pos[0] / this.graph.plotLTWH[2]) * (this.volumes[0].nFrame4D - 1)
      );
      //this.graph.selectedColumn = vol;
      this.setFrame4D(this.volumes[0].id, vol);
      return;
    }
  }
  //if (this.sliceType === this.sliceTypeRender) {
  if (this.inRenderTile(x, y) >= 0) {
    this.sliceScroll3D(posChange);
    this.drawScene(); //TODO: twice?
    return;
  }
  if (
    this.screenSlices.length < 1 ||
    this.gl.canvas.height < 1 ||
    this.gl.canvas.width < 1
  )
    return;
  //mouse click X,Y in screen coordinates, origin at top left
  // webGL clip space L,R,T,B = [-1, 1, 1, 1]
  // n.b. webGL Y polarity reversed
  // https://webglfundamentals.org/webgl/lessons/webgl-fundamentals.html
  for (let i = 0; i < this.screenSlices.length; i++) {
    var axCorSag = this.screenSlices[i].axCorSag;
    if (this.drawPenAxCorSag >= 0 && this.drawPenAxCorSag !== axCorSag)
      continue; //if mouse is drawing on axial slice, ignore any entry to coronal slice
    if (axCorSag > this.sliceTypeSagittal) continue;
    let texFrac = this.screenXY2TextureFrac(x, y, i);
    if (texFrac[0] < 0) continue; //click not on slice i

    if (true) {
      //user clicked on slice i
      if (!isDelta) {
        this.scene.crosshairPos[2 - axCorSag] = posChange;
        this.drawScene();
        return;
      }
      // scrolling... not mouse
      if (posChange !== 0) {
        posNow = this.scene.crosshairPos[2 - axCorSag];
        posFuture = posNow + posChange;
        if (posFuture > 1) posFuture = 1;
        if (posFuture < 0) posFuture = 0;
        this.scene.crosshairPos[2 - axCorSag] = posFuture;
        this.drawScene();
        this.opts.onLocationChange({
          mm: this.frac2mm(this.scene.crosshairPos),
          vox: this.frac2vox(this.scene.crosshairPos),
          frac: this.scene.crosshairPos,
          xy: [x, y],
          values: this.volumes.map((v) => {
            let mm = this.frac2mm(this.scene.crosshairPos);
            let vox = v.mm2vox(mm);
            let val = v.getValue(...vox);
            return { name: v.name, value: val, id: v.id, mm: mm, vox: vox };
          }),
        });
        return;
      }
      this.scene.crosshairPos = texFrac.slice();
      if (this.opts.drawingEnabled) {
        let pt = this.frac2vox(this.scene.crosshairPos);
        if (this.opts.penValue < 0 || Object.is(this.opts.penValue, -0)) {
          this.drawFloodFill(pt, Math.abs(this.opts.penValue));
          return;
        }
        if (isNaN(this.drawPenLocation[0])) {
          this.drawPenAxCorSag = axCorSag;
          this.drawPenFillPts = [];
          this.drawPt(...pt, this.opts.penValue);
        } else {
          if (
            pt[0] === this.drawPenLocation[0] &&
            pt[1] === this.drawPenLocation[1] &&
            pt[2] === this.drawPenLocation[2]
          )
            return;
          this.drawPenLine(pt, this.drawPenLocation, this.opts.penValue);
        }
        this.drawPenLocation = pt;
        if (this.opts.isFilledPen) this.drawPenFillPts.push(pt);
        this.refreshDrawing(false);
      }
      this.drawScene();
      this.opts.onLocationChange({
        mm: this.frac2mm(this.scene.crosshairPos),
        vox: this.frac2vox(this.scene.crosshairPos),
        frac: this.scene.crosshairPos,
        xy: [x, y],
        values: this.volumes.map((v) => {
          let mm = this.frac2mm(this.scene.crosshairPos);
          let vox = v.mm2vox(mm);
          let val = v.getValue(...vox);
          return { name: v.name, value: val, id: v.id, mm: mm, vox: vox };
        }),
      });
      return;
    } else {
      //if click in slice i
      // if x and y are null, likely due to a slider widget sending the posChange (no mouse info in that case)
      if (x === null && y === null) {
        this.scene.crosshairPos[2 - axCorSag] = posChange;
        this.drawScene();
        return;
      }
    }
  } //for i: each slice on screen
}; // mouseClick()

// not included in public docs
// draw 10cm ruler on a 2D tile
Niivue.prototype.drawRuler = function () {
  let fovMM = [];
  let ltwh = [];
  for (let i = 0; i < this.screenSlices.length; i++) {
    if (this.screenSlices[i].axCorSag === this.sliceTypeRender) continue;
    //let ltwh = this.screenSlices[i].leftTopWidthHeight;
    if (this.screenSlices[i].fovMM.length > 1) {
      ltwh = this.screenSlices[i].leftTopWidthHeight;
      fovMM = this.screenSlices[i].fovMM;
      break;
    }
  }
  if (ltwh.length < 4) return;
  let frac10cm = 100.0 / fovMM[0];
  let pix10cm = frac10cm * ltwh[2];
  let pixLeft = ltwh[0] + 0.5 * ltwh[2] - 0.5 * pix10cm;
  let pixTop = ltwh[1] + ltwh[3] - 2 * this.opts.rulerWidth;
  let startXYendXY = [pixLeft, pixTop, pixLeft + pix10cm, pixTop];
  this.drawRuler10cm(startXYendXY);
};

// not included in public docs
// draw 10cm ruler at desired coordinates
Niivue.prototype.drawRuler10cm = function (startXYendXY) {
  this.gl.bindVertexArray(this.genericVAO);
  this.lineShader.use(this.gl);
  this.gl.uniform4fv(this.lineShader.lineColorLoc, this.opts.rulerColor);
  this.gl.uniform2fv(this.lineShader.canvasWidthHeightLoc, [
    this.gl.canvas.width,
    this.gl.canvas.height,
  ]);
  //draw Line
  this.gl.uniform1f(this.lineShader.thicknessLoc, this.opts.rulerWidth);
  this.gl.uniform4fv(this.lineShader.startXYendXYLoc, startXYendXY);
  this.gl.drawArrays(this.gl.TRIANGLE_STRIP, 0, 4);
  //draw tick marks
  let w1cm = -0.1 * (startXYendXY[0] - startXYendXY[2]);
  let b = startXYendXY[1];
  let t = b - 2 * this.opts.rulerWidth;
  let t2 = b - 4 * this.opts.rulerWidth;
  for (let i = 0; i < 11; i++) {
    let l = startXYendXY[0] + i * w1cm;
    let xyxy = [l, b, l, t];
    if (i % 5 === 0) xyxy[3] = t2;
    this.gl.uniform4fv(this.lineShader.startXYendXYLoc, xyxy);
    this.gl.drawArrays(this.gl.TRIANGLE_STRIP, 0, 4);
  }
  this.gl.bindVertexArray(this.unusedVAO); //set vertex attributes
};

Niivue.prototype.screenXY2mm = function (x, y, forceSlice = -1) {
  for (let s = 0; s < this.screenSlices.length; s++) {
    let i = s;
    if (forceSlice >= 0) i = forceSlice;
    var axCorSag = this.screenSlices[i].axCorSag;
    if (axCorSag > this.sliceTypeSagittal) continue;
    let ltwh = this.screenSlices[i].leftTopWidthHeight;
    if (
      x < ltwh[0] ||
      y < ltwh[1] ||
      x > ltwh[0] + ltwh[2] ||
      y > ltwh[1] + ltwh[3]
    )
      continue;
    console.log(this.screenSlices[i].leftTopWidthHeight, x, y);
    let texFrac = this.screenXY2TextureFrac(x, y, i, false);
    if (forceSlice < 0 && texFrac[0] < 0.0) continue;
    let mm = this.frac2mm(texFrac);
    return [mm[0], mm[1], mm[2], i];
  }
  return [NaN, NaN, NaN, NaN];
};

//dragForPanZoom
Niivue.prototype.dragForPanZoom = function (startXYendXY) {
  let endMM = this.screenXY2mm(startXYendXY[2], startXYendXY[3]);
  if (isNaN(endMM[0])) return;
  let startMM = this.screenXY2mm(startXYendXY[0], startXYendXY[1], endMM[3]);
  if (isNaN(startMM[0]) || isNaN(endMM[0]) || endMM[3] !== endMM[3]) {
    return;
  }
  let v = mat.vec3.create();
  mat.vec3.sub(v, endMM, startMM);
  this.scene.pan2Dxyzmm[0] = this.scene.pan2DxyzmmAtMouseDown[0] + v[0];
  this.scene.pan2Dxyzmm[1] = this.scene.pan2DxyzmmAtMouseDown[1] + v[1];
  this.scene.pan2Dxyzmm[2] = this.scene.pan2DxyzmmAtMouseDown[2] + v[2];
};

// not included in public docs
// draw line between start/end points and text to report length
Niivue.prototype.drawMeasurementTool = function (startXYendXY) {
  let gl = this.gl;
  gl.bindVertexArray(this.genericVAO);

  gl.depthFunc(gl.ALWAYS);
  gl.enable(gl.BLEND);
  gl.blendFunc(gl.SRC_ALPHA, gl.ONE_MINUS_SRC_ALPHA);

  this.lineShader.use(this.gl);
  gl.uniform4fv(this.lineShader.lineColorLoc, this.opts.rulerColor);
  gl.uniform2fv(this.lineShader.canvasWidthHeightLoc, [
    gl.canvas.width,
    gl.canvas.height,
  ]);
  //draw Line
  gl.uniform1f(this.lineShader.thicknessLoc, this.opts.rulerWidth);
  gl.uniform4fv(this.lineShader.startXYendXYLoc, startXYendXY);
  gl.drawArrays(gl.TRIANGLE_STRIP, 0, 4);
  //draw startCap
  let c = this.opts.rulerColor;
  c[3] = 1.0; //opaque
  gl.uniform4fv(this.lineShader.lineColorLoc, c);
  let w = this.opts.rulerWidth;
  gl.uniform1f(this.lineShader.thicknessLoc, w * 2);
  let sXYeXY = [
    startXYendXY[0],
    startXYendXY[1] - w,
    startXYendXY[0],
    startXYendXY[1] + w,
  ];
  gl.uniform4fv(this.lineShader.startXYendXYLoc, sXYeXY);
  gl.drawArrays(gl.TRIANGLE_STRIP, 0, 4);
  //end cap
  sXYeXY = [
    startXYendXY[2],
    startXYendXY[3] - w,
    startXYendXY[2],
    startXYendXY[3] + w,
  ];
  gl.uniform4fv(this.lineShader.startXYendXYLoc, sXYeXY);
  gl.drawArrays(gl.TRIANGLE_STRIP, 0, 4);
  //distance between start and stop
  let startXY = this.canvasPos2frac([startXYendXY[0], startXYendXY[1]]);
  let endXY = this.canvasPos2frac([startXYendXY[2], startXYendXY[3]]);
  if (startXY[0] >= 0 && endXY[0] >= 0) {
    startXY = this.frac2mm(startXY);
    endXY = this.frac2mm(endXY);
    let v = mat.vec3.create();
    mat.vec3.sub(v, startXY, endXY);
    let lenMM = mat.vec3.len(v);
    let decimals = 2;
    if (lenMM > 9) decimals = 1;
    if (lenMM > 99) decimals = 0;
    let stringMM = lenMM.toFixed(decimals);
    this.drawTextBetween(startXYendXY, stringMM);
  }
  gl.bindVertexArray(this.unusedVAO); //set vertex attributes
};

// not included in public docs
// draw a rectangle at specified location
// unless Alpha is > 0, default color is opts.crosshairColor
Niivue.prototype.drawRect = function (
  leftTopWidthHeight,
  lineColor = [1, 0, 0, -1]
) {
  if (lineColor[3] < 0) lineColor = this.opts.crosshairColor;
  this.rectShader.use(this.gl);
  this.gl.enable(this.gl.BLEND);
  this.gl.uniform4fv(this.rectShader.lineColorLoc, lineColor);
  this.gl.uniform2fv(this.rectShader.canvasWidthHeightLoc, [
    this.gl.canvas.width,
    this.gl.canvas.height,
  ]);
  this.gl.uniform4f(
    this.rectShader.leftTopWidthHeightLoc,
    leftTopWidthHeight[0],
    leftTopWidthHeight[1],
    leftTopWidthHeight[2],
    leftTopWidthHeight[3]
  );
  this.gl.bindVertexArray(this.genericVAO);
  this.gl.drawArrays(this.gl.TRIANGLE_STRIP, 0, 4);
  this.gl.bindVertexArray(this.unusedVAO); //switch off to avoid tampering with settings
};

// not included in public docs
// draw a rectangle at desired location
Niivue.prototype.drawSelectionBox = function (leftTopWidthHeight) {
  this.drawRect(leftTopWidthHeight, this.opts.selectionBoxColor);
};

// not included in public docs
// determine pretty spacing for graph ticks
function tickSpacingX(tickCount, mn, mx) {
  //https://www.realtimerendering.com/resources/GraphicsGems/gems/Label.c
  //https://stackoverflow.com/questions/326679/choosing-an-attractive-linear-scale-for-a-graphs-y-axis
  let range = Math.abs(mx - mn);
  if (range === 0.0) return [0, 0];
  let unroundedTickSize = range / (tickCount - 1);
  let x = Math.ceil(Math.log10(unroundedTickSize) - 1);
  let pow10x = Math.pow(10, x);
  let spacing = Math.ceil(unroundedTickSize / pow10x) * pow10x;
  let ticMin = mn;
  if (ticMin % spacing !== 0.0 && range % spacing !== 0.0)
    ticMin = Math.floor((mn + spacing) / spacing) * spacing;
  if ((mn / spacing) % 1 !== 0.0)
    ticMin = Math.sign(ticMin) * Math.round(Math.abs(ticMin));
  return [spacing, ticMin];
}

// not included in public docs
//returns true if numerator is evenly divisible by denominator
function isDivisible(num, denom) {
  //avoids rounding errors of (range % spacing === 0)
  return Math.abs(num - Math.round(num / denom) * (denom / num)) < 0.00001;
}

// not included in public docs
// determine pretty spacing for graph ticks
function tickSpacing(mn, mx) {
  let range = Math.abs(mx - mn);
  let [spacing, ticMin] = tickSpacingX(5, mn, mx);
  if (isDivisible(range, spacing)) return [spacing, ticMin];
  [spacing, ticMin] = tickSpacingX(4, mn, mx);
  if (isDivisible(range, spacing)) return [spacing, ticMin];
  [spacing, ticMin] = tickSpacingX(6, mn, mx);
  if (isDivisible(range, spacing)) return [spacing, ticMin];
  [spacing, ticMin] = tickSpacingX(7, mn, mx);
  if (isDivisible(range, spacing)) return [spacing, ticMin];
  [spacing, ticMin] = tickSpacingX(5, mn, mx);
  return [spacing, ticMin];
}

// not included in public docs
// return canvas pixels available for tiles (e.g without colorbar)
Niivue.prototype.effectiveCanvasHeight = function () {
  //available canvas height differs from actual height if bottom colorbar is shown
  return this.gl.canvas.height - this.colorbarHeight;
};

// not included in public docs
// determine canvas pixels required for colorbar
Niivue.prototype.reserveColorbarPanel = function () {
  let txtHt = Math.max(this.opts.textHeight, 0.01);
  txtHt = txtHt * Math.min(this.gl.canvas.height, this.gl.canvas.width);

  let fullHt = 3 * txtHt;
  let leftTopWidthHeight = [
    0,
    this.gl.canvas.height - fullHt,
    this.gl.canvas.width,
    fullHt,
  ];
  this.colorbarHeight = leftTopWidthHeight[3] + 1;
  return leftTopWidthHeight;
};

// not included in public docs
// low level code to draw a single colorbar
Niivue.prototype.drawColorbarCore = function (
  layer = 0,
  leftTopWidthHeight = [0, 0, 0, 0],
  isNegativeColor = false
) {
  if (this.volumes.length < 1) return;
  if (layer >= this.volumes.length) layer = 0;
  if (leftTopWidthHeight[2] <= 0 || leftTopWidthHeight[3] <= 0) return;
  let txtHt = Math.max(this.opts.textHeight, 0.01);
  txtHt = txtHt * Math.min(this.gl.canvas.height, this.gl.canvas.width);
  let margin = txtHt;
  let fullHt = 3 * txtHt;
  let barHt = txtHt;
  if (leftTopWidthHeight[3] < fullHt) {
    //no space for text
    if (leftTopWidthHeight[3] < 3) return;
    margin = 1;
    barHt = leftTopWidthHeight[3] - 2;
  }
  this.gl.disable(this.gl.DEPTH_TEST);
  this.colorbarHeight = leftTopWidthHeight[3] + 1;
  let barLTWH = [
    leftTopWidthHeight[0] + margin,
    leftTopWidthHeight[1],
    leftTopWidthHeight[2] - 2 * margin,
    barHt,
  ];
  let rimLTWH = [
    barLTWH[0] - 1,
    barLTWH[1] - 1,
    barLTWH[2] + 2,
    barLTWH[3] + 2,
  ];
  this.drawRect(rimLTWH, this.opts.crosshairColor);
  this.colorbarShader.use(this.gl);
  this.gl.activeTexture(this.gl.TEXTURE1);
  this.gl.bindTexture(this.gl.TEXTURE_2D, this.colormapTexture);
  this.gl.texParameteri(
    this.gl.TEXTURE_2D,
    this.gl.TEXTURE_MIN_FILTER,
    this.gl.NEAREST
  );
  this.gl.texParameteri(
    this.gl.TEXTURE_2D,
    this.gl.TEXTURE_MAG_FILTER,
    this.gl.NEAREST
  );
  let lx = layer;
  if (isNegativeColor) lx += this.volumes.length;
  this.gl.uniform1f(this.colorbarShader.layerLoc, lx);
  this.gl.uniform2fv(this.colorbarShader.canvasWidthHeightLoc, [
    this.gl.canvas.width,
    this.gl.canvas.height,
  ]);
  this.gl.uniform4fv(this.colorbarShader.leftTopWidthHeightLoc, barLTWH);
  this.gl.bindVertexArray(this.genericVAO);
  this.gl.drawArrays(this.gl.TRIANGLE_STRIP, 0, 4);
  this.gl.bindVertexArray(this.unusedVAO); //switch off to avoid tampering with settings
  this.gl.texParameteri(
    this.gl.TEXTURE_2D,
    this.gl.TEXTURE_MIN_FILTER,
    this.gl.LINEAR
  );
  this.gl.texParameteri(
    this.gl.TEXTURE_2D,
    this.gl.TEXTURE_MAG_FILTER,
    this.gl.LINEAR
  );
  let min = this.volumes[layer].cal_min;
  let max = this.volumes[layer].cal_max;
  if (min >= max || txtHt < 1) return;
  let range = max - min;
  let [spacing, ticMin] = tickSpacing(min, max);
  //determine font size
  function humanize(x) {
    //drop trailing zeros from numerical string
    return x.toFixed(6).replace(/\.?0*$/, "");
  }
  let tic = ticMin;
  let ticLTWH = [0, barLTWH[1] + barLTWH[3] - txtHt * 0.5, 2, txtHt * 0.75];
  let txtTop = ticLTWH[1] + ticLTWH[3];
  while (tic <= max) {
    ticLTWH[0] = barLTWH[0] + ((tic - min) / range) * barLTWH[2];
    this.drawRect(ticLTWH);
    let str = humanize(tic);
    if (isNegativeColor) str = "-" + str;
    //if (fntSize > 0)
    this.drawTextBelow([ticLTWH[0], txtTop], str);
    //this.drawTextRight([plotLTWH[0], y], str, fntScale)
    tic += spacing;
  }
}; // drawColorbarCore()

// not included in public docs
// high level code to draw colorbar(s)
Niivue.prototype.drawColorbar = function () {
  let nlayers = this.volumes.length;
  if (nlayers < 1) return;
  let ncolorMapNegative = 0;
  for (let i = 0; i < nlayers; i++)
    if (this.volumes[i].colorMapNegative.length > 0) ncolorMapNegative++;
  let leftTopWidthHeight = this.reserveColorbarPanel();
  let txtHt = Math.max(this.opts.textHeight, 0.01);
  txtHt = txtHt * Math.min(this.gl.canvas.height, this.gl.canvas.width);
  let fullHt = 3 * txtHt;
  let wid = leftTopWidthHeight[2] / (nlayers + ncolorMapNegative);
  if (leftTopWidthHeight[2] <= 0 || leftTopWidthHeight[3] <= 0) {
    wid = this.gl.canvas.width / nlayers;
    leftTopWidthHeight = [0, this.gl.canvas.height - fullHt, wid, fullHt];
  }
  leftTopWidthHeight[2] = wid;
  for (let i = 0; i < nlayers; i++) {
    this.drawColorbarCore(i, leftTopWidthHeight);
    leftTopWidthHeight[0] += wid;
    if (this.volumes[i].colorMapNegative.length === 0) continue;
    this.drawColorbarCore(i, leftTopWidthHeight, true);
    leftTopWidthHeight[0] += wid;
  }
};

// not included in public docs
Niivue.prototype.textWidth = function (scale, str) {
  let w = 0;
  var bytes = new TextEncoder().encode(str);
  for (let i = 0; i < str.length; i++)
    w += scale * this.fontMets[bytes[i]].xadv;
  return w;
}; // textWidth()

// not included in public docs
Niivue.prototype.drawChar = function (xy, scale, char) {
  //draw single character, never call directly: ALWAYS call from drawText()
  let metrics = this.fontMets[char];
  let l = xy[0] + scale * metrics.lbwh[0];
  let b = -(scale * metrics.lbwh[1]);
  let w = scale * metrics.lbwh[2];
  let h = scale * metrics.lbwh[3];
  let t = xy[1] + (b - h) + scale;
  this.gl.uniform4f(this.fontShader.leftTopWidthHeightLoc, l, t, w, h);
  this.gl.uniform4fv(this.fontShader.uvLeftTopWidthHeightLoc, metrics.uv_lbwh);
  this.gl.drawArrays(this.gl.TRIANGLE_STRIP, 0, 4);
  return scale * metrics.xadv;
}; // drawChar()

// not included in public docs
Niivue.prototype.drawLoadingText = function (text) {
  this.gl.viewport(0, 0, this.gl.canvas.width, this.gl.canvas.height);
  this.gl.enable(this.gl.CULL_FACE);
  this.gl.enable(this.gl.BLEND);
  this.drawTextBelow([this.canvas.width / 2, this.canvas.height / 2], text, 3);
  this.canvas.focus();
};

// not included in public docs
Niivue.prototype.drawText = function (xy, str, scale = 1, color = null) {
  //to right of x, vertically centered on y
  if (this.opts.textHeight <= 0) return;
  this.fontShader.use(this.gl);
  //let size = this.opts.textHeight * this.gl.canvas.height * scale;
  let size =
    this.opts.textHeight *
    Math.min(this.gl.canvas.height, this.gl.canvas.width) *
    scale;
  this.gl.enable(this.gl.BLEND);
  this.gl.uniform2f(
    this.fontShader.canvasWidthHeightLoc,
    this.gl.canvas.width,
    this.gl.canvas.height
  );
  if (color === null) color = this.opts.crosshairColor;
  this.gl.uniform4fv(this.fontShader.fontColorLoc, color);
  let screenPxRange = (size / this.fontMets.size) * this.fontMets.distanceRange;
  screenPxRange = Math.max(screenPxRange, 1.0); //screenPxRange() must never be lower than 1
  this.gl.uniform1f(this.fontShader.screenPxRangeLoc, screenPxRange);
  var bytes = new TextEncoder().encode(str);
  this.gl.bindVertexArray(this.genericVAO);
  for (let i = 0; i < str.length; i++)
    xy[0] += this.drawChar(xy, size, bytes[i]);
  this.gl.bindVertexArray(this.unusedVAO);
}; // drawText()

// not included in public docs
Niivue.prototype.drawTextRight = function (xy, str, scale = 1) {
  //to right of x, vertically centered on y
  if (this.opts.textHeight <= 0) return;
  xy[1] -= 0.5 * this.opts.textHeight * this.gl.canvas.height;
  this.drawText(xy, str, scale);
}; // drawTextRight()

// not included in public docs
Niivue.prototype.drawTextLeft = function (xy, str, scale = 1, color = null) {
  //to right of x, vertically centered on y
  if (this.opts.textHeight <= 0) return;
  let size = this.opts.textHeight * this.gl.canvas.height * scale;
  xy[0] -= this.textWidth(size, str);
  xy[1] -= 0.5 * size;
  this.drawText(xy, str, scale, color);
}; // drawTextLeft()

// not included in public docs
Niivue.prototype.drawTextRightBelow = function (
  xy,
  str,
  scale = 1,
  color = null
) {
  //to right of x, vertically centered on y
  if (this.opts.textHeight <= 0) return;

  this.drawText(xy, str, scale, color);
}; // drawTextLeftBelow()

// not included in public docs
Niivue.prototype.drawTextBetween = function (
  startXYendXY,
  str,
  scale = 1,
  color = null
) {
  //horizontally centered on x, below y
  if (this.opts.textHeight <= 0) return;
  let xy = [
    (startXYendXY[0] + startXYendXY[2]) * 0.5,
    (startXYendXY[1] + startXYendXY[3]) * 0.5,
  ];
  let size = this.opts.textHeight * this.gl.canvas.height * scale;
  let w = this.textWidth(size, str);
  xy[0] -= 0.5 * w;
  xy[1] -= 0.5 * size;
  let LTWH = [xy[0] - 1, xy[1] - 1, w + 2, size + 2];
  let clr = color;
  if (clr === null) clr = this.opts.crosshairColor;
  if (clr[0] + clr[1] + clr[2] > 0.8) clr = [0, 0, 0, 0.5];
  else clr = [1, 1, 1, 0.5];
  this.drawRect(LTWH, clr);
  this.drawText(xy, str, scale, color);
}; // drawTextBetween()

// not included in public docs
Niivue.prototype.drawTextBelow = function (xy, str, scale = 1, color = null) {
  //horizontally centered on x, below y
  if (this.opts.textHeight <= 0) return;
  let size = this.opts.textHeight * this.gl.canvas.height * scale;
  xy[0] -= 0.5 * this.textWidth(size, str);
  this.drawText(xy, str, scale, color);
}; // drawTextBelow()

Niivue.prototype.updateInterpolation = function (layer) {
  let interp = this.gl.LINEAR;
  if (this.opts.isNearestInterpolation) interp = this.gl.NEAREST;
  if (layer === 0) this.gl.activeTexture(this.gl.TEXTURE0);
  //background
  else this.gl.activeTexture(this.gl.TEXTURE2);
  this.gl.texParameteri(this.gl.TEXTURE_3D, this.gl.TEXTURE_MIN_FILTER, interp);
  this.gl.texParameteri(this.gl.TEXTURE_3D, this.gl.TEXTURE_MAG_FILTER, interp);
};

// not included in public docs
Niivue.prototype.setAtlasOutline = function (isOutline) {
  this.opts.isAtlasOutline = isOutline;
  this.updateGLVolume();
  this.drawScene();
}; // setAtlasOutline()

/**
 * select between nearest and linear interpolation for voxel based images
 * @param {boolean} isNearest determines nearest neighbor (true) or linear (false)
 * @example niivue.setInterpolation(true);
 * @see {@link https://niivue.github.io/niivue/features/draw2.html|live demo usage}
 */
Niivue.prototype.setInterpolation = function (isNearest) {
  this.opts.isNearestInterpolation = isNearest;
  let numLayers = this.volumes.length;
  if (numLayers < 1) return;
  this.updateInterpolation(0);
  if (numLayers > 1) this.updateInterpolation(1);
  this.drawScene();
}; // setInterpolation()

// not included in public docs
// convert degrees to radians
function deg2rad(deg) {
  return deg * (Math.PI / 180.0);
} // deg2rad()

// not included in public docs
Niivue.prototype.calculateMvpMatrix2D = function (
  leftTopWidthHeight,
  mn,
  mx,
  clipTolerance = Infinity,
  clipDepth = 0,
  azimuth = null,
  elevation = null,
  isRadiolgical
) {
  let gl = this.gl;
  gl.viewport(
    leftTopWidthHeight[0],
    this.gl.canvas.height - (leftTopWidthHeight[1] + leftTopWidthHeight[3]), //lower numbers near bottom
    leftTopWidthHeight[2],
    leftTopWidthHeight[3]
  );
  let left = mn[0];
  let right = mx[0];
  let leftTopMM = [left, mn[1]];
  let fovMM = [right - left, mx[1] - mn[1]];
  if (isRadiolgical) {
    leftTopMM = [mx[0], mn[1]];
    fovMM = [mn[0] - mx[0], mx[1] - mn[1]];
    left = -mx[0];
    right = -mn[0];
  }
  let scale = 2 * Math.max(Math.abs(mn[2]), Math.abs(mx[2])); //3rd dimension is near/far from camera
  let projectionMatrix = mat.mat4.create();
  let near = 0.01;
  let far = scale * 8.0;
  if (clipTolerance !== Infinity) {
    let r = isRadiolgical;
    if (elevation === 0 && (azimuth === 0 || azimuth === 180)) r = !r;
    let dx = scale * 1.8 - clipDepth;
    if (!r) dx = scale * 1.8 + clipDepth;
    near = dx - clipTolerance;
    far = dx + clipTolerance;
  }
  mat.mat4.ortho(projectionMatrix, left, right, mn[1], mx[1], near, far);
  const modelMatrix = mat.mat4.create();
  modelMatrix[0] = -1; //mirror X coordinate
  //push the model away from the camera so camera not inside model
  let translateVec3 = mat.vec3.fromValues(0, 0, -scale * 1.8); // to avoid clipping, >= SQRT(3)
  mat.mat4.translate(modelMatrix, modelMatrix, translateVec3);
  //apply elevation
  mat.mat4.rotateX(modelMatrix, modelMatrix, deg2rad(270 - elevation));
  //apply azimuth
  mat.mat4.rotateZ(modelMatrix, modelMatrix, deg2rad(azimuth - 180));
  let iModelMatrix = mat.mat4.create();
  mat.mat4.invert(iModelMatrix, modelMatrix);
  let normalMatrix = mat.mat4.create();
  mat.mat4.transpose(normalMatrix, iModelMatrix);
  let modelViewProjectionMatrix = mat.mat4.create();
  mat.mat4.multiply(modelViewProjectionMatrix, projectionMatrix, modelMatrix);

  return {
    modelViewProjectionMatrix,
    modelMatrix,
    normalMatrix,
    leftTopMM,
    fovMM,
  };
}; // calculateMvpMatrix2D

// not included in public docs
Niivue.prototype.swizzleVec3MM = function (v3, axCorSag) {
  // change order of vector components
  if (axCorSag === this.sliceTypeCoronal) {
    //2D coronal screenXYZ = nifti [i,k,j]
    v3 = swizzleVec3(v3, [0, 2, 1]);
  } else if (axCorSag === this.sliceTypeSagittal) {
    //2D sagittal screenXYZ = nifti [j,k,i]
    v3 = swizzleVec3(v3, [1, 2, 0]);
  }
  return v3;
}; // swizzleVec3MM()

// not included in public docs
// determine height/width of image in millimeters
Niivue.prototype.screenFieldOfViewMM = function (
  axCorSag = 0,
  forceSliceMM = false
) {
  //extent of volume/mesh (in millimeters) in screen space
  if (!forceSliceMM && !this.opts.isSliceMM) {
    //return voxel space
    let fov = this.volumeObject3D.fieldOfViewDeObliqueMM.slice();
    return this.swizzleVec3MM(fov, axCorSag);
  }
  let mnMM = this.volumeObject3D.extentsMin.slice();
  let mxMM = this.volumeObject3D.extentsMax.slice();

  mnMM = this.swizzleVec3MM(mnMM, axCorSag);
  mxMM = this.swizzleVec3MM(mxMM, axCorSag);
  let fovMM = mat.vec3.create();
  mat.vec3.subtract(fovMM, mxMM, mnMM);
  return fovMM;
}; // screenFieldOfViewMM()

// not included in public docs
Niivue.prototype.screenFieldOfViewExtendedMM = function (axCorSag = 0) {
  //extent of volume/mesh (in millimeters) in screen space
  let mnMM = this.volumeObject3D.extentsMin.slice();
  let mxMM = this.volumeObject3D.extentsMax.slice();
  let rotation = mat.mat4.create(); //identity matrix: 2D axial screenXYZ = nifti [i,j,k]
  mnMM = this.swizzleVec3MM(mnMM, axCorSag);
  mxMM = this.swizzleVec3MM(mxMM, axCorSag);
  let fovMM = mat.vec3.create();
  mat.vec3.subtract(fovMM, mxMM, mnMM);
  return { mnMM, mxMM, rotation, fovMM };
}; // screenFieldOfViewExtendedMM()

// not included in public docs
// show text labels for L/R, A/P, I/S dimensions
Niivue.prototype.drawSliceOrientationText = function (
  leftTopWidthHeight,
  axCorSag
) {
  this.gl.viewport(0, 0, this.gl.canvas.width, this.gl.canvas.height);
  let topText = "S";
  if (axCorSag === this.sliceTypeAxial) topText = "A";
  let leftText = this.opts.isRadiologicalConvention ? "R" : "L";
  if (axCorSag === this.sliceTypeSagittal)
    leftText = this.opts.sagittalNoseLeft ? "A" : "P";
  if (this.opts.isCornerOrientationText) {
    this.drawTextRightBelow(
      [leftTopWidthHeight[0], leftTopWidthHeight[1]],
      leftText + topText
    );
    return;
  }
  this.drawTextBelow(
    [
      leftTopWidthHeight[0] + leftTopWidthHeight[2] * 0.5,
      leftTopWidthHeight[1],
    ],
    topText
  );

  this.drawTextRight(
    [
      leftTopWidthHeight[0],
      leftTopWidthHeight[1] + leftTopWidthHeight[3] * 0.5,
    ],
    leftText
  );
}; // drawSliceOrientationText()

// not included in public docs
Niivue.prototype.xyMM2xyzMM = function (axCorSag, sliceFrac) {
  //given X and Y, find Z for a plane defined by 3 points (a,b,c)
  //https://math.stackexchange.com/questions/851742/calculate-coordinate-of-any-point-on-triangle-in-3d-plane
  let sliceDim = 2; //axial depth is NIfTI k dimension
  if (axCorSag === this.sliceTypeCoronal) sliceDim = 1; //sagittal depth is NIfTI j dimension
  if (axCorSag === this.sliceTypeSagittal) sliceDim = 0; //sagittal depth is NIfTI i dimension
  let a = [0, 0, 0];
  let b = [1, 1, 0];
  let c = [1, 0, 1];

  a[sliceDim] = sliceFrac;
  b[sliceDim] = sliceFrac;
  c[sliceDim] = sliceFrac;
  a = this.frac2mm(a);
  b = this.frac2mm(b);
  c = this.frac2mm(c);
  a = this.swizzleVec3MM(a, axCorSag);
  b = this.swizzleVec3MM(b, axCorSag);
  c = this.swizzleVec3MM(c, axCorSag);
  let denom = (b[0] - a[0]) * (c[1] - a[1]) - (c[0] - a[0]) * (b[1] - a[1]);
  let yMult = (b[0] - a[0]) * (c[2] - a[2]) - (c[0] - a[0]) * (b[2] - a[2]);
  yMult /= denom;
  let xMult = (b[1] - a[1]) * (c[2] - a[2]) - (c[1] - a[1]) * (b[2] - a[2]);
  xMult /= denom;
  let AxyzMxy = [0, 0, 0, 0, 0];
  AxyzMxy[0] = a[0];
  AxyzMxy[1] = a[1];
  AxyzMxy[2] = a[2];
  AxyzMxy[3] = xMult;
  AxyzMxy[4] = yMult;
  return AxyzMxy;
}; // xyMM2xyzMM()

// not included in public docs
// draw 2D tile in world space
Niivue.prototype.draw2DMM = function (
  leftTopWidthHeight,
  axCorSag,
  customMM = NaN
) {
  let screen = this.screenFieldOfViewExtendedMM(axCorSag);
  let isRadiolgical =
    this.opts.isRadiologicalConvention && axCorSag < this.sliceTypeSagittal;
  if (customMM === Infinity || customMM === -Infinity) {
    isRadiolgical = customMM !== Infinity;
    if (axCorSag === this.sliceTypeCoronal) isRadiolgical = !isRadiolgical;
  } else if (this.opts.sagittalNoseLeft && axCorSag === this.sliceTypeSagittal)
    isRadiolgical = !isRadiolgical;
  let elevation = 0;
  let azimuth = 0;
  if (axCorSag === this.sliceTypeSagittal) {
    azimuth = isRadiolgical ? 90 : -90;
  } else if (axCorSag === this.sliceTypeCoronal) {
    azimuth = isRadiolgical ? 180 : 0;
  } else {
    azimuth = isRadiolgical ? 180 : 0;
    elevation = isRadiolgical ? -90 : 90;
  }
  if (leftTopWidthHeight[2] === 0 || leftTopWidthHeight[3] === 0)
    //use full screen
    leftTopWidthHeight = this.scaleSlice(screen.fovMM[0], screen.fovMM[1]);
  if (isNaN(customMM)) {
    let panXY = this.swizzleVec3MM(this.scene.pan2Dxyzmm, axCorSag);
    screen.mnMM[0] -= panXY[0];
    screen.mxMM[0] -= panXY[0];
    screen.mnMM[1] -= panXY[1];
    screen.mxMM[1] -= panXY[1];
    screen.mnMM[0] /= this.scene.pan2Dxyzmm[3];
    screen.mxMM[0] /= this.scene.pan2Dxyzmm[3];
    screen.mnMM[1] /= this.scene.pan2Dxyzmm[3];
    screen.mxMM[1] /= this.scene.pan2Dxyzmm[3];
  }
  let sliceDim = 2; //axial depth is NIfTI k dimension
  if (axCorSag === this.sliceTypeCoronal) sliceDim = 1; //sagittal depth is NIfTI j dimension
  if (axCorSag === this.sliceTypeSagittal) sliceDim = 0; //sagittal depth is NIfTI i dimension
  let sliceFrac = this.scene.crosshairPos[sliceDim];
  let mm = this.frac2mm(this.scene.crosshairPos);
  if (!isNaN(customMM) && customMM !== Infinity && customMM !== -Infinity) {
    mm = this.frac2mm([0.5, 0.5, 0.5]);
    mm[sliceDim] = customMM;
    let frac = this.mm2frac(mm);
    sliceFrac = frac[sliceDim];
  }
  let sliceMM = mm[sliceDim];
  let gl = this.gl;
  gl.clear(gl.DEPTH_BUFFER_BIT);
  let obj = this.calculateMvpMatrix2D(
    leftTopWidthHeight,
    screen.mnMM,
    screen.mxMM,
    Infinity,
    0,
    azimuth,
    elevation,
    isRadiolgical
  );
  if (customMM === Infinity || customMM === -Infinity) {
    //draw rendering
    let ltwh = leftTopWidthHeight.slice();
    this.draw3D(
      leftTopWidthHeight,
      obj.modelViewProjectionMatrix,
      obj.modelMatrix,
      obj.normalMatrix,
      azimuth,
      elevation
    );
    let tile = this.screenSlices[this.screenSlices.length - 1];
    tile.AxyzMxy = this.xyMM2xyzMM(axCorSag, 0.5);
    tile.leftTopWidthHeight = ltwh;
    tile.axCorSag = axCorSag;
    tile.sliceFrac = Infinity; //use infinity to denote this is a rendering, not slice: not one depth
    tile.AxyzMxy = this.xyMM2xyzMM(axCorSag, sliceFrac);
    tile.leftTopMM = obj.leftTopMM;
    tile.fovMM = obj.fovMM;
    return;
  }
  gl.enable(gl.DEPTH_TEST);
  gl.blendFunc(gl.SRC_ALPHA, gl.ONE_MINUS_SRC_ALPHA);
  //draw the slice
  gl.disable(gl.BLEND);
  gl.depthFunc(gl.GREATER);
  gl.disable(gl.CULL_FACE); //show front and back faces
  this.sliceMMShader.use(this.gl);
  gl.uniform1i(
    this.sliceMMShader.backgroundMasksOverlaysLoc,
    this.backgroundMasksOverlays
  );
  gl.uniform1f(this.sliceMMShader.drawOpacityLoc, this.drawOpacity);
  gl.enable(gl.BLEND);
  gl.blendFunc(gl.SRC_ALPHA, gl.ONE_MINUS_SRC_ALPHA);
  gl.uniform1f(this.sliceMMShader.opacityLoc, this.volumes[0].opacity);
  gl.uniform1i(this.sliceMMShader.axCorSagLoc, axCorSag);
  gl.uniform1f(this.sliceMMShader.sliceLoc, sliceFrac);
  gl.uniformMatrix4fv(
    this.sliceMMShader.frac2mmLoc,
    false,
    this.volumes[0].frac2mm
  );
  gl.uniformMatrix4fv(
    this.sliceMMShader.mvpLoc,
    false,
    obj.modelViewProjectionMatrix.slice()
  );
  gl.bindVertexArray(this.genericVAO); //set vertex attributes
  gl.drawArrays(gl.TRIANGLE_STRIP, 0, 4);
  gl.bindVertexArray(this.unusedVAO); //set vertex attributes
  //record screenSlices to detect mouse click positions
  this.screenSlices.push({
    leftTopWidthHeight: leftTopWidthHeight,
    axCorSag: axCorSag,
    sliceFrac: sliceFrac,
    AxyzMxy: this.xyMM2xyzMM(axCorSag, sliceFrac),
    leftTopMM: obj.leftTopMM,
    fovMM: obj.fovMM,
  });
  if (isNaN(customMM)) {
    //draw crosshairs
    this.drawCrosshairs3D(true, 1.0, obj.modelViewProjectionMatrix, true);
  }
  if (this.opts.meshThicknessOn2D > 0.0) {
    if (this.opts.meshThicknessOn2D !== Infinity)
      obj = this.calculateMvpMatrix2D(
        leftTopWidthHeight,
        screen.mnMM,
        screen.mxMM,
        this.opts.meshThicknessOn2D,
        sliceMM,
        azimuth,
        elevation,
        isRadiolgical
      );
    this.drawMesh3D(
      true,
      1,
      obj.modelViewProjectionMatrix,
      obj.modelMatrix,
      obj.normalMatrix
    );
  }
  if (isNaN(customMM))
    //no crossbars for mosaic view
    this.drawCrosshairs3D(false, 0.15, obj.modelViewProjectionMatrix, true);
  this.drawSliceOrientationText(leftTopWidthHeight, axCorSag);
  this.readyForSync = true;
}; // draw2DMM()

// not included in public docs
// draw 2D tile in voxel space
Niivue.prototype.draw2DVox = function (
  leftTopWidthHeight,
  axCorSag,
  customMM = NaN
) {
  let gl = this.gl;
  let fovMM = this.screenFieldOfViewMM(axCorSag);
  if (leftTopWidthHeight[2] === 0 || leftTopWidthHeight[3] === 0) {
    //use full screen
    leftTopWidthHeight = this.scaleSlice(fovMM[0], fovMM[1]);
  }
  gl.cullFace(gl.FRONT);
  let ltwh = leftTopWidthHeight.slice();
  gl.viewport(0, 0, gl.canvas.width, gl.canvas.height);
  //gl.viewport(ltwh[0], ltwh[1], ltwh[2], ltwh[3]);
  gl.disable(gl.DEPTH_TEST);
  let sliceDim = 2;
  let crossXYZ = [
    this.scene.crosshairPos[0],
    this.scene.crosshairPos[1],
    this.scene.crosshairPos[2],
  ]; //axial: width=i, height=j, slice=k
  if (axCorSag === this.sliceTypeCoronal) {
    sliceDim = 1;
    crossXYZ = [
      this.scene.crosshairPos[0],
      this.scene.crosshairPos[2],
      this.scene.crosshairPos[1],
    ]; //coronal: width=i, height=k, slice=j
  }
  if (axCorSag === this.sliceTypeSagittal) {
    sliceDim = 0;
    crossXYZ = [
      this.scene.crosshairPos[1],
      this.scene.crosshairPos[2],
      this.scene.crosshairPos[0],
    ]; //sagittal: width=j, height=k, slice=i
  }
  if (!isNaN(customMM)) {
    let mm = this.frac2mm([0.5, 0.5, 0.5]);
    mm[sliceDim] = customMM;
    let frac = this.mm2frac(mm);
    crossXYZ[2] = frac[sliceDim];
  }
  let isMirrorLR =
    this.opts.isRadiologicalConvention && axCorSag < this.sliceTypeSagittal;
  if (this.opts.sagittalNoseLeft && axCorSag === this.sliceTypeSagittal)
    isMirrorLR = !isMirrorLR;
  this.sliceShader.use(this.gl);
  gl.uniform1f(this.sliceShader.drawOpacityLoc, this.drawOpacity);
  gl.enable(gl.BLEND);
  gl.blendFunc(gl.SRC_ALPHA, gl.ONE_MINUS_SRC_ALPHA);
  gl.uniform1f(this.sliceShader.opacityLoc, this.volumes[0].opacity);
  gl.uniform1i(
    this.sliceShader.backgroundMasksOverlaysLoc,
    this.backgroundMasksOverlays
  );
  gl.uniform1i(this.sliceShader.axCorSagLoc, axCorSag);
  gl.uniform1f(this.sliceShader.sliceLoc, crossXYZ[2]);
  gl.uniform2fv(this.sliceShader.canvasWidthHeightLoc, [
    gl.canvas.width,
    gl.canvas.height,
  ]);
  if (isMirrorLR) {
    gl.disable(gl.CULL_FACE);
    leftTopWidthHeight[2] = -leftTopWidthHeight[2];
    leftTopWidthHeight[0] = leftTopWidthHeight[0] - leftTopWidthHeight[2];
  }
  gl.uniform4f(
    this.sliceShader.leftTopWidthHeightLoc,
    leftTopWidthHeight[0],
    leftTopWidthHeight[1],
    leftTopWidthHeight[2],
    leftTopWidthHeight[3]
  );
  gl.bindVertexArray(this.genericVAO); //set vertex attributes
  gl.drawArrays(gl.TRIANGLE_STRIP, 0, 4);
  //record screenSlices to detect mouse click positions
  this.screenSlices.push({
    leftTopWidthHeight: leftTopWidthHeight,
    axCorSag: axCorSag,
    sliceFrac: crossXYZ[2],
    AxyzMxy: [],
    leftTopMM: [],
    fovMM: [fovMM[0], fovMM[1]],
  });
  gl.viewport(0, 0, gl.canvas.width, gl.canvas.height);
  this.drawSliceOrientationText(ltwh, axCorSag);
  if (!isNaN(customMM)) return;
  if (this.opts.crosshairWidth <= 0.0) return;
  gl.bindVertexArray(this.genericVAO);
  this.rectShader.use(this.gl);
  gl.uniform4fv(this.rectShader.lineColorLoc, this.opts.crosshairColor);
  gl.uniform2fv(this.rectShader.canvasWidthHeightLoc, [
    gl.canvas.width,
    gl.canvas.height,
  ]);
  //vertical line of crosshair:
  var xleft = leftTopWidthHeight[0] + leftTopWidthHeight[2] * crossXYZ[0];
  gl.uniform4f(
    this.rectShader.leftTopWidthHeightLoc,
    xleft - 0.5 * this.opts.crosshairWidth,
    leftTopWidthHeight[1],
    this.opts.crosshairWidth,
    leftTopWidthHeight[3]
  );
  gl.drawArrays(gl.TRIANGLE_STRIP, 0, 4);
  //horizontal line of crosshair:
  var xtop =
    leftTopWidthHeight[1] + leftTopWidthHeight[3] * (1.0 - crossXYZ[1]);
  gl.uniform4f(
    this.rectShader.leftTopWidthHeightLoc,
    leftTopWidthHeight[0],
    xtop - 0.5 * this.opts.crosshairWidth,
    leftTopWidthHeight[2],
    this.opts.crosshairWidth
  );
  gl.drawArrays(gl.TRIANGLE_STRIP, 0, 4);
  gl.bindVertexArray(this.unusedVAO); //set vertex attributes
  gl.enable(gl.CULL_FACE);
  gl.enable(gl.DEPTH_TEST);
  gl.depthFunc(gl.ALWAYS);
  gl.clearDepth(0.0);
  this.sync();
}; // draw2DVox()

// not included in public docs
// draw 2D tile on canvas
Niivue.prototype.draw2D = function (
  leftTopWidthHeight,
  axCorSag,
  customMM = NaN
) {
  if (this.opts.isSliceMM)
    this.draw2DMM(leftTopWidthHeight, axCorSag, customMM);
  else this.draw2DVox(leftTopWidthHeight, axCorSag, customMM);
}; // draw2D()

// not included in public docs
// determine 3D model view projection matrix
Niivue.prototype.calculateMvpMatrix = function (
  unused,
  leftTopWidthHeight = [0, 0, 0, 0],
  azimuth,
  elevation
) {
  if (leftTopWidthHeight[2] === 0 || leftTopWidthHeight[3] === 0)
    //use full canvas
    leftTopWidthHeight = [0, 0, this.gl.canvas.width, this.gl.canvas.height];
  let whratio = leftTopWidthHeight[2] / leftTopWidthHeight[3];
  //let whratio = this.gl.canvas.clientWidth / this.gl.canvas.clientHeight;
  //pivot from center of objects
  //let scale = this.furthestVertexFromOrigin;
  //let origin = [0,0,0];
  let scale = this.furthestFromPivot;
  let origin = this.pivot3D;
  let projectionMatrix = mat.mat4.create();
  scale = (0.8 * scale) / this.volScaleMultiplier; //2.0 WebGL viewport has range of 2.0 [-1,-1]...[1,1]
  if (whratio < 1)
    //tall window: "portrait" mode, width constrains
    mat.mat4.ortho(
      projectionMatrix,
      -scale,
      scale,
      -scale / whratio,
      scale / whratio,
      0.01,
      scale * 8.0
    );
  //Wide window: "landscape" mode, height constrains
  else
    mat.mat4.ortho(
      projectionMatrix,
      -scale * whratio,
      scale * whratio,
      -scale,
      scale,
      0.01,
      scale * 8.0
    );
  const modelMatrix = mat.mat4.create();
  modelMatrix[0] = -1; //mirror X coordinate
  //push the model away from the camera so camera not inside model

  let translateVec3 = mat.vec3.fromValues(0, 0, -scale * 1.8); // to avoid clipping, >= SQRT(3)
  mat.mat4.translate(modelMatrix, modelMatrix, translateVec3);
  if (this.position)
    mat.mat4.translate(modelMatrix, modelMatrix, this.position);
  //apply elevation
  mat.mat4.rotateX(modelMatrix, modelMatrix, deg2rad(270 - elevation));
  //apply azimuth
  mat.mat4.rotateZ(modelMatrix, modelMatrix, deg2rad(azimuth - 180));
  mat.mat4.translate(modelMatrix, modelMatrix, [
    -origin[0],
    -origin[1],
    -origin[2],
  ]);
  //
  let iModelMatrix = mat.mat4.create();
  mat.mat4.invert(iModelMatrix, modelMatrix);
  let normalMatrix = mat.mat4.create();
  mat.mat4.transpose(normalMatrix, iModelMatrix);
  let modelViewProjectionMatrix = mat.mat4.create();
  mat.mat4.multiply(modelViewProjectionMatrix, projectionMatrix, modelMatrix);
  return [modelViewProjectionMatrix, modelMatrix, normalMatrix];
}; // calculateMvpMatrix()

// not included in public docs
// calculate the near-far direction from the camera's perspective
Niivue.prototype.calculateRayDirection = function (azimuth, elevation) {
  const modelMatrix = mat.mat4.create();
  modelMatrix[0] = -1; //mirror X coordinate
  //push the model away from the camera so camera not inside model
  //apply elevation
  mat.mat4.rotateX(modelMatrix, modelMatrix, deg2rad(270 - elevation));
  //apply azimuth
  mat.mat4.rotateZ(modelMatrix, modelMatrix, deg2rad(azimuth - 180));
  if (this.back.obliqueRAS) {
    let oblique = mat.mat4.clone(this.back.obliqueRAS);
    mat.mat4.multiply(modelMatrix, modelMatrix, oblique);
  }
  //from NIfTI spatial coordinates (X=right, Y=anterior, Z=superior) to WebGL (screen X=right,Y=up, Z=depth)
  let projectionMatrix = mat.mat4.fromValues(
    1,
    0,
    0,
    0,
    0,
    -1,
    0,
    0,
    0,
    0,
    -1,
    0,
    0,
    0,
    0,
    1
  );
  let mvpMatrix = mat.mat4.create();
  mat.mat4.multiply(mvpMatrix, projectionMatrix, modelMatrix);
  var inv = mat.mat4.create();
  mat.mat4.invert(inv, mvpMatrix);
  var rayDir4 = mat.vec4.fromValues(0, 0, -1, 1);
  mat.vec4.transformMat4(rayDir4, rayDir4, inv);
  let rayDir = mat.vec3.fromValues(rayDir4[0], rayDir4[1], rayDir4[2]);
  mat.vec3.normalize(rayDir, rayDir);
  //defuzz, avoid divide by zero
  const tiny = 0.00005;
  if (Math.abs(rayDir[0]) < tiny) rayDir[0] = tiny;
  if (Math.abs(rayDir[1]) < tiny) rayDir[1] = tiny;
  if (Math.abs(rayDir[2]) < tiny) rayDir[2] = tiny;
  return rayDir;
}; // calculateRayDirection

// not included in public docs
Niivue.prototype.sceneExtentsMinMax = function () {
  let mn = mat.vec3.fromValues(0, 0, 0);
  let mx = mat.vec3.fromValues(0, 0, 0);
  if (this.volumes.length > 0) {
    mn = mat.vec3.fromValues(
      this.volumeObject3D.extentsMin[0],
      this.volumeObject3D.extentsMin[1],
      this.volumeObject3D.extentsMin[2]
    );
    mx = mat.vec3.fromValues(
      this.volumeObject3D.extentsMax[0],
      this.volumeObject3D.extentsMax[1],
      this.volumeObject3D.extentsMax[2]
    );
  }
  if (this.meshes.length > 0) {
    if (this.volumes.length < 1) {
      mn = mat.vec3.fromValues(
        this.meshes[0].extentsMin[0],
        this.meshes[0].extentsMin[1],
        this.meshes[0].extentsMin[2]
      );
      mx = mat.vec3.fromValues(
        this.meshes[0].extentsMax[0],
        this.meshes[0].extentsMax[1],
        this.meshes[0].extentsMax[2]
      );
    }
    for (let i = 0; i < this.meshes.length; i++) {
      let v = mat.vec3.fromValues(
        this.meshes[i].extentsMin[0],
        this.meshes[i].extentsMin[1],
        this.meshes[i].extentsMin[2]
      );
      mat.vec3.min(mn, mn, v);
      mat.vec3.max(mx, mx, v);
    }
  }
  let range = mat.vec3.create();
  mat.vec3.subtract(range, mx, mn);
  return [mn, mx, range];
};

// not included in public docs
Niivue.prototype.setPivot3D = function () {
  //compute extents of all volumes and meshes in scene
  // pivot around center of these.
  let [mn, mx] = this.sceneExtentsMinMax();
  let pivot = mat.vec3.create();
  //pivot is half way between min and max:
  mat.vec3.add(pivot, mn, mx);
  mat.vec3.scale(pivot, pivot, 0.5);
  this.pivot3D = [pivot[0], pivot[1], pivot[2]];
  //find scale of scene
  mat.vec3.subtract(pivot, mx, mn);
  this.extentsMin = mn;
  this.extentsMax = mx;
  this.furthestFromPivot = mat.vec3.length(pivot) * 0.5; //pivot is half way between the extreme vertices
}; // setPivot3D()

Niivue.prototype.getMaxVols = function () {
  if (this.volumes.length < 1) return 0;
  let maxVols = 0;
  for (let i = 0; i < this.volumes.length; i++)
    maxVols = Math.max(maxVols, this.volumes[i].nFrame4D);
  return maxVols;
};

// not included in public docs
// draw graph for 4D NVImage: time across horizontal, intensity is vertical
Niivue.prototype.drawGraph = function () {
  if (this.getMaxVols() < 2) return;
  let graph = this.graph;
  let axialTop = 0;
  if (
    this.graph.autoSizeMultiplanar &&
    this.sliceType === this.sliceTypeMultiplanar
  ) {
    for (let i = 0; i < this.screenSlices.length; i++) {
      var axCorSag = this.screenSlices[i].axCorSag;
      if (axCorSag === this.sliceTypeAxial)
        axialTop = this.screenSlices[i].leftTopWidthHeight[1];
      if (axCorSag !== this.sliceTypeSagittal) continue;
      var ltwh = this.screenSlices[i].leftTopWidthHeight.slice();
      if (ltwh[1] === axialTop) {
        graph.LTWH[0] = ltwh[0] + ltwh[2];
        graph.LTWH[1] = ltwh[1];
      } else {
        graph.LTWH[0] = ltwh[0];
        graph.LTWH[1] = ltwh[1] + ltwh[3];
      }
      graph.LTWH[2] = ltwh[2];
      graph.LTWH[3] = ltwh[2];
    }
  }
  if (graph.opacity <= 0.0 || graph.LTWH[2] <= 5 || graph.LTWH[3] <= 5) {
    return;
  }
  graph.backColor = [0.15, 0.15, 0.15, graph.opacity];
  graph.lineColor = [1, 1, 1, 1];
  graph.lineThickness = 4;
  graph.lineAlpha = 1;
  graph.textColor = [1, 1, 1, 1];
  graph.lines = [];
  let vols = [];
  if (graph.vols.length < 1) {
    if (this.volumes[0] != null) vols.push(0);
  } else {
    for (let i = 0; i < graph.vols.length; i++) {
      let j = graph.vols[i];
      if (this.volumes[j] == null) continue;
      let n = this.volumes[j].nFrame4D;
      if (n < 2) continue;
      vols.push(j);
    }
  }
  if (vols.length < 1) return;
  let maxVols = this.volumes[vols[0]].nFrame4D;
  this.graph.selectedColumn = this.volumes[vols[0]].frame4D;
  if (maxVols < 2) {
    console.log("Unable to generate a graph: Selected volume is 3D not 4D");
    return;
  }
  for (let i = 0; i < vols.length; i++) {
    graph.lines[i] = [];
    let vox = this.frac2vox(this.scene.crosshairPos);
    let v = this.volumes[vols[i]];
    let n = v.nFrame4D;
    n = Math.min(n, maxVols);
    for (let j = 0; j < n; j++) {
      let val = v.getValue(...vox, j);
      graph.lines[i].push(val);
    }
  }
  graph.lineRGB = [
    [1, 0, 0],
    [0, 0.7, 0],
    [0, 0, 1],
    [1, 1, 0],
    [1, 0, 1],
    [0, 1, 1],
    [1, 1, 1],
    [0, 0, 0],
  ];
  //find min, max, range for all lines
  let mn = graph.lines[0][0];
  let mx = graph.lines[0][0];
  for (let j = 0; j < graph.lines.length; j++)
    for (let i = 0; i < graph.lines[j].length; i++) {
      let v = graph.lines[j][i];
      mn = Math.min(v, mn);
      mx = Math.max(v, mx);
    }
  if (graph.normalizeValues && mx > mn) {
    let range = mx - mn;
    for (let j = 0; j < graph.lines.length; j++)
      for (let i = 0; i < graph.lines[j].length; i++) {
        let v = graph.lines[j][i];
        graph.lines[j][i] = (v - mn) / range;
      }
    mn = 0;
    mx = 1;
  }
  if (mn >= mx) {
    mx = mn + 1.0;
  }
  let dark = 0.9; //make border around graph a bit darker than graph body
  let borderColor = [
    dark * graph.backColor[0],
    dark * graph.backColor[1],
    dark * graph.backColor[2],
    graph.backColor[3],
  ];
  this.drawRect(graph.LTWH, borderColor);
  let [spacing, ticMin] = tickSpacing(mn, mx);
  //determine font size
  function humanize(x) {
    //drop trailing zeros from numerical string
    return x.toFixed(6).replace(/\.?0*$/, "");
  }
  let minWH = Math.min(graph.LTWH[2], graph.LTWH[3]);
  //n.b. dpr encodes retina displays
  let fntScale = 0.1 * (minWH / (this.fontMets.size * this.scene.dpr));
  let fntSize = this.opts.textHeight * this.gl.canvas.height * fntScale;
  if (fntSize < 16) fntSize = 0;
  let maxTextWid = 0;
  let lineH = ticMin;
  //determine widest label in vertical axis
  while (fntSize > 0 && lineH <= mx) {
    let str = humanize(lineH);
    let w = this.textWidth(fntSize, str);
    maxTextWid = Math.max(w, maxTextWid);
    lineH += spacing;
  }
  let margin = 0.05;
  //frame is the entire region including labels, plot is the inner lines
  let frameWid = Math.abs(graph.LTWH[2]);
  let frameHt = Math.abs(graph.LTWH[3]);
  //plot is region where lines are drawn
  let plotLTWH = [
    graph.LTWH[0] + margin * frameWid + maxTextWid,
    graph.LTWH[1] + margin * frameHt,
    graph.LTWH[2] - maxTextWid - 2 * margin * frameWid,
    graph.LTWH[3] - fntSize - 2 * margin * frameHt,
  ];
  this.graph.plotLTWH = plotLTWH;
  this.drawRect(plotLTWH, [
    graph.backColor[0],
    graph.backColor[1],
    graph.backColor[2],
    graph.backColor[3] * 2,
  ]);
  //draw horizontal lines
  //  let [spacing, ticMin] = tickSpacing(mn, mx);
  let rangeH = mx - mn;
  let scaleH = plotLTWH[3] / rangeH;
  let scaleW = plotLTWH[2] / (graph.lines[0].length - 1);
  let plotBottom = plotLTWH[1] + plotLTWH[3];
  //draw thin horizontal lines
  lineH = ticMin + 0.5 * spacing;
  let thinColor = graph.lineColor.slice();
  thinColor[3] = 0.25 * graph.lineColor[3];
  while (lineH <= mx) {
    let y = plotBottom - (lineH - mn) * scaleH;
    this.drawLine(
      [plotLTWH[0], y, plotLTWH[0] + plotLTWH[2], y],
      0.5 * graph.lineThickness,
      thinColor
    );
    lineH += spacing;
  }
  lineH = ticMin;
  //draw thick horizontal lines
  while (lineH <= mx) {
    let y = plotBottom - (lineH - mn) * scaleH;
    this.drawLine(
      [plotLTWH[0], y, plotLTWH[0] + plotLTWH[2], y],
      graph.lineThickness,
      graph.lineColor
    );
    let str = humanize(lineH);
    if (fntSize > 0)
      this.drawTextLeft([plotLTWH[0] - 6, y], str, fntScale, graph.textColor);
    //this.drawTextRight([plotLTWH[0], y], str, fntScale)
    lineH += spacing;
  }
  //draw vertical lines
  let stride = 1; //e.g. how frequent are vertical lines
  while (graph.lines[0].length / stride > 20) {
    stride *= 5;
  }
  for (let i = 0; i < graph.lines[0].length; i += stride) {
    let x = i * scaleW + plotLTWH[0];
    let thick = graph.lineThickness;
    if (i % 2 === 1) {
      thick *= 0.5;
      this.drawLine(
        [x, plotLTWH[1], x, plotLTWH[1] + plotLTWH[3]],
        thick,
        thinColor
      );
    } else {
      let str = humanize(i);
      if (fntSize > 0)
        this.drawTextBelow(
          [x, 2 + plotLTWH[1] + plotLTWH[3]],
          str,
          fntScale,
          graph.textColor
        );
      this.drawLine(
        [x, plotLTWH[1], x, plotLTWH[1] + plotLTWH[3]],
        thick,
        graph.lineColor
      );
    } //this.drawTextBelow(xy, str, scale = 1);
  }
  //graph the lines for intensity across time
  for (let j = 0; j < graph.lines.length; j++) {
    let lineRGBA = [1, 0, 0, graph.lineAlpha];
    if (j < graph.lineRGB.length) {
      lineRGBA = [
        graph.lineRGB[j][0],
        graph.lineRGB[j][1],
        graph.lineRGB[j][2],
        graph.lineAlpha,
      ];
    }
    for (let i = 1; i < graph.lines[j].length; i++) {
      let x0 = (i - 1) * scaleW; //
      let x1 = i * scaleW;
      let y0 = (graph.lines[j][i - 1] - mn) * scaleH;
      let y1 = (graph.lines[j][i] - mn) * scaleH;
      //let LTWH = [plotLTWH[0]+x0, plotLTWH[1]+plotLTWH[3]-y0, plotLTWH[0]+x1, -(y1-y0)];
      let LTWH = [
        plotLTWH[0] + x0,
        plotLTWH[1] + plotLTWH[3] - y0,
        plotLTWH[0] + x1,
        plotLTWH[1] + plotLTWH[3] - y1,
      ];
      this.drawLine(LTWH, graph.lineThickness, lineRGBA);
    } //for i: each point
  } //for j: each line
  //draw vertical line indicating selected volume
  if (
    graph.selectedColumn >= 0 &&
    graph.selectedColumn < graph.lines[0].length
  ) {
    let x = graph.selectedColumn * scaleW + plotLTWH[0];

    this.drawLine(
      [x, plotLTWH[1], x, plotLTWH[1] + plotLTWH[3]],
      graph.lineThickness,
      [graph.lineRGB[3][0], graph.lineRGB[3][1], graph.lineRGB[3][2], 1]
    );
  }
};

// not included in public docs
// return boolean is 2D slice view is radiological
//n.b. ambiguous for pure sagittal views
function isRadiological(mtx) {
  let vRight = mat.vec4.fromValues(1, 0, 0, 0); //pure right vector
  let vRotated = mat.vec4.create();
  mat.vec4.transformMat4(vRotated, vRight, mtx);
  return vRotated[0];
}

// not included in public docs
function unProject(winX, winY, winZ, mvpMatrix) {
  //https://github.com/bringhurst/webgl-unproject
  let inp = mat.vec4.fromValues(winX, winY, winZ, 1.0);
  let finalMatrix = mat.mat4.clone(mvpMatrix);
  //mat.mat4.multiply(finalMatrix, model, proj);
  mat.mat4.invert(finalMatrix, finalMatrix);
  //view is leftTopWidthHeight
  /* Map to range -1 to 1 */
  inp[0] = inp[0] * 2 - 1;
  inp[1] = inp[1] * 2 - 1;
  inp[2] = inp[2] * 2 - 1;
  let out = mat.vec4.create();
  mat.vec4.transformMat4(out, inp, finalMatrix);
  if (out[3] === 0.0) return out; //error
  out[0] /= out[3];
  out[1] /= out[3];
  out[2] /= out[3];
  return out;
} // unProject()

// not included in public docs
function unpackFloatFromVec4i(val) {
  //Convert 32-bit rgba to float32
  //https://github.com/rii-mango/Papaya/blob/782a19341af77a510d674c777b6da46afb8c65f1/src/js/viewer/screensurface.js#L552
  var bitSh = [
    1.0 / (256.0 * 256.0 * 256.0),
    1.0 / (256.0 * 256.0),
    1.0 / 256.0,
    1.0,
  ];
  return (
    (val[0] * bitSh[0] +
      val[1] * bitSh[1] +
      val[2] * bitSh[2] +
      val[3] * bitSh[3]) /
    255.0
  );
} // unpackFloatFromVec4i()

// not included in public docs
Niivue.prototype.depthPicker = function (leftTopWidthHeight, mvpMatrix) {
  //use color of screen pixel to infer X,Y,Z coordinates
  if (!this.scene.mouseDepthPicker) return;
  //start PICKING: picking shader and reading values is slow
  this.scene.mouseDepthPicker = false;
  let gl = this.gl;
  const pixelX =
    (this.mousePos[0] * leftTopWidthHeight[2]) / leftTopWidthHeight[2];
  const pixelY =
    gl.canvas.height -
    (this.mousePos[1] * leftTopWidthHeight[3]) / leftTopWidthHeight[3] -
    1;
  const rgbaPixel = new Uint8Array(4);
  gl.readPixels(
    pixelX, // x
    pixelY, // y
    1, // width
    1, // height
    gl.RGBA, // format
    gl.UNSIGNED_BYTE, // type
    rgbaPixel
  ); // typed array to hold result
  this.selectedObjectId = rgbaPixel[3];
  if (this.selectedObjectId === this.VOLUME_ID) {
    this.scene.crosshairPos = new Float32Array(rgbaPixel.slice(0, 3)).map(
      (x) => x / 255.0
    );
    return;
  }
  let depthZ = unpackFloatFromVec4i(rgbaPixel);
  if (depthZ > 1.0) return;
  let fracX =
    (this.mousePos[0] - leftTopWidthHeight[0]) / leftTopWidthHeight[2];
  let fracY =
    (gl.canvas.height - this.mousePos[1] - leftTopWidthHeight[1]) /
    leftTopWidthHeight[3];
  //todo: check when top is not zero: leftTopWidthHeight[1]
  let mm = unProject(fracX, fracY, depthZ, mvpMatrix);
  let frac = this.mm2frac(mm);
  if (
    frac[0] < 0 ||
    frac[0] > 1 ||
    frac[1] < 0 ||
    frac[1] > 1 ||
    frac[2] < 0 ||
    frac[2] > 1
  )
    return;
  this.scene.crosshairPos = this.mm2frac(mm);
}; // depthPicker()

// not included in public docs
// display 3D volume rendering of NVImage
Niivue.prototype.drawImage3D = function (mvpMatrix, azimuth, elevation) {
  if (this.volumes.length === 0) return;
  let gl = this.gl;
  const rayDir = this.calculateRayDirection(azimuth, elevation);
  let object3D = this.volumeObject3D;
  if (object3D) {
    gl.enable(gl.BLEND);
    gl.blendFunc(gl.SRC_ALPHA, gl.ONE_MINUS_SRC_ALPHA);
    gl.enable(gl.CULL_FACE);
    gl.cullFace(gl.FRONT); //TH switch since we L/R flipped in calculateMvpMatrix
    let shader = this.renderShader;
    if (this.scene.mouseDepthPicker) shader = this.pickingImageShader;
    shader.use(this.gl);
    gl.uniform1i(
      shader.backgroundMasksOverlaysLoc,
      this.backgroundMasksOverlays
    );
    if (this.drawBitmap && this.drawBitmap.length > 8)
      gl.uniform1f(shader.drawOpacityLoc, this.drawOpacity);
    else gl.uniform1f(shader.drawOpacityLoc, 0.0);
    gl.uniformMatrix4fv(shader.mvpLoc, false, mvpMatrix);
    gl.uniformMatrix4fv(shader.mvpMatRASLoc, false, this.back.matRAS);
    gl.uniform3fv(shader.rayDirLoc, rayDir);
    gl.uniform4fv(shader.clipPlaneLoc, this.scene.clipPlane);
    gl.bindVertexArray(object3D.vao);
    gl.drawElements(object3D.mode, object3D.indexCount, gl.UNSIGNED_SHORT, 0);
    gl.bindVertexArray(this.unusedVAO);
  }
}; // drawImage3D()

// not included in public docs
// draw cube that shows L/R, A/P, I/S directions
Niivue.prototype.drawOrientationCube = function (
  leftTopWidthHeight,
  azimuth = 0,
  elevation = 0
) {
  if (!this.opts.isOrientCube) return;
  let sz = 0.05 * Math.min(leftTopWidthHeight[2], leftTopWidthHeight[3]);
  if (sz < 5) return;
  let gl = this.gl;
  gl.enable(gl.CULL_FACE);
  gl.cullFace(gl.BACK);
  this.orientCubeShader.use(this.gl);
  gl.bindVertexArray(this.orientCubeShaderVAO);
  let modelMatrix = mat.mat4.create();
  let projectionMatrix = mat.mat4.create();
  //ortho(out, left, right, bottom, top, near, far)
  mat.mat4.ortho(
    projectionMatrix,
    0,
    gl.canvas.width,
    0,
    gl.canvas.height,
    -10 * sz,
    10 * sz
  );
  let translateUpForColorbar = 0;
  if (leftTopWidthHeight[1] === 0)
    translateUpForColorbar = gl.canvas.height - this.effectiveCanvasHeight();
  mat.mat4.translate(modelMatrix, modelMatrix, [
    1.8 * sz + leftTopWidthHeight[0],
    translateUpForColorbar + 1.8 * sz + leftTopWidthHeight[1],
    0,
  ]);
  mat.mat4.scale(modelMatrix, modelMatrix, [sz, sz, sz]);
  //apply elevation
  mat.mat4.rotateX(modelMatrix, modelMatrix, deg2rad(270 - elevation));
  //apply azimuth
  mat.mat4.rotateZ(modelMatrix, modelMatrix, deg2rad(-azimuth));
  let modelViewProjectionMatrix = mat.mat4.create();
  mat.mat4.multiply(modelViewProjectionMatrix, projectionMatrix, modelMatrix);
  gl.uniformMatrix4fv(this.orientCubeMtxLoc, false, modelViewProjectionMatrix);
  gl.drawArrays(gl.TRIANGLE_STRIP, 0, 168);
  gl.bindVertexArray(this.unusedVAO);
  this.gl.disable(this.gl.CULL_FACE);
}; // drawOrientationCube()

// not included in public docs
Niivue.prototype.draw3D = function (
  leftTopWidthHeight = [0, 0, 0, 0],
  mvpMatrix = null,
  modelMatrix,
  normalMatrix,
  azimuth = null,
  elevation
) {
  let isMosaic = azimuth !== null;
  this.setPivot3D();
  if (!isMosaic) {
    azimuth = this.scene.renderAzimuth;
    elevation = this.scene.renderElevation;
  }
  let gl = this.gl;
  if (mvpMatrix === null)
    [mvpMatrix, modelMatrix, normalMatrix] = this.calculateMvpMatrix(
      null,
      leftTopWidthHeight,
      azimuth,
      elevation
    );
  if (leftTopWidthHeight[2] === 0 || leftTopWidthHeight[3] === 0) {
    //use full canvas
    leftTopWidthHeight = [0, 0, gl.canvas.width, gl.canvas.height];
    this.screenSlices.push({
      leftTopWidthHeight: leftTopWidthHeight,
      axCorSag: this.sliceTypeRender,
      sliceFrac: 0,
      AxyzMxy: [],
      leftTopMM: [],
      fovMM: [isRadiological(modelMatrix), 0],
    });
  } else {
    this.screenSlices.push({
      leftTopWidthHeight: leftTopWidthHeight.slice(),
      axCorSag: this.sliceTypeRender,
      sliceFrac: 0,
      AxyzMxy: [],
      leftTopMM: [],
      fovMM: [isRadiological(modelMatrix), 0],
    });
    leftTopWidthHeight[1] =
      gl.canvas.height - leftTopWidthHeight[3] - leftTopWidthHeight[1];
  }
  gl.viewport(
    leftTopWidthHeight[0],
    leftTopWidthHeight[1],
    leftTopWidthHeight[2],
    leftTopWidthHeight[3]
  );
  gl.enable(gl.DEPTH_TEST);
  gl.depthFunc(gl.ALWAYS);
  gl.clearDepth(0.0);
  if (this.volumes.length > 0) this.drawImage3D(mvpMatrix, azimuth, elevation);
  if (!isMosaic) this.drawCrosshairs3D(true, 1.0, mvpMatrix);
  this.drawMesh3D(true, 1.0, mvpMatrix, modelMatrix, normalMatrix);
  if (this.scene.mouseDepthPicker) {
    this.depthPicker(leftTopWidthHeight, mvpMatrix, true);
    return;
  }
  this.drawMesh3D(false, 0.02, mvpMatrix, modelMatrix, normalMatrix);
  if (!isMosaic) this.drawCrosshairs3D(false, 0.15, mvpMatrix);
  gl.viewport(0, 0, gl.canvas.width, gl.canvas.height);
  this.drawOrientationCube(leftTopWidthHeight, azimuth, elevation);
  let posString =
    "azimuth: " +
    this.scene.renderAzimuth.toFixed(0) +
    " elevation: " +
    this.scene.renderElevation.toFixed(0);
  //this.drawGraph();
  //bus.$emit('crosshair-pos-change', posString);
  this.readyForSync = true;
  this.sync();
  return posString;
}; // draw3D()

// not included in public docs
// create 3D rendering of NVMesh on canvas
Niivue.prototype.drawMesh3D = function (
  isDepthTest = true,
  alpha = 1.0,
  m,
  modelMtx,
  normMtx
) {
  if (this.meshes.length < 1) return;
  let gl = this.gl;
  //let m, modelMtx, normMtx;
  if (!m)
    [m, modelMtx, normMtx] = this.calculateMvpMatrix(
      this.volumeObject3D,
      this.scene.renderAzimuth,
      this.scene.renderElevation
    );
  gl.enable(gl.DEPTH_TEST);
  gl.blendFunc(gl.SRC_ALPHA, gl.ONE_MINUS_SRC_ALPHA);

  gl.disable(gl.BLEND);
  gl.depthFunc(gl.GREATER);

  if (isDepthTest) {
    gl.disable(gl.BLEND);
    gl.depthFunc(gl.GREATER);
  } else {
    gl.enable(gl.BLEND);
    gl.depthFunc(gl.ALWAYS);
  }
  gl.disable(gl.CULL_FACE); //show front and back faces
  //Draw the mesh
  let shader = this.meshShaders[0];
  //this.meshShaderIndex
  let hasFibers = false;
  for (let i = 0; i < this.meshes.length; i++) {
    shader = this.meshShaders[this.meshes[i].meshShaderIndex].shader;
    if (this.scene.mouseDepthPicker) shader = this.pickingMeshShader;
    shader.use(this.gl); // set Shader
    //set shader uniforms
    gl.uniformMatrix4fv(shader.mvpLoc, false, m);
    gl.uniformMatrix4fv(shader.uniforms["modelMtx"], false, modelMtx);
    gl.uniformMatrix4fv(shader.uniforms["normMtx"], false, normMtx);
    gl.uniform1f(shader.uniforms["opacity"], alpha);

    if (this.meshes[i].indexCount < 3) continue;
    if (this.meshes[i].offsetPt0) {
      hasFibers = true;
      continue;
    }
    gl.bindVertexArray(this.meshes[i].vao);
    gl.drawElements(
      gl.TRIANGLES,
      this.meshes[i].indexCount,
      gl.UNSIGNED_INT,
      0
    );
    gl.bindVertexArray(this.unusedVAO);
  }
  //draw fibers
  if (!hasFibers) {
    gl.enable(gl.BLEND);
    gl.depthFunc(gl.ALWAYS);
    return;
  }
  shader = this.fiberShader;
  shader.use(this.gl);
  gl.uniformMatrix4fv(shader.mvpLoc, false, m);
  gl.uniform1f(shader.uniforms["opacity"], alpha);
  for (let i = 0; i < this.meshes.length; i++) {
    if (this.meshes[i].indexCount < 3) continue;
    if (!this.meshes[i].offsetPt0) continue;
    gl.bindVertexArray(this.meshes[i].vao);
    gl.drawElements(
      gl.LINE_STRIP,
      this.meshes[i].indexCount,
      gl.UNSIGNED_INT,
      0
    );
    gl.bindVertexArray(this.unusedVAO);
  }
  gl.enable(gl.BLEND);
  gl.depthFunc(gl.ALWAYS);
  this.readyForSync = true;
}; //drawMesh3D()

// not included in public docs
Niivue.prototype.drawCrosshairs3D = function (
  isDepthTest = true,
  alpha = 1.0,
  mvpMtx = null,
  is2DView = false
) {
  if (!this.opts.show3Dcrosshair && !is2DView) return;
  if (this.opts.crosshairWidth <= 0.0 && is2DView) return;
  let gl = this.gl;
  let mm = this.frac2mm(this.scene.crosshairPos);
  // mm = [-20, 0, 30]; // <- set any value here to test
  // generate our crosshairs for the base volume
  if (
    this.crosshairs3D === null ||
    this.crosshairs3D.mm[0] !== mm[0] ||
    this.crosshairs3D.mm[1] !== mm[1] ||
    this.crosshairs3D.mm[2] !== mm[2]
  ) {
    if (this.crosshairs3D !== null) {
      gl.deleteBuffer(this.crosshairs3D.indexBuffer); //TODO: handle in nvimage.js: create once, update with bufferSubData
      gl.deleteBuffer(this.crosshairs3D.vertexBuffer); //TODO: handle in nvimage.js: create once, update with bufferSubData
    }
    let [mn, mx, range] = this.sceneExtentsMinMax();
    let radius = 1;
    if (this.volumes.length > 0)
      radius =
        0.5 *
        Math.min(
          Math.min(this.back.pixDims[1], this.back.pixDims[2]),
          this.back.pixDims[3]
        );
    else if (range[0] < 50 || range[0] > 1000) radius = range[0] * 0.02; //2% of first dimension
    radius *= this.opts.crosshairWidth;
    this.crosshairs3D = NiivueObject3D.generateCrosshairs(
      this.gl,
      1,
      mm,
      mn,
      mx,
      radius
    );
    this.crosshairs3D.mm = mm;
  }
  let crosshairsShader = this.surfaceShader;
  crosshairsShader.use(this.gl);
  let modelMtx, normMtx;
  // eslint-disable-next-line no-unused-vars
  if (mvpMtx == null)
    [mvpMtx, modelMtx, normMtx] = this.calculateMvpMatrix(
      this.crosshairs3D,
      this.scene.renderAzimuth,
      this.scene.renderElevation
    );
  gl.uniformMatrix4fv(crosshairsShader.mvpLoc, false, mvpMtx);

  gl.bindBuffer(gl.ELEMENT_ARRAY_BUFFER, this.crosshairs3D.indexBuffer);
  gl.enable(gl.DEPTH_TEST);
  let color = [...this.opts.crosshairColor];
  if (isDepthTest) {
    gl.disable(gl.BLEND);
    //gl.depthFunc(gl.LESS); //pass if LESS than incoming value
    gl.depthFunc(gl.GREATER);
  } else {
    gl.enable(gl.BLEND);
    gl.blendFunc(gl.SRC_ALPHA, gl.ONE_MINUS_SRC_ALPHA);
    gl.depthFunc(gl.ALWAYS);
  }
  color[3] = alpha;
  gl.uniform4fv(crosshairsShader.colorLoc, color);
  gl.bindVertexArray(this.crosshairs3D.vao);
  gl.drawElements(
    gl.TRIANGLES,
    this.crosshairs3D.indexCount,
    gl.UNSIGNED_INT, //gl.UNSIGNED_SHORT,
    0
  );
  gl.bindVertexArray(this.unusedVAO); // https://stackoverflow.com/questions/43904396/are-we-not-allowed-to-bind-gl-array-buffer-and-vertex-attrib-array-to-0-in-webgl
}; //drawCrosshairs3D()

// not included in public docs
Niivue.prototype.mm2frac = function (mm, volIdx = 0) {
  //given mm, return volume fraction
  if (this.volumes.length < 1) {
    let frac = [0.1, 0.5, 0.5];
    let [mn, mx, range] = this.sceneExtentsMinMax();
    frac[0] = (mm[0] - mn[0]) / range[0];
    frac[1] = (mm[1] - mn[1]) / range[1];
    frac[2] = (mm[2] - mn[2]) / range[2];
    return frac;
  }
  //convert from object space in millimeters to normalized texture space XYZ= [0..1, 0..1 ,0..1]
  let mm4 = mat.vec4.fromValues(mm[0], mm[1], mm[2], 1);
  let d = this.volumes[volIdx].dimsRAS;
  let frac = [0, 0, 0];
  if (typeof d === "undefined") {
    return frac;
  }
  if (d[1] < 1 || d[2] < 1 || d[3] < 1) return frac;
  let sform = mat.mat4.clone(this.volumes[volIdx].matRAS);
  mat.mat4.invert(sform, sform);
  mat.mat4.transpose(sform, sform);
  mat.vec4.transformMat4(mm4, mm4, sform);
  frac[0] = (mm4[0] + 0.5) / d[1];
  frac[1] = (mm4[1] + 0.5) / d[2];
  frac[2] = (mm4[2] + 0.5) / d[3];
  return frac;
}; // mm2frac()

// not included in public docs
Niivue.prototype.vox2frac = function (vox, volIdx = 0) {
  //convert from  0-index voxel space [0..dim[1]-1, 0..dim[2]-1, 0..dim[3]-1] to normalized texture space XYZ= [0..1, 0..1 ,0..1]
  //consider dimension with 3 voxels, the voxel centers are at 0.25, 0.5, 0.75 corresponding to 0,1,2
  let frac = [
    (vox[0] + 0.5) / this.volumes[volIdx].dimsRAS[1],
    (vox[1] + 0.5) / this.volumes[volIdx].dimsRAS[2],
    (vox[2] + 0.5) / this.volumes[volIdx].dimsRAS[3],
  ];
  return frac;
}; // vox2frac()

// not included in public docs
Niivue.prototype.frac2vox = function (frac, volIdx = 0) {
  //convert from normalized texture space XYZ= [0..1, 0..1 ,0..1] to 0-index voxel space [0..dim[1]-1, 0..dim[2]-1, 0..dim[3]-1]
  //consider dimension with 3 voxels, the voxel centers are at 0.25, 0.5, 0.75 corresponding to 0,1,2
  let vox = [
    Math.round(frac[0] * this.volumes[volIdx].dims[1] - 0.5), // dims == RAS
    Math.round(frac[1] * this.volumes[volIdx].dims[2] - 0.5), // dims == RAS
    Math.round(frac[2] * this.volumes[volIdx].dims[3] - 0.5), // dims == RAS
  ];
  return vox;
}; // frac2vox()

// not included in public docs
// move crosshair a fixed number of voxels (not mm)
Niivue.prototype.moveCrosshairInVox = function (x, y, z) {
  let vox = this.frac2vox(this.scene.crosshairPos);
  vox[0] += x;
  vox[1] += y;
  vox[2] += z;
  this.scene.crosshairPos = this.vox2frac(vox);
  this.drawScene();
}; // moveCrosshairInVox()

// not included in public docs
Niivue.prototype.frac2mm = function (frac, volIdx = 0) {
  let pos = mat.vec4.fromValues(frac[0], frac[1], frac[2], 1);
  if (this.volumes.length > 0)
    mat.vec4.transformMat4(pos, pos, this.volumes[volIdx].frac2mm);
  else {
    let [mn, mx] = this.sceneExtentsMinMax();
    const lerp = (x, y, a) => x * (1 - a) + y * a;
    pos[0] = lerp(mn[0], mx[0], frac[0]);
    pos[1] = lerp(mn[1], mx[1], frac[1]);
    pos[2] = lerp(mn[2], mx[2], frac[2]);
  }
  return pos;
}; // frac2mm()

// not included in public docs
Niivue.prototype.screenXY2TextureFrac = function (
  x,
  y,
  i,
  restrict0to1 = true
) {
  let texFrac = [-1, -1, -1]; //texture 0..1 so -1 is out of bounds
  var axCorSag = this.screenSlices[i].axCorSag;
  if (axCorSag > this.sliceTypeSagittal) return texFrac;
  var ltwh = this.screenSlices[i].leftTopWidthHeight.slice();
  let isMirror = false;
  if (ltwh[2] < 0) {
    isMirror = true;
    ltwh[0] += ltwh[2];
    ltwh[2] = -ltwh[2];
  }
  var fracX = (x - ltwh[0]) / ltwh[2];
  if (isMirror) fracX = 1.0 - fracX;
  var fracY = 1.0 - (y - ltwh[1]) / ltwh[3];
  if (fracX < 0.0 || fracX > 1.0 || fracY < 0.0 || fracY > 1.0) return texFrac;
  if (this.screenSlices[i].AxyzMxy.length > 4) {
    let xyzMM = [0, 0, 0];
    xyzMM[0] =
      this.screenSlices[i].leftTopMM[0] + fracX * this.screenSlices[i].fovMM[0];
    xyzMM[1] =
      this.screenSlices[i].leftTopMM[1] + fracY * this.screenSlices[i].fovMM[1];
    // let xyz = mat.vec3.fromValues(30, 30, 0);
    let v = this.screenSlices[i].AxyzMxy;
    xyzMM[2] = v[2] + v[4] * (xyzMM[1] - v[1]) - v[3] * (xyzMM[0] - v[0]);
    if (axCorSag === this.sliceTypeCoronal)
      xyzMM = swizzleVec3(xyzMM, [0, 2, 1]); //screen RSA to NIfTI RAS
    if (axCorSag === this.sliceTypeSagittal)
      xyzMM = swizzleVec3(xyzMM, [2, 0, 1]); //screen ASR to NIfTI RAS
    let xyz = this.mm2frac(xyzMM);
    if (restrict0to1) {
      if (
        xyz[0] < 0 ||
        xyz[0] > 1 ||
        xyz[1] < 0 ||
        xyz[1] > 1 ||
        xyz[2] < 0 ||
        xyz[2] > 1
      )
        return texFrac;
    }
    texFrac[0] = xyz[0];
    texFrac[1] = xyz[1];
    texFrac[2] = xyz[2];
  } else {
    texFrac = this.scene.crosshairPos.slice();
    if (axCorSag === this.sliceTypeAxial) {
      texFrac[0] = fracX;
      texFrac[1] = fracY;
    }
    if (axCorSag === this.sliceTypeCoronal) {
      texFrac[0] = fracX;
      texFrac[2] = fracY;
    }
    if (axCorSag === this.sliceTypeSagittal) {
      texFrac[1] = fracX;
      texFrac[2] = fracY;
    }
  }
  return texFrac;
}; // screenXY2TextureFrac()

// not included in public docs
Niivue.prototype.canvasPos2frac = function (canvasPos) {
  for (let i = 0; i < this.screenSlices.length; i++) {
    let texFrac = this.screenXY2TextureFrac(canvasPos[0], canvasPos[1], i);
    if (texFrac[0] >= 0) return texFrac;
  }
  return [-1, -1, -1]; //texture 0..1 so -1 is out of bounds
}; // canvasPos2frac()

// not included in public docs
// note: we also have a "sliceScale" method, which could be confusing
Niivue.prototype.scaleSlice = function (
  w,
  h,
  widthPadPixels = 0,
  heightPadPixels = 0
) {
  let canvasW = this.canvas.width - widthPadPixels;
  let canvasH = this.effectiveCanvasHeight() - heightPadPixels;
  let scalePix = canvasW / w;
  if (h * scalePix > canvasH) scalePix = canvasH / h;
  //canvas space is 0,0...w,h with origin at upper left
  let wPix = w * scalePix;
  let hPix = h * scalePix;
  let leftTopWidthHeight = [
    (canvasW - wPix) * 0.5,
    (canvasH - hPix) * 0.5,
    wPix,
    hPix,
  ];
  return leftTopWidthHeight;
}; // scaleSlice()

// not included in public docs
// display 2D image to defer loading of (slow) 3D data
Niivue.prototype.drawThumbnail = function () {
  this.bmpShader.use(this.gl);
  this.gl.uniform2f(
    this.bmpShader.uniforms["canvasWidthHeight"],
    this.gl.canvas.width,
    this.gl.canvas.height
  );
  let h = this.gl.canvas.height;
  let w = this.gl.canvas.height * this.bmpTextureWH;
  if (w > this.gl.canvas.width) {
    //constrained by width
    h = this.gl.canvas.width / this.bmpTextureWH;
    w = this.gl.canvas.width;
  }
  this.gl.uniform4f(this.bmpShader.uniforms["leftTopWidthHeight"], 0, 0, w, h);
  this.gl.bindVertexArray(this.genericVAO);
  this.gl.drawArrays(this.gl.TRIANGLE_STRIP, 0, 4);
  this.gl.bindVertexArray(this.unusedVAO); //switch off to avoid tampering with settings
}; // drawThumbnail()

// not included in public docs
// draw line (can be diagonal)
// unless Alpha is > 0, default color is opts.crosshairColor
Niivue.prototype.drawLine = function (
  startXYendXY,
  thickness = 1,
  lineColor = [1, 0, 0, -1]
) {
  this.gl.bindVertexArray(this.genericVAO);
  this.lineShader.use(this.gl);
  if (lineColor[3] < 0) lineColor = this.opts.crosshairColor;
  this.gl.uniform4fv(this.lineShader.lineColorLoc, lineColor);
  this.gl.uniform2fv(this.lineShader.canvasWidthHeightLoc, [
    this.gl.canvas.width,
    this.gl.canvas.height,
  ]);
  //draw Line
  this.gl.uniform1f(this.lineShader.thicknessLoc, thickness);
  this.gl.uniform4fv(this.lineShader.startXYendXYLoc, startXYendXY);
  this.gl.drawArrays(this.gl.TRIANGLE_STRIP, 0, 4);
  this.gl.bindVertexArray(this.unusedVAO); //set vertex attributes
}; // drawLine()

Niivue.prototype.drawGraphLine = function (
  LTRB,
  color = [1, 0, 0, 0.5],
  thickness = 2
) {
  this.drawLine(LTRB, thickness, color);
}; // drawGraphLine()

// not included in public docs
Niivue.prototype.drawCrossLinesMM = function (
  sliceIndex,
  axCorSag,
  axiMM,
  corMM,
  sagMM
) {
  if (sliceIndex < 0 || this.screenSlices.length <= sliceIndex) return;
  let tile = this.screenSlices[sliceIndex];
  let sliceFrac = tile.sliceFrac;
  let isRender = sliceFrac === Infinity;
  if (isRender)
    log.warn("Rendering approximate cross lines in world view mode");
  if (sliceFrac === Infinity) sliceFrac = 0.5;
  let linesH = corMM.slice();
  let linesV = sagMM.slice();
  let thick = Math.max(1, this.opts.crosshairWidth);
  if (axCorSag === this.sliceTypeCoronal) linesH = axiMM.slice();
  if (axCorSag === this.sliceTypeSagittal) {
    linesH = axiMM.slice();
    linesV = corMM.slice();
  }
  function mm2screen(mm) {
    let screenXY = [0, 0];
    screenXY[0] =
      tile.leftTopWidthHeight[0] +
      ((mm[0] - tile.leftTopMM[0]) / tile.fovMM[0]) *
        tile.leftTopWidthHeight[2];
    screenXY[1] =
      tile.leftTopWidthHeight[1] +
      tile.leftTopWidthHeight[3] -
      ((mm[1] - tile.leftTopMM[1]) / tile.fovMM[1]) *
        tile.leftTopWidthHeight[3];
    return screenXY;
  }
  if (linesH.length > 0 && axCorSag === 0) {
    let fracZ = sliceFrac;
    let dimV = 1;
    for (let i = 0; i < linesH.length; i++) {
      let mmV = this.frac2mm([0.5, 0.5, 0.5]);
      mmV[dimV] = linesH[i];
      let fracY = this.mm2frac(mmV);
      fracY = fracY[dimV];
      let left = this.frac2mm([0.0, fracY, fracZ]);
      left = swizzleVec3(left, [0, 1, 2]);
      let right = this.frac2mm([1.0, fracY, fracZ]);
      right = swizzleVec3(right, [0, 1, 2]);
      left = mm2screen(left);
      right = mm2screen(right);
      this.drawLine([left[0], left[1], right[0], right[1]], thick);
    }
  }
  if (linesH.length > 0 && axCorSag === 1) {
    let fracH = sliceFrac;

    let dimV = 2;
    for (let i = 0; i < linesH.length; i++) {
      let mmV = this.frac2mm([0.5, 0.5, 0.5]);
      mmV[dimV] = linesH[i];
      let fracV = this.mm2frac(mmV);
      fracV = fracV[dimV];
      let left = this.frac2mm([0.0, fracH, fracV]);
      left = swizzleVec3(left, [0, 2, 1]);
      let right = this.frac2mm([1.0, fracH, fracV]);
      right = swizzleVec3(right, [0, 2, 1]);
      left = mm2screen(left);
      right = mm2screen(right);
      this.drawLine([left[0], left[1], right[0], right[1]], thick);
    }
  }
  if (linesH.length > 0 && axCorSag === 2) {
    let fracX = sliceFrac;
    let dimV = 2;
    for (let i = 0; i < linesH.length; i++) {
      let mmV = this.frac2mm([0.5, 0.5, 0.5]);
      mmV[dimV] = linesH[i];
      let fracZ = this.mm2frac(mmV);
      fracZ = fracZ[dimV];
      let left = this.frac2mm([fracX, 0, fracZ]);
      left = swizzleVec3(left, [1, 2, 0]);
      let right = this.frac2mm([fracX, 1, fracZ]);
      right = swizzleVec3(right, [1, 2, 0]);
      left = mm2screen(left);
      right = mm2screen(right);
      this.drawLine([left[0], left[1], right[0], right[1]], thick);
    }
  }
  if (linesV.length > 0 && axCorSag === 0) {
    let fracZ = sliceFrac;
    let dimH = 0;
    for (let i = 0; i < linesV.length; i++) {
      let mm = this.frac2mm([0.5, 0.5, 0.5]);
      mm[dimH] = linesV[i];
      let frac = this.mm2frac(mm);
      frac = frac[dimH];
      let left = this.frac2mm([frac, 0, fracZ]);
      left = swizzleVec3(left, [0, 1, 2]);
      let right = this.frac2mm([frac, 1, fracZ]);
      right = swizzleVec3(right, [0, 1, 2]);
      left = mm2screen(left);
      right = mm2screen(right);
      this.drawLine([left[0], left[1], right[0], right[1]], thick);
    }
  } //if vertical lines
  if (linesV.length > 0 && axCorSag === 1) {
    let fracY = sliceFrac;
    let dimH = 0;
    for (let i = 0; i < linesV.length; i++) {
      let mm = this.frac2mm([0.5, 0.5, 0.5]);
      mm[dimH] = linesV[i];
      let frac = this.mm2frac(mm);
      frac = frac[dimH];
      let left = this.frac2mm([frac, fracY, 0]);
      left = swizzleVec3(left, [0, 2, 1]);
      let right = this.frac2mm([frac, fracY, 1]);
      right = swizzleVec3(right, [0, 2, 1]);
      left = mm2screen(left);
      right = mm2screen(right);
      this.drawLine([left[0], left[1], right[0], right[1]], thick);
    }
  } //if vertical lines
  if (linesV.length > 0 && axCorSag === 2) {
    let fracX = sliceFrac;
    let dimH = 1;
    for (let i = 0; i < linesV.length; i++) {
      let mm = this.frac2mm([0.5, 0.5, 0.5]);
      mm[dimH] = linesV[i];
      let frac = this.mm2frac(mm);
      frac = frac[dimH];
      let left = this.frac2mm([fracX, frac, 0]);
      left = swizzleVec3(left, [1, 2, 0]);
      let right = this.frac2mm([fracX, frac, 1]);
      right = swizzleVec3(right, [1, 2, 0]);
      left = mm2screen(left);
      right = mm2screen(right);
      this.drawLine([left[0], left[1], right[0], right[1]], thick);
    }
  } //if vertical lines
}; // drawCrossLinesMM()

// not included in public docs
Niivue.prototype.drawCrossLines = function (
  sliceIndex,
  axCorSag,
  axiMM,
  corMM,
  sagMM
) {
  if (sliceIndex < 0 || this.screenSlices.length <= sliceIndex) return;
  if (this.opts.isSliceMM)
    return this.drawCrossLinesMM(sliceIndex, axCorSag, axiMM, corMM, sagMM);
  if (this.screenSlices[sliceIndex].sliceFrac === Infinity)
    //render views always world space
    return this.drawCrossLinesMM(sliceIndex, axCorSag, axiMM, corMM, sagMM);
  let tile = this.screenSlices[sliceIndex];
  let linesH = corMM.slice();
  let linesV = sagMM.slice();

  if (axCorSag === this.sliceTypeCoronal) linesH = axiMM.slice();
  if (axCorSag === this.sliceTypeSagittal) {
    linesH = axiMM.slice();
    linesV = corMM.slice();
  }
  if (linesH.length > 0) {
    //draw horizontal lines
    let LTWH = tile.leftTopWidthHeight.slice();
    let sliceDim = 2; //vertical axis is Zmm
    if (axCorSag === this.sliceTypeAxial) sliceDim = 1; //vertical axis is Ymm
    let mm = this.frac2mm([0.5, 0.5, 0.5]);
    for (let i = 0; i < linesH.length; i++) {
      mm[sliceDim] = linesH[i];
      let frac = this.mm2frac(mm);
      this.drawRect([
        LTWH[0],
        LTWH[1] + LTWH[3] - frac[sliceDim] * LTWH[3],
        LTWH[2],
        1,
      ]);
    }
  } //if horizontal lines
  if (linesV.length > 0) {
    //draw vertical lines
    let LTWH = tile.leftTopWidthHeight.slice();
    let isRadiolgical = tile.fovMM[0] < 0;
    let sliceDim = 0; //vertical lines on axial/coronal are L/R axis
    if (axCorSag === this.sliceTypeSagittal) sliceDim = 1; //vertical lines on sagittal are A/P
    let mm = this.frac2mm([0.5, 0.5, 0.5]);
    for (let i = 0; i < linesV.length; i++) {
      mm[sliceDim] = linesV[i];
      let frac = this.mm2frac(mm);
      if (isRadiolgical)
        this.drawRect([
          LTWH[0] + (LTWH[2] - frac[sliceDim] * LTWH[2]),
          LTWH[1],
          1,
          LTWH[3],
        ]);
      else
        this.drawRect([
          LTWH[0] + frac[sliceDim] * LTWH[2],
          LTWH[1],
          1,
          LTWH[3],
        ]);
    }
  } //if vertical lines
}; // drawCrossLines()

/**
 * display a lightbox or montage view
 * @param {string} mosaicStr specifies orientation (A,C,S) and location of slices.
 * @example niivue.setSliceMosaicString("A -10 0 20");
 * @see {@link https://niivue.github.io/niivue/features/mosaics.html|live demo usage}
 */
Niivue.prototype.drawMosaic = function (mosaicStr) {
  if (this.volumes.length === 0) {
    console.log("Unable to draw mosaic until voxel-based image is loaded");
    return;
  }
  this.screenSlices = [];
  //render always in world space
  let fovRenderMM = this.screenFieldOfViewMM(this.sliceTypeAxial, true);
  //2d slices might be in world space or voxel space
  let fovSliceMM = this.screenFieldOfViewMM(this.sliceTypeAxial);
  //fovRender and fovSlice will only be different if scans are oblique and shown in voxel space
  //let mosaicStr = 'A -52 -12 C 8 ; S 28 48 66'

  mosaicStr = mosaicStr.replaceAll(";", " ;").trim();
  let axiMM = [];
  let corMM = [];
  let sagMM = [];
  let items = mosaicStr.split(/\s+/);
  let scale = 1.0; //e.g. if 1.0 1mm per pixel
  let labelSize = this.opts.textHeight;
  let isCrossLinesUsed = false;
  for (let pass = 0; pass < 2; pass++) {
    //two pass: first calculate dimensions to determine scale, second draw items
    let isRender = false;
    let isCrossLines = false;
    isRender = false;

    let rowHt = 0;
    let left = 0;
    let top = 0;
    let mxRowWid = 0;
    let isLabel = false;
    let axCorSag = this.sliceTypeAxial;
    for (let i = 0; i < items.length; i++) {
      let item = items[i];
      if (item.includes("X")) {
        isCrossLines = true;
        continue;
      }
      if (item.includes("L")) {
        isLabel = !item.includes("-");
        continue;
      }
      if (item.includes("V") || item.includes("H")) {
        i++; //skip numeric value for vertical/horizontal overlap
        continue;
      }
      if (item.includes("A")) axCorSag = this.sliceTypeAxial;
      if (item.includes("C")) axCorSag = this.sliceTypeCoronal;
      if (item.includes("S")) axCorSag = this.sliceTypeSagittal;
      if (item.includes("R")) isRender = true;
      if (item.includes(";")) {
        //EOLN
        top += rowHt;
        mxRowWid = Math.max(mxRowWid, left);
        rowHt = 0;
        left = 0;
      }
      let sliceMM = parseFloat(item, NaN);
      if (isNaN(sliceMM)) continue;
      let w = 0;
      let h = 0;
      let fov = fovSliceMM;
      if (isRender) fov = fovRenderMM;
      //draw the slice
      if (axCorSag === this.sliceTypeSagittal) w = fov[1];
      else w = fov[0];
      if (axCorSag === this.sliceTypeAxial) h = fov[1];
      else h = fov[2];
      //console.log("w" + w + " h" + h + "::", fov);
      if (pass === 0) {
        //1st pass: record slice locations in world space
        if (!isRender) {
          if (axCorSag === this.sliceTypeAxial) axiMM.push(sliceMM);
          if (axCorSag === this.sliceTypeCoronal) corMM.push(sliceMM);
          if (axCorSag === this.sliceTypeSagittal) sagMM.push(sliceMM);
        }
      } else {
        //2nd pass draw
        let ltwh = [scale * left, scale * top, scale * w, scale * h];
        this.opts.textHeight = isLabel ? labelSize : 0;
        if (isRender) {
          let inf = sliceMM < 0 ? -Infinity : Infinity;
          if (Object.is(sliceMM, -0)) inf = -Infinity; //catch negative zero
          this.draw2DMM(ltwh, axCorSag, inf, isLabel);
        } else this.draw2D(ltwh, axCorSag, sliceMM, isLabel);
        if (isCrossLines) {
          this.drawCrossLines(
            this.screenSlices.length - 1,
            axCorSag,
            axiMM,
            corMM,
            sagMM
          );
          isCrossLinesUsed = true;
        }
        isRender = false;
        isCrossLines = false;
      }
      left += w;
      rowHt = Math.max(rowHt, h);
    } //for each item in string
    top += rowHt;
    mxRowWid = Math.max(mxRowWid, left);
    if (mxRowWid <= 0 || top <= 0) break;
    let scaleW = this.gl.canvas.width / mxRowWid;
    let scaleH = this.effectiveCanvasHeight() / top;
    scale = Math.min(scaleW, scaleH);
  } //for pass 0 and 1
  this.opts.textHeight = labelSize;
}; // drawMosaic()

// not included in public docs
Niivue.prototype.drawScene = function () {
  if (!this.initialized) {
    return; // do not do anything until we are initialized (init will call drawScene).
  }
  this.colorbarHeight = 0;
  this.gl.clearColor(
    this.opts.backColor[0],
    this.opts.backColor[1],
    this.opts.backColor[2],
    this.opts.backColor[3]
  );
  this.gl.clear(this.gl.COLOR_BUFFER_BIT | this.gl.DEPTH_BUFFER_BIT);
  //this.gl.clear(this.gl.COLOR_BUFFER_BIT);
  if (this.bmpTexture) {
    //draw the thumbnail image and exit
    this.drawThumbnail();
    return;
  }
  let posString = "";
  if (
    this.volumes.length === 0 ||
    typeof this.volumes[0].dims === "undefined"
  ) {
    if (this.meshes.length > 0) {
      this.screenSlices = []; // empty array
      this.sliceType = this.sliceTypeRender; //only meshes loaded: we must use 3D render mode
      return this.draw3D(); //meshes loaded but no volume
    }
    this.drawLoadingText(this.loadingText);
    return;
  }
  if (!this.back.hasOwnProperty("dims")) return;

  if (
    this.isDragging &&
    this.scene.clipPlaneDepthAziElev[0] < 1.8 &&
    this.inRenderTile(this.dragStart[0], this.dragStart[1]) >= 0
  ) {
    //user dragging over a 3D rendering
    let x = this.dragStart[0] - this.dragEnd[0];
    let y = this.dragStart[1] - this.dragEnd[1];
    let depthAziElev = this.dragClipPlaneStartDepthAziElev.slice();
    depthAziElev[1] -= x;
    depthAziElev[1] = depthAziElev[1] % 360;
    depthAziElev[2] += y;
    if (
      depthAziElev[1] !== this.scene.clipPlaneDepthAziElev[1] ||
      depthAziElev[2] !== this.scene.clipPlaneDepthAziElev[2]
    ) {
      this.scene.clipPlaneDepthAziElev = depthAziElev;
      return this.setClipPlane(this.scene.clipPlaneDepthAziElev);
    }
  } //dragging over rendering
  if (
    this.sliceMosaicString.length < 1 &&
    this.sliceType === this.sliceTypeRender
  ) {
    if (this.opts.isColorbar) this.reserveColorbarPanel();
    this.screenSlices = []; // empty array
    this.draw3D();
    if (this.opts.isColorbar) this.drawColorbar();
    return;
  }
  if (this.opts.isColorbar) this.reserveColorbarPanel();
  let maxVols = this.getMaxVols();
  if (this.sliceMosaicString.length > 0) {
    this.drawMosaic(this.sliceMosaicString);
  } else {
    // issue56 is use mm else use voxel
    this.gl.viewport(0, 0, this.gl.canvas.width, this.gl.canvas.height);
    this.screenSlices = []; // empty array
    if (this.sliceType === this.sliceTypeAxial) {
      this.draw2D([0, 0, 0, 0], 0);
    } else if (this.sliceType === this.sliceTypeCoronal) {
      this.draw2D([0, 0, 0, 0], 1);
    } else if (this.sliceType === this.sliceTypeSagittal) {
      this.draw2D([0, 0, 0, 0], 2);
    } else {
      //sliceTypeMultiplanar
      let { volScale } = this.sliceScale();
      if (typeof this.opts.multiplanarPadPixels !== "number")
        console.log("multiplanarPadPixels must be numeric");
      let pad = parseFloat(this.opts.multiplanarPadPixels);
      // size for 2 rows, 2 columns
      let ltwh = this.scaleSlice(
        volScale[0] + volScale[1],
        volScale[1] + volScale[2],
        pad * 1,
        pad * 1
      );
      let wX = (ltwh[2] * volScale[0]) / (volScale[0] + volScale[1]);
      // size for 1 row, 3 columns
      let ltwh3x1 = this.scaleSlice(
        volScale[0] + volScale[0] + volScale[1],
        Math.max(volScale[1], volScale[2]),
        pad * 2
      );
      let mx = Math.max(Math.max(volScale[1], volScale[2]), volScale[0]);
      // size for 1 row, 4 columns
      let ltwh4x1 = this.scaleSlice(
        volScale[0] + volScale[0] + volScale[1] + mx,
        mx,
        pad * 3
      );
      let wX1 =
        (ltwh3x1[2] * volScale[0]) / (volScale[0] + volScale[0] + volScale[1]);
      if (this.opts.multiplanarForceRender) {
        //issue404
        ltwh3x1 = ltwh4x1;
        wX1 =
          (ltwh3x1[2] * volScale[0]) /
          (volScale[0] + volScale[0] + volScale[1] + mx);
      }
      if (wX1 > wX) {
        //landscape screen ratio: 3 slices in single row
        let pixScale = wX1 / volScale[0];
        let hY1 = volScale[1] * pixScale;
        let hZ1 = volScale[2] * pixScale;
        if (ltwh3x1[3] === ltwh4x1[3]) {
          ltwh3x1 = ltwh4x1;
          if (maxVols < 2 || !this.graph.autoSizeMultiplanar) {
            this.draw3D([
              ltwh3x1[0] + wX1 + wX1 + hY1 + pad * 3,
              ltwh3x1[1],
              ltwh4x1[3],
              ltwh4x1[3],
            ]);
          }
        }
        //draw axial
        this.draw2D([ltwh3x1[0], ltwh3x1[1], wX1, hY1], 0);
        //draw coronal
        this.draw2D([ltwh3x1[0] + wX1 + pad, ltwh3x1[1], wX1, hZ1], 1);
        //draw sagittal
        this.draw2D(
          [ltwh3x1[0] + wX1 + wX1 + pad * 2, ltwh3x1[1], hY1, hZ1],
          2
        );
      } else {
        let wY = ltwh[2] - wX;
        let hY = (ltwh[3] * volScale[1]) / (volScale[1] + volScale[2]);
        let hZ = ltwh[3] - hY;
        //draw axial
        this.draw2D([ltwh[0], ltwh[1] + hZ + pad, wX, hY], 0);
        //draw coronal
        this.draw2D([ltwh[0], ltwh[1], wX, hZ], 1);
        //draw sagittal
        this.draw2D([ltwh[0] + wX + pad, ltwh[1], wY, hZ], 2);
        if (maxVols < 2 || !this.graph.autoSizeMultiplanar)
          this.draw3D([ltwh[0] + wX + pad, ltwh[1] + hZ + pad, wY, hY]);
      } //if landscape else portrait
    } //if multiplanar
  } //if mosaic not 2D
  if (this.opts.isRuler) this.drawRuler();
  if (this.opts.isColorbar) this.drawColorbar();

  if (this.isDragging) {
    //if (this.opts.isDragForPanZoom) {
    if (this.opts.dragMode === dragModes.pan) {
      this.dragForPanZoom([
        this.dragStart[0],
        this.dragStart[1],
        this.dragEnd[0],
        this.dragEnd[1],
      ]);
      return;
    }
    if (this.opts.dragMode === dragModes.measurement) {
      //if (this.opts.isDragShowsMeasurementTool) {
      this.drawMeasurementTool([
        this.dragStart[0],
        this.dragStart[1],
        this.dragEnd[0],
        this.dragEnd[1],
      ]);
      return;
    }
    if (this.inRenderTile(this.dragStart[0], this.dragStart[1]) >= 0) return;
    let width = Math.abs(this.dragStart[0] - this.dragEnd[0]);
    let height = Math.abs(this.dragStart[1] - this.dragEnd[1]);
    this.drawSelectionBox([
      Math.min(this.dragStart[0], this.dragEnd[0]),
      Math.min(this.dragStart[1], this.dragEnd[1]),
      width,
      height,
    ]);
  }
  const pos = this.frac2mm([
    this.scene.crosshairPos[0],
    this.scene.crosshairPos[1],
    this.scene.crosshairPos[2],
  ]);
  if (this.sliceType === this.sliceTypeMultiplanar && maxVols > 1)
    this.drawGraph();
  posString =
    pos[0].toFixed(2) + "×" + pos[1].toFixed(2) + "×" + pos[2].toFixed(2);
  this.gl.finish();
  this.readyForSync = true; // by the time we get here, all volumes should be loaded and ready to be drawn. We let other niivue instances know that we can now reliably sync draw calls (images are loaded)
  return posString;
}; // drawScene()<|MERGE_RESOLUTION|>--- conflicted
+++ resolved
@@ -4648,22 +4648,9 @@
   let volume = this.volumes[idx];
   volume.frame4D = frame4D;
   this.updateGLVolume();
-<<<<<<< HEAD
+
 
   this.opts.onFrameChange(volume, frame4D);
-=======
-  if (this.isInSession && this.mediaUrlMap.has(this.volumes[idx])) {
-    let url = this.mediaUrlMap.get(this.volumes[idx]);
-    this.serverConnection$.next(
-      new NVMessage(
-        SET_4D_VOL_INDEX,
-        new NVMessageSet4DVolumeIndexData(url, frame4D),
-        this.sessionKey
-      )
-    );
-  }
-  this.opts.onFrameChange({ volume: this.volumes[idx], frame4D: frame4D });
->>>>>>> a20951f9
 };
 
 /**
