import { Shader } from "./shader.js";
import * as mat from "gl-matrix";
import {
  vertOrientCubeShader,
  fragOrientCubeShader,
  vertSliceMMShader,
  fragSliceMMShader,
} from "./shader-srcs.js";
import {
  vertRectShader,
  vertLineShader,
  fragRectShader,
} from "./shader-srcs.js";
import { vertRenderShader, fragRenderShader } from "./shader-srcs.js";
import { vertColorbarShader, fragColorbarShader } from "./shader-srcs.js";
import {
  vertFontShader,
  fragFontShader,
  vertBmpShader,
  fragBmpShader,
} from "./shader-srcs.js";
import {
  vertOrientShader,
  vertPassThroughShader,
  fragPassThroughShader,
  vertGrowCutShader,
  fragGrowCutShader,
  fragOrientShaderU,
  fragOrientShaderI,
  fragOrientShaderF,
  fragOrientShader,
  fragOrientShaderAtlas,
  fragRGBOrientShader,
  vertMeshShader,
  fragMeshShader,
  fragMeshToonShader,
  fragMeshOutlineShader,
  fragMeshHemiShader,
  fragMeshMatteShader,
  fragMeshDepthShader,
  fragMeshShaderSHBlue,
  vertFlatMeshShader,
  fragFlatMeshShader,
  vertFiberShader,
  fragFiberShader,
  vertSurfaceShader,
  fragSurfaceShader,
  fragVolumePickingShader,
} from "./shader-srcs.js";
import { Subject } from "rxjs";
import { orientCube } from "./orientCube.js";
import { NiivueObject3D } from "./niivue-object3D.js";
import { NVImage, NVImageFromUrlOptions, NVIMAGE_TYPE } from "./nvimage.js";
import { NVMesh, NVMeshFromUrlOptions } from "./nvmesh.js";
export { NVMesh, NVMeshFromUrlOptions } from "./nvmesh.js";
export { NVImage, NVImageFromUrlOptions } from "./nvimage";
export { NVController } from "./nvcontroller";
import { Log } from "./logger";
import defaultFontPNG from "./fonts/Roboto-Regular.png";
import defaultFontMetrics from "./fonts/Roboto-Regular.json";
import { colortables } from "./colortables";
export { colortables } from "./colortables";
import {
  NVDocument,
  SLICE_TYPE,
  DRAG_MODE,
  DEFAULT_OPTIONS,
} from "./nvdocument.js";
export { NVDocument, SLICE_TYPE } from "./nvdocument.js";

const log = new Log();
const cmapper = new colortables();
const MESH_EXTENSIONS = [
  "ASC",
  "DFS",
  "FSM",
  "PIAL",
  "ORIG",
  "INFLATED",
  "SMOOTHWM",
  "SPHERE",
  "WHITE",
  "GII",
  "MZ3",
  "NV",
  "OBJ",
  "OFF",
  "PLY",
  "SRF",
  "STL",
  "TCK",
  "TRACT",
  "TRK",
  "TRX",
  "VTK",
  "X3D",
];

const LEFT_MOUSE_BUTTON = 0;
const RIGHT_MOUSE_BUTTON = 2;

/**
 * Niivue exposes many properties. It's always good to call `updateGLVolume` after altering one of these settings.
 * @typedef {Object} NiivueOptions
 * @property {number} [options.textHeight=0.06] the text height for orientation labels (0 to 1). Zero for no text labels
 * @property {number} [options.colorbarHeight=0.05] size of colorbar. 0 for no colorbars, fraction of Nifti j dimension
 * @property {number} [options.colorbarMargin=0.05] padding around colorbar when displayed
 * @property {number} [options.crosshairWidth=1] crosshair size. Zero for no crosshair
 * @property {number} [options.rulerWidth=4] ruler size. Zero (or isRuler is false) for no ruler
 * @property {array}  [options.backColor=[0,0,0,1]] the background color. RGBA values from 0 to 1. Default is black
 * @property {array}  [options.crosshairColor=[1,0,0,1]] the crosshair color. RGBA values from 0 to 1. Default is red
 * @property {array}  [options.fontColor=[0.5,0.5,0.5,1]] the font color. RGBA values from 0 to 1. Default is gray
 * @property {array}  [options.selectionBoxColor=[1,1,1,0.5]] the selection box color when the intensty selection box is shown (right click and drag). RGBA values from 0 to 1. Default is transparent white
 * @property {array}  [options.clipPlaneColor=[1,1,1,0.5]] the color of the visible clip plane. RGBA values from 0 to 1. Default is white
 * @property {array}  [options.rulerColor=[1, 0, 0, 0.8]] the color of the ruler. RGBA values from 0 to 1. Default is translucent red
 * @property {boolean} [options.show3Dcrosshair=false] true/false whether crosshairs are shown on 3D rendering
 * @property {boolean} [options.trustCalMinMax=true] true/false whether to trust the nifti header values for cal_min and cal_max. Trusting them results in faster loading because we skip computing these values from the data
 * @property {string} [options.clipPlaneHotKey="KeyC"] the keyboard key used to cycle through clip plane orientations. The default is "c"
 * @property {string} [options.viewModeHotKey="KeyV"] the keyboard key used to cycle through view modes. The default is "v"
 * @property {number} [options.keyDebounceTime=50] the keyUp debounce time in milliseconds. The default is 50 ms. You must wait this long before a new hot-key keystroke will be registered by the event listener
 * @property {number} [options.doubleTouchTimeout=500] the maximum time in milliseconds for a double touch to be detected. The default is 500 ms
 * @property {number} [options.longTouchTimeout=1000] the minimum time in milliseconds for a touch to count as long touch. The default is 1000 ms
 * @property {boolean} [options.isRadiologicalConvention=false] whether or not to use radiological convention in the display
 * @property {boolean} [options.logging=false] turn on logging or not (true/false)
 * @property {string} [options.loadingText="waiting on images..."] the loading text to display when there is a blank canvas and no images
 * @property {boolean} [options.dragAndDropEnabled=true] whether or not to allow file and url drag and drop on the canvas
 * @property {boolean} [options.isNearestInterpolation=false] whether nearest neighbor interpolation is used, else linear interpolation
 * @property {boolean} [options.isAtlasOutline=false] whether atlas maps are only visible at the boundary of regions
 * @property {boolean} [options.isRuler=false] whether a 10cm ruler is displayed
 * @property {boolean} [options.isColorbar=false] whether colorbar(s) are shown illustrating values for color maps
 * @property {boolean} [options.isOrientCube=false] whether orientation cube is shown for 3D renderings
 * @property {number} [options.multiplanarPadPixels=0] spacing between tiles of a multiplanar view
 * @property {boolean} [options.multiplanarForceRender=false] always show rendering in multiplanar view
 * @property {number} [options.meshThicknessOn2D=Infinity] 2D slice views can show meshes within this range. Meshes only visible in sliceMM (world space) mode
 * @property {DRAG_MODE} [options.dragMode=contrast] behavior for dragging (none, contrast, measurement, pan)
 * @property {boolean} [options.isDepthPickMesh=false] when both voxel-based image and mesh is loaded, will depth picking be able to detect mesh or only voxels
 * @property {boolean} [options.isCornerOrientationText=false] should slice text be shown in the upper right corner instead of the center of left and top axes?
 * @property {boolean} [options.sagittalNoseLeft=false] should 2D sagittal slices show the anterior direction toward the left or right?
 * @property {boolean} [options.isSliceMM=false] are images aligned to voxel space (false) or world space (true)
 * @property {boolean} [options.isHighResolutionCapable=true] demand that high-dot-per-inch displays use native voxel size
 * @property {boolean} [options.drawingEnabled=false] allow user to create and edit voxel-based drawings
 * @property {number} [options.penValue=Infinity] color of drawing when user drags mouse (if drawingEnabled)
 * @property {boolean} [options.isFilledPen=false] create filled drawings when user drags mouse (if drawingEnabled)
 * @property {number} [options.maxDrawUndoBitmaps=8] number of possible undo steps (if drawingEnabled)
 * @property {string} [options.thumbnail=""] optional 2D png bitmap that can be rapidly loaded to defer slow loading of 3D image
 * @example
 * niivue.opts.isColorbar = true;
 * niivue.updateGLVolume()
 * @see {@link https://niivue.github.io/niivue/features/mosaics2.html|live demo usage}
 */

/**
 * @class Niivue
 * @type Niivue
 * @description
 * Niivue can be attached to a canvas. An instance of Niivue contains methods for
 * loading and rendering NIFTI image data in a WebGL 2.0 context.
 * @constructor
 * @param {NiivueOptions} [options={}] options object to set modifiable Niivue properties
 * @example
 * let niivue = new Niivue({crosshairColor: [0,1,0,0.5], textHeight: 0.5}) // a see-through green crosshair, and larger text labels
 */
export function Niivue(options = {}) {
  this.canvas = null; // the canvas element on the page
  this.gl = null; // the gl context
  this.colormapTexture = null;
  this.volumeTexture = null;
  this.drawTexture = null; //the GPU memory storage of the drawing
  this.drawUndoBitmaps = [];
  this.drawOpacity = 0.8;
  this.colorbarHeight = 0; //height in pixels, set when colorbar is drawn
  this.drawPenLocation = [NaN, NaN, NaN];
  this.drawPenAxCorSag = -1; //do not allow pen to drag between Sagittal/Coronal/Axial
  this.drawFillOverwrites = true;
  this.drawPenFillPts = []; //store mouse points for filled pen
  this.overlayTexture = null;
  this.overlayTextureID = [];
  this.sliceMMShader = null;
  this.orientCubeShader = null;
  this.orientCubeShaderVAO = null;
  this.rectShader = null;
  this.renderShader = null;
  this.pickingMeshShader = null;
  this.pickingImageShader = null;
  this.colorbarShader = null;
  this.fontShader = null;
  this.fontTexture = null;
  this.bmpShader = null;
  this.bmpTexture = null; //thumbnail WebGLTexture object
  this.thumbnailVisible = false;
  this.bmpTextureWH = 1.0; //thumbnail width/height ratio
  this.passThroughShader = null;
  this.growCutShader = null;
  this.orientShaderAtlasU = null;
  this.orientShaderU = null;
  this.orientShaderI = null;
  this.orientShaderF = null;
  this.orientShaderRGBU = null;
  this.surfaceShader = null;
  this.genericVAO = null; //used for 2D slices, 2D lines, 2D Fonts
  this.unusedVAO = null;
  this.crosshairs3D = null;
  this.DEFAULT_FONT_GLYPH_SHEET = defaultFontPNG; //"/fonts/Roboto-Regular.png";
  this.DEFAULT_FONT_METRICS = defaultFontMetrics; //"/fonts/Roboto-Regular.json";
  this.fontMets = null;
  this.backgroundMasksOverlays = 0;
  this.overlayOutlineWidth = 0; //float, 0 for none

  this.syncOpts = {};
  this.readyForSync = false;

  // UI Data
  this.uiData = {};
  this.uiData.mousedown = false;
  this.uiData.touchdown = false;
  this.uiData.mouseButtonLeftDown = false;
  this.uiData.mouseButtonRightDown = false;
  this.uiData.mouseDepthPicker = false;
  this.uiData.pan2Dxyzmm = [0, 0, 0, 1];
  this.uiData.pan2DxyzmmAtMouseDown = [0, 0, 0, 1];
  this.uiData.prevX = 0;
  this.uiData.prevY = 0;
  this.uiData.currX = 0;
  this.uiData.currY = 0;
  this.uiData.currentTouchTime = 0;
  this.uiData.lastTouchTime = 0;
  this.uiData.touchTimer = null;
  this.uiData.doubleTouch = false;
  this.uiData.isDragging = false;
  this.uiData.dragStart = [0.0, 0.0];
  this.uiData.dragEnd = [0.0, 0.0];
  this.uiData.dragClipPlaneStartDepthAziElev = [0, 0, 0];
  this.uiData.lastTwoTouchDistance = 0;
  this.uiData.multiTouchGesture = false;
  this.uiData.loading$ = new Subject(); // whether or not the scene is loading
  // mapping of keys (event strings) to rxjs subjects
  this.eventsToSubjects = {
    loading: this.uiData.loading$,
  };

  this.back = {}; // base layer; defines image space to work in. Defined as this.volumes[0] in Niivue.loadVolumes
  this.overlays = []; // layers added on top of base image (e.g. masks or stat maps). Essentially everything after this.volumes[0] is an overlay. So is this necessary?
  this.deferredVolumes = [];
  this.deferredMeshes = [];
  this.furthestVertexFromOrigin = 100;
  this.volScale = [];
  this.vox = [];
  this.mousePos = [0, 0];
  this.screenSlices = []; // empty array

  this.otherNV = null; // another niivue instance that we wish to sync postion with
  this.volumeObject3D = null;
  this.pivot3D = [0, 0, 0]; //center for rendering rotation
  this.furthestFromPivot = 10.0; //most distant point from pivot

  this.currentClipPlaneIndex = 0;
  this.lastCalled = new Date().getTime();

  this.selectedObjectId = -1;
  this.CLIP_PLANE_ID = 1;
  this.VOLUME_ID = 254;
  this.DISTANCE_FROM_CAMERA = -0.54;
  this.graph = [];
  this.graph.LTWH = [0, 0, 640, 480];
  this.graph.opacity = 0.0;
  this.graph.vols = [0]; //e.g. timeline for background volume only, e.g. [0,2] for first and third volumes
  this.graph.autoSizeMultiplanar = false;
  this.graph.normalizeValues = false;
  this.meshShaders = [
    {
      Name: "Phong",
      Frag: fragMeshShader,
    },
    {
      Name: "Matte",
      Frag: fragMeshMatteShader,
    },
    {
      Name: "Harmonic",
      Frag: fragMeshShaderSHBlue,
    },
    {
      Name: "Hemispheric",
      Frag: fragMeshHemiShader,
    },
    {
      Name: "Outline",
      Frag: fragMeshOutlineShader,
    },
    {
      Name: "Toon",
      Frag: fragMeshToonShader,
    },
    {
      Name: "Flat",
      Frag: fragFlatMeshShader,
    },
  ];

  // Event listeners

  // Defaults
  this.onLocationChange = () => {};
  this.onIntensityChange = () => {};
  this.onImageLoaded = () => {};
  this.onMeshLoaded = () => {};
  this.onFrameChange = () => {};
  this.onError = () => {};
  this.onInfo = () => {};
  this.onWarn = () => {};
  this.onDebug = () => {};
  this.onVolumeAddedFromUrl = () => {};
  this.onVolumeWithUrlRemoved = () => {};
  this.onVolumeUpdated = () => {};
  this.onMeshAddedFromUrl = () => {};
  this.onMeshAdded = () => {};
  this.onMeshWithUrlRemoved = () => {};
  this.onZoom3DChange = () => {};
  this.onAzimuthElevationChange = () => {};
  this.onClipPlaneChange = () => {};
  this.onCustomMeshShaderAdded = () => {};
  this.onMeshShaderChanged = () => {};
  this.onMeshPropertyChanged = () => {};
  this.onDocumentLoaded = () => {};
  this.document = new NVDocument();

  this.opts = { ...DEFAULT_OPTIONS };
  this.scene = { ...this.document.scene };

  // populate Niivue with user supplied options
  for (const name in options) {
    if (typeof options[name] === "function") {
      this[name] = options[name];
    } else {
      // this.opts[name] = options[name];
      this.opts[name] =
        DEFAULT_OPTIONS[name] === undefined
          ? DEFAULT_OPTIONS[name]
          : options[name];
    }
  }

  if (this.opts.isHighResolutionCapable) {
    this.uiData.dpr = window.devicePixelRatio || 1;
  } else {
    this.uiData.dpr = 1;
  }
  this.dragModes = [];
  this.dragModes.contrast = DRAG_MODE.contrast;
  this.dragModes.measurement = DRAG_MODE.measurement;
  this.dragModes.none = DRAG_MODE.none;
  this.dragModes.pan = DRAG_MODE.pan;
  this.sliceTypeAxial = SLICE_TYPE.AXIAL;
  this.sliceTypeCoronal = SLICE_TYPE.CORONAL;
  this.sliceTypeSagittal = SLICE_TYPE.SAGITTAL;
  this.sliceTypeMultiplanar = SLICE_TYPE.MULTIPLANAR;
  this.sliceTypeRender = SLICE_TYPE.RENDER;
  this.sliceMosaicString = "";

  this.mediaUrlMap = new Map();

  this.initialized = false;

  // now that opts have been parsed, set the current undo to max undo
  this.currentDrawUndoBitmap = this.opts.maxDrawUndoBitmaps; //analogy: cylinder position of a revolver

  if (this.opts.drawingEnabled) {
    this.createEmptyDrawing();
  }

  if (this.opts.thumbnail.length > 0) {
    this.thumbnailVisible = true;
  }

  this.loadingText = this.opts.loadingText;
  log.setLogLevel(this.opts.logging);

  // rxjs subscriptions. Keeping a reference array like this allows us to unsubscribe later
  this.subscriptions = [];
}

// Object.defineProperty(Niivue.prototype, "scene", {
//   get: function () {
//     return this.document.scene;
//   },
// });

// Object.defineProperty(Niivue.prototype, "opts", {
//   get: function () {
//     return this.document.opts;
//   },
// });

Object.defineProperty(Niivue.prototype, "volumes", {
  get: function () {
    return this.document.volumes;
  },
  set: function (volumes) {
    this.document.volumes = volumes;
  },
});

Object.defineProperty(Niivue.prototype, "meshes", {
  get: function () {
    return this.document.meshes;
  },
  set: function (meshes) {
    this.document.meshes = meshes;
  },
});

Object.defineProperty(Niivue.prototype, "drawBitmap", {
  get: function () {
    return this.document.drawBitmap;
  },
  set: function (drawBitmap) {
    this.document.drawBitmap = drawBitmap;
  },
});

// Object.defineProperty(Niivue.prototype, "sliceType", {
//   get: function () {
//     return this.document.opts.sliceType;
//   },
//   set: function (sliceType) {
//     this.document.opts.sliceType = sliceType;
//   },
// });

/**
 * save webgl2 canvas as png format bitmap
 * @param {string} filename for screen capture
 * @example niivue.saveScene('test.png');
 */
Niivue.prototype.saveScene = function (filename = "") {
  function saveBlob(blob, name) {
    const a = document.createElement("a");
    document.body.appendChild(a);
    a.style.display = "none";
    const url = window.URL.createObjectURL(blob);
    a.href = url;
    a.download = name;
    a.click();
    a.remove();
  }

  let canvas = this.canvas;
  this.drawScene();
  canvas.toBlob((blob) => {
    if (filename === "") {
      filename = `niivue-screenshot-${new Date().toString()}.png`;
      filename = filename.replace(/\s/g, "_");
    }
    console.log(filename);
    saveBlob(blob, filename);
  });
};

/**
 * attach the Niivue instance to the webgl2 canvas by element id
 * @param {string} id the id of an html canvas element
 * @example niivue = new Niivue().attachTo('gl')
 * @example niivue.attachTo('gl')
 */
Niivue.prototype.attachTo = async function (id) {
  await this.attachToCanvas(document.getElementById(id));
  log.debug("attached to element with id: ", id);
  return this;
}; // attachTo

// on handles matching event strings (event) with know rxjs subjects within NiiVue.
// if the event string exists (e.g. 'location') then the corrsponding rxjs subject reference
// is extracted from this.eventsToSubjects and the callback passed as the second argument to NiiVue.on
// is added to the subsciptions to the next method. These callbacks are called whenever subject.next is called within
// various NiiVue methods.

/**
 * register a callback function to run when known Niivue events happen
 * @param {("location")} event the name of the event to watch for. Event names are shown in the type column
 * @param {function} callback the function to call when the event happens
 * @example
 * niivue = new Niivue()
 *
 * // 'location' update event is fired when the crosshair changes position via user input
 * function doSomethingWithLocationData(data){
 *    // data has the shape {mm: [N, N, N], vox: [N, N, N], frac: [N, N, N], values: this.volumes.map(v => {return val})}
 *    //...
 * }
 */
Niivue.prototype.on = function (event, callback) {
  let knownEvents = Object.keys(this.eventsToSubjects);
  if (knownEvents.indexOf(event) == -1) {
    return;
  }
  let subject = this.eventsToSubjects[event];
  let subscription = subject.subscribe({
    next: (data) => callback(data),
  });
  this.subscriptions.push({ [event]: subscription });
};

/**
 * off unsubscribes events and subjects (the opposite of on)
 * @param {("location")} event the name of the event to watch for. Event names are shown in the type column
 * @example
 * niivue = new Niivue()
 * niivue.off('location')
 */
Niivue.prototype.off = function (event) {
  let knownEvents = Object.keys(this.eventsToSubjects);
  if (knownEvents.indexOf(event) == -1) {
    return;
  }
  let nsubs = this.subscriptions.length;
  for (let i = 0; i < nsubs; i++) {
    let key = Object.keys(this.subscriptions[i])[0];
    if (key === event) {
      this.subscriptions[i][event].unsubscribe();
      this.subscriptions.splice(i, 1);
      return;
    }
  }
};

/**
 * attach the Niivue instance to a canvas element directly
 * @param {object} canvas the canvas element reference
 * @example
 * niivue = new Niivue()
 * niivue.attachToCanvas(document.getElementById(id))
 */
Niivue.prototype.attachToCanvas = async function (canvas) {
  this.canvas = canvas;
  this.gl = this.canvas.getContext("webgl2");
  if (!this.gl) {
    alert(
      "unable to get webgl2 context. Perhaps this browser does not support webgl2"
    );
    log.warn(
      "unable to get webgl2 context. Perhaps this browser does not support webgl2"
    );
  }

  // set parent background container to black (default empty canvas color)
  // avoids white cube around image in 3D render mode
  this.canvas.parentElement.style.backgroundColor = "black";
  // fill all space in parent
  this.canvas.style.width = "100%";
  this.canvas.style.height = "100%";
  this.canvas.width = this.canvas.offsetWidth;
  this.canvas.height = this.canvas.offsetHeight;

  window.addEventListener("resize", this.resizeListener.bind(this)); // must bind 'this' niivue object or else 'this' becomes 'window'
  this.registerInteractions(); // attach mouse click and touch screen event handlers for the canvas

  await this.init();

  this.drawScene();
  return this;
};

/**
 * Sync the scene controls (orientation, crosshair location, etc.) from one Niivue instance to another. useful for using one canvas to drive another.
 * @param {object} otherNV the other Niivue instance that is the main controller
 * @example
 * niivue1 = new Niivue()
 * niivue2 = new Niivue()
 * niivue2.syncWith(niivue1)
 */
Niivue.prototype.syncWith = function (
  otherNV,
  syncOpts = { "2d": true, "3d": true }
) {
  this.otherNV = otherNV;
  this.syncOpts = syncOpts;
};

// not included in public docs
Niivue.prototype.sync = function () {
  if (!this.otherNV || typeof this.otherNV === "undefined") {
    return;
  }
  if (!this.otherNV.readyForSync || !this.readyForSync) {
    return;
  }
  let thisMM = this.frac2mm(this.scene.crosshairPos);
  if (this.syncOpts["2d"]) {
    this.otherNV.scene.crosshairPos = this.otherNV.mm2frac(thisMM);
  }
  if (this.syncOpts["3d"]) {
    this.otherNV.scene.renderAzimuth = this.scene.renderAzimuth;
    this.otherNV.scene.renderElevation = this.scene.renderElevation;
  }
  this.otherNV.drawScene();
};

/* Not documented publicly for now
 * test if two arrays have equal values for each element
 * @param {Array} a the first array
 * @param {Array} b the second array
 * @example Niivue.arrayEquals(a, b)
 */
Niivue.prototype.arrayEquals = function (a, b) {
  return (
    Array.isArray(a) &&
    Array.isArray(b) &&
    a.length === b.length &&
    a.every((val, index) => val === b[index])
  );
};

// not included in public docs
//handle window resizing
// note: no test yet
Niivue.prototype.resizeListener = function () {
  this.canvas.style.width = "100%";
  this.canvas.style.height = "100%";
  //https://webglfundamentals.org/webgl/lessons/webgl-resizing-the-canvas.html
  //https://www.khronos.org/webgl/wiki/HandlingHighDPI
  if (this.opts.isHighResolutionCapable) {
    this.uiData.dpr = window.devicePixelRatio || 1;
    //console.log("devicePixelRatio: " + this.uiData.dpr);
  } else {
    this.uiData.dpr = 1;
  }
  if (this.canvas.parentElement.hasOwnProperty("width")) {
    this.canvas.width = this.canvas.parentElement.width * this.uiData.dpr;
    this.canvas.height = this.canvas.parentElement.height * this.uiData.dpr;
  } else {
    this.canvas.width = this.canvas.offsetWidth * this.uiData.dpr;
    this.canvas.height = this.canvas.offsetHeight * this.uiData.dpr;
  }
  this.drawScene();
};

/* Not included in public docs
 * The following two functions are to address offset issues
 * https://stackoverflow.com/questions/42309715/how-to-correctly-pass-mouse-coordinates-to-webgl
 * note:  no test yet
 */
Niivue.prototype.getRelativeMousePosition = function (event, target) {
  target = target || event.target;
  var rect = target.getBoundingClientRect();
  return {
    x: event.clientX - rect.left,
    y: event.clientY - rect.top,
  };
};

// not included in public docs
// assumes target or event.target is canvas
// note: no test yet
Niivue.prototype.getNoPaddingNoBorderCanvasRelativeMousePosition = function (
  event,
  target
) {
  target = target || event.target;
  var pos = this.getRelativeMousePosition(event, target);

  //pos.x = (pos.x * target.width) / target.clientWidth;
  //pos.y = (pos.y * target.height) / target.clientHeight;

  return pos;
};

// not included in public docs
// handler for context menu (right click)
// here, we disable the normal context menu so that
// we can use some custom right click events
// note: no test yet
Niivue.prototype.mouseContextMenuListener = function (e) {
  e.preventDefault();
};

// not included in public docs
// handler for all mouse button presses
// note: no test yet
Niivue.prototype.mouseDownListener = function (e) {
  e.preventDefault();
  // var rect = this.canvas.getBoundingClientRect();
  this.drawPenLocation = [NaN, NaN, NaN];
  this.drawPenAxCorSag = -1;
  this.uiData.mousedown = true;
  if (e.button === LEFT_MOUSE_BUTTON) {
    this.uiData.mouseButtonLeftDown = true;
    this.mouseLeftButtonHandler(e);
  } else if (e.button === RIGHT_MOUSE_BUTTON) {
    this.uiData.mouseButtonRightDown = true;
    this.mouseRightButtonHandler(e);
  }
};

// not included in public docs
// handler for mouse left button down
// note: no test yet
Niivue.prototype.mouseLeftButtonHandler = function (e) {
  let pos = this.getNoPaddingNoBorderCanvasRelativeMousePosition(
    e,
    this.gl.canvas
  );
  this.mouseClick(pos.x, pos.y);
  this.mouseDown(pos.x, pos.y);
};

// not included in public docs
// handler for mouse right button down
// note: no test yet
Niivue.prototype.mouseRightButtonHandler = function (e) {
  //this.uiData.isDragging = true;
  let pos = this.getNoPaddingNoBorderCanvasRelativeMousePosition(
    e,
    this.gl.canvas
  );
  if (this.opts.dragMode === DRAG_MODE.none) return;
  this.setDragStart(pos.x, pos.y);
  if (!this.uiData.isDragging)
    this.uiData.pan2DxyzmmAtMouseDown = this.uiData.pan2Dxyzmm.slice();
  this.uiData.isDragging = true;
  this.uiData.dragClipPlaneStartDepthAziElev = this.scene.clipPlaneDepthAziElev;
  return;
};

// not included in public docs
Niivue.prototype.calculateMinMaxVoxIdx = function (array) {
  if (array.length > 2) {
    throw new Error("array must not contain more than two values");
  }
  return [
    Math.floor(Math.min(array[0], array[1])),
    Math.floor(Math.max(array[0], array[1])),
  ];
};

// not included in public docs
function intensityRaw2Scaled(hdr, raw) {
  if (hdr.scl_slope === 0) hdr.scl_slope = 1.0;
  return raw * hdr.scl_slope + hdr.scl_inter;
}

// not included in public docs
// note: no test yet
Niivue.prototype.calculateNewRange = function (volIdx = 0) {
  if (
    this.opts.sliceType === SLICE_TYPE.RENDER &&
    this.sliceMosaicString.length < 1
  ) {
    return;
  }
  if (
    this.uiData.dragStart[0] === this.uiData.dragEnd[0] &&
    this.uiData.dragStart[1] === this.uiData.dragEnd[1]
  )
    return;
  // calculate our box
  let frac = this.canvasPos2frac([
    this.uiData.dragStart[0],
    this.uiData.dragStart[1],
  ]);
  if (frac[0] < 0) return;
  let startVox = this.frac2vox(frac, volIdx);
  frac = this.canvasPos2frac([this.uiData.dragEnd[0], this.uiData.dragEnd[1]]);
  if (frac[0] < 0) return;
  let endVox = this.frac2vox(frac, volIdx);

  let hi = -Number.MAX_VALUE;
  let lo = Number.MAX_VALUE;
  let xrange = this.calculateMinMaxVoxIdx([startVox[0], endVox[0]]);
  let yrange = this.calculateMinMaxVoxIdx([startVox[1], endVox[1]]);
  let zrange = this.calculateMinMaxVoxIdx([startVox[2], endVox[2]]);

  // for our constant dimension we add one so that the for loop runs at least once
  if (startVox[0] - endVox[0] === 0) {
    xrange[1] = startVox[0] + 1;
  } else if (startVox[1] - endVox[1] === 0) {
    yrange[1] = startVox[1] + 1;
  } else if (startVox[2] - endVox[2] === 0) {
    zrange[1] = startVox[2] + 1;
  }

  const hdr = this.volumes[volIdx].hdr;
  const img = this.volumes[volIdx].img;

  const xdim = hdr.dims[1];
  const ydim = hdr.dims[2];
  for (let z = zrange[0]; z < zrange[1]; z++) {
    let zi = z * xdim * ydim;
    for (let y = yrange[0]; y < yrange[1]; y++) {
      let yi = y * xdim;
      for (let x = xrange[0]; x < xrange[1]; x++) {
        let index = zi + yi + x;
        if (lo > img[index]) {
          lo = img[index];
        }
        if (hi < img[index]) {
          hi = img[index];
        }
      }
    }
  }
  if (lo >= hi) return; //no variability or outside volume
  var mnScale = intensityRaw2Scaled(hdr, lo);
  var mxScale = intensityRaw2Scaled(hdr, hi);
  this.volumes[volIdx].cal_min = mnScale;
  this.volumes[volIdx].cal_max = mxScale;
  this.onIntensityChange(this.volumes[volIdx]);
};

// not included in public docs
// handler for mouse button up (all buttons)
// note: no test yet
Niivue.prototype.mouseUpListener = function () {
  this.uiData.mousedown = false;
  this.uiData.mouseButtonRightDown = false;
  this.uiData.mouseButtonLeftDown = false;
  if (this.drawPenFillPts.length > 0) this.drawPenFilled();
  else if (this.drawPenAxCorSag >= 0) this.drawAddUndoBitmap();
  this.drawPenLocation = [NaN, NaN, NaN];
  this.drawPenAxCorSag = -1;

  if (this.uiData.isDragging) {
    this.uiData.isDragging = false;
    if (this.opts.dragMode !== DRAG_MODE.contrast) return;
    this.calculateNewRange();
    this.refreshLayers(this.volumes[0], 0, this.volumes.length);
  }
  this.drawScene();
};

// not included in public docs
Niivue.prototype.checkMultitouch = function (e) {
  if (this.uiData.touchdown && !this.uiData.multiTouchGesture) {
    var rect = this.canvas.getBoundingClientRect();
    this.mouseClick(
      e.touches[0].clientX - rect.left,
      e.touches[0].clientY - rect.top
    );
    this.mouseDown(
      e.touches[0].clientX - rect.left,
      e.touches[0].clientY - rect.top
    );
  }
};

// not included in public docs
// handler for single finger touch event (like mouse down)
// note: no test yet
Niivue.prototype.touchStartListener = function (e) {
  e.preventDefault();
  if (!this.uiData.touchTimer) {
    this.uiData.touchTimer = setTimeout(() => {
      //this.drawScene()
      this.resetBriCon(e);
    }, this.opts.longTouchTimeout);
  }
  this.uiData.touchdown = true;
  this.uiData.currentTouchTime = new Date().getTime();
  let timeSinceTouch = this.uiData.currentTouchTime - this.uiData.lastTouchTime;
  if (timeSinceTouch < this.opts.doubleTouchTimeout && timeSinceTouch > 0) {
    this.uiData.doubleTouch = true;
    this.setDragStart(
      e.targetTouches[0].clientX - e.target.getBoundingClientRect().left,
      e.targetTouches[0].clientY - e.target.getBoundingClientRect().top
    );
    this.resetBriCon(e);
    this.uiData.lastTouchTime = this.uiData.currentTouchTime;
    return;
  } else {
    // reset values to be ready for next touch
    this.uiData.doubleTouch = false;
    this.setDragStart(0, 0);
    this.setDragEnd(0, 0);
    this.uiData.lastTouchTime = this.uiData.currentTouchTime;
  }
  if (this.uiData.touchdown && e.touches.length < 2) {
    this.uiData.multiTouchGesture = false;
  } else {
    this.uiData.multiTouchGesture = true;
  }

  setTimeout(this.checkMultitouch.bind(this), 1, e);
};

// not included in public docs
// handler for touchend (finger lift off screen)
// note: no test yet
Niivue.prototype.touchEndListener = function (e) {
  e.preventDefault();
  this.uiData.touchdown = false;
  this.uiData.lastTwoTouchDistance = 0;
  this.uiData.multiTouchGesture = false;
  if (this.uiData.touchTimer) {
    clearTimeout(this.uiData.touchTimer);
    this.uiData.touchTimer = null;
  }
  if (this.uiData.isDragging) {
    this.uiData.isDragging = false;
    //if (this.opts.isDragShowsMeasurementTool) return;
    if (this.opts.dragMode !== DRAG_MODE.contrast) return;
    this.calculateNewRange();
    this.refreshLayers(this.volumes[0], 0, this.volumes.length);
  }
  this.drawScene();
};

// not included in public docs
// handler for mouse move over canvas
// note: no test yet
Niivue.prototype.mouseMoveListener = function (e) {
  // move crosshair and change slices if mouse click and move
  if (this.uiData.mousedown) {
    let pos = this.getNoPaddingNoBorderCanvasRelativeMousePosition(
      e,
      this.gl.canvas
    );
    if (this.uiData.mouseButtonLeftDown) {
      this.mouseClick(pos.x, pos.y);
      this.mouseMove(pos.x, pos.y);
    } else if (this.uiData.mouseButtonRightDown) {
      this.setDragEnd(pos.x, pos.y);
    }
    this.drawScene();
    this.uiData.prevX = this.uiData.currX;
    this.uiData.prevY = this.uiData.currY;
  }
};

// not included in public docs
// note: should update this to accept a volume index to reset a selected volume rather than only the background (TODO)
// reset brightness and contrast to global min and max
// note: no test yet
Niivue.prototype.resetBriCon = function (msg = null) {
  //this.volumes[0].cal_min = this.volumes[0].global_min;
  //this.volumes[0].cal_max = this.volumes[0].global_max;
  // don't reset bri/con if the user is in 3D mode and double clicks
  if (this.uiData.isDragging) return;
  let isRender = false;
  if (this.opts.sliceType === SLICE_TYPE.RENDER) isRender = true;
  let x = 0;
  let y = 0;
  if (msg !== null) {
    // if a touch event
    if (msg.targetTouches !== undefined) {
      x =
        msg.targetTouches[0].clientX - msg.target.getBoundingClientRect().left;
      y = msg.targetTouches[0].clientY - msg.target.getBoundingClientRect().top;
    } else {
      // if a mouse event
      x = msg.offsetX;
      y = msg.offsetY;
    }
    x *= this.uiData.dpr;
    y *= this.uiData.dpr;
    // test if render is one of the tiles
    if (this.inRenderTile(x, y) >= 0) isRender = true;
  }

  if (isRender) {
    this.uiData.mouseDepthPicker = true;
    this.drawScene();
    this.drawScene(); // this duplicate drawScene is necessary for deptch picking. DO NOT REMOVE
    return;
  }
  if (this.uiData.doubleTouch) return;
  this.volumes[0].cal_min = this.volumes[0].robust_min;
  this.volumes[0].cal_max = this.volumes[0].robust_max;
  this.onIntensityChange(this.volumes[0]);
  this.refreshLayers(this.volumes[0], 0, this.volumes.length);
  this.drawScene();
};

Niivue.prototype.setDragStart = function (x, y) {
  x *= this.uiData.dpr;
  y *= this.uiData.dpr;
  this.uiData.dragStart[0] = x;
  this.uiData.dragStart[1] = y;
};

Niivue.prototype.setDragEnd = function (x, y) {
  x *= this.uiData.dpr;
  y *= this.uiData.dpr;
  this.uiData.dragEnd[0] = x;
  this.uiData.dragEnd[1] = y;
};

// not included in public docs
// handler for touch move (moving finger on screen)
// note: no test yet
Niivue.prototype.touchMoveListener = function (e) {
  if (this.uiData.touchdown && e.touches.length < 2) {
    var rect = this.canvas.getBoundingClientRect();
    if (!this.uiData.isDragging)
      this.uiData.pan2DxyzmmAtMouseDown = this.uiData.pan2Dxyzmm.slice();
    this.uiData.isDragging = true;
    if (this.uiData.doubleTouch && this.uiData.isDragging) {
      this.setDragEnd(
        e.targetTouches[0].clientX - e.target.getBoundingClientRect().left,
        e.targetTouches[0].clientY - e.target.getBoundingClientRect().top
      );
      this.drawScene();
      return;
    }
    this.mouseClick(
      e.touches[0].clientX - rect.left,
      e.touches[0].clientY - rect.top
    );
    this.mouseMove(
      e.touches[0].clientX - rect.left,
      e.touches[0].clientY - rect.top
    );
  } else {
    // Check this event for 2-touch Move/Pinch/Zoom gesture
    this.handlePinchZoom(e);
  }
};

// not included in public docs
Niivue.prototype.handlePinchZoom = function (e) {
  if (e.targetTouches.length == 2 && e.changedTouches.length == 2) {
    var dist = Math.hypot(
      e.touches[0].pageX - e.touches[1].pageX,
      e.touches[0].pageY - e.touches[1].pageY
    );

    var rect = this.canvas.getBoundingClientRect();
    this.mousePos = [
      e.touches[0].clientX - rect.left,
      e.touches[0].clientY - rect.top,
    ];

    // scroll 2D slices
    if (dist < this.uiData.lastTwoTouchDistance) {
      // this.scene.volScaleMultiplier = Math.max(0.5, this.scene.volScaleMultiplier * 0.95);
      this.sliceScroll2D(
        -0.01,
        e.touches[0].clientX - rect.left,
        e.touches[0].clientY - rect.top
      );
    } else {
      // this.scene.volScaleMultiplier = Math.min(2.0, this.scene.volScaleMultiplier * 1.05);
      this.sliceScroll2D(
        0.01,
        e.touches[0].clientX - rect.left,
        e.touches[0].clientY - rect.top
      );
    }
    // this.drawScene();
    this.uiData.lastTwoTouchDistance = dist;
  }
};

// not included in public docs
// handler for keyboard shortcuts
Niivue.prototype.keyUpListener = function (e) {
  if (e.code === this.opts.clipPlaneHotKey) {
    /*if (this.opts.sliceType!= SLICE_TYPE.RENDER) {
      return;
    }*/ //bravo
    let now = new Date().getTime();
    let elapsed = now - this.lastCalled;
    if (elapsed > this.opts.keyDebounceTime) {
      this.currentClipPlaneIndex = (this.currentClipPlaneIndex + 1) % 7;
      switch (this.currentClipPlaneIndex) {
        case 0: //NONE
          this.scene.clipPlaneDepthAziElev = [2, 0, 0];
          break;
        case 1: //left a 270 e 0
          //this.scene.clipPlane = [1, 0, 0, 0];
          this.scene.clipPlaneDepthAziElev = [0, 270, 0];
          break;
        case 2: //right a 90 e 0
          this.scene.clipPlaneDepthAziElev = [0, 90, 0];
          break;
        case 3: //posterior a 0 e 0
          this.scene.clipPlaneDepthAziElev = [0, 0, 0];
          break;
        case 4: //anterior a 0 e 0
          this.scene.clipPlaneDepthAziElev = [0, 180, 0];
          break;
        case 5: //inferior a 0 e -90
          this.scene.clipPlaneDepthAziElev = [0, 0, -90];
          break;
        case 6: //superior: a 0 e 90'
          this.scene.clipPlaneDepthAziElev = [0, 0, 90];
          break;
      }
      this.setClipPlane(this.scene.clipPlaneDepthAziElev);
      // e.preventDefault();
    }
    this.lastCalled = now;
  } else if (e.code === this.opts.viewModeHotKey) {
    let now = new Date().getTime();
    let elapsed = now - this.lastCalled;
    if (elapsed > this.opts.keyDebounceTime) {
      this.setSliceType((this.opts.sliceType + 1) % 5); // 5 total slice types
      this.lastCalled = now;
    }
  }
};

Niivue.prototype.keyDownListener = function (e) {
  if (e.code === "KeyH" && this.opts.sliceType === SLICE_TYPE.RENDER) {
    this.setRenderAzimuthElevation(
      this.scene.renderAzimuth - 1,
      this.scene.renderElevation
    );
  } else if (e.code === "KeyL" && this.opts.sliceType === SLICE_TYPE.RENDER) {
    this.setRenderAzimuthElevation(
      this.scene.renderAzimuth + 1,
      this.scene.renderElevation
    );
  } else if (e.code === "KeyJ" && this.opts.sliceType === SLICE_TYPE.RENDER) {
    this.setRenderAzimuthElevation(
      this.scene.renderAzimuth,
      this.scene.renderElevation + 1
    );
  } else if (e.code === "KeyK" && this.opts.sliceType === SLICE_TYPE.RENDER) {
    this.setRenderAzimuthElevation(
      this.scene.renderAzimuth,
      this.scene.renderElevation - 1
    );
  } else if (e.code === "KeyH" && this.opts.sliceType !== SLICE_TYPE.RENDER) {
    this.scene.crosshairPos[0] = this.scene.crosshairPos[0] - 0.001;
    this.drawScene();
  } else if (e.code === "KeyL" && this.opts.sliceType !== SLICE_TYPE.RENDER) {
    this.scene.crosshairPos[0] = this.scene.crosshairPos[0] + 0.001;
    this.drawScene();
  } else if (
    e.code === "KeyU" &&
    this.opts.sliceType !== SLICE_TYPE.RENDER &&
    e.ctrlKey
  ) {
    this.scene.crosshairPos[2] = this.scene.crosshairPos[2] + 0.001;
    this.drawScene();
  } else if (
    e.code === "KeyD" &&
    this.opts.sliceType !== SLICE_TYPE.RENDER &&
    e.ctrlKey
  ) {
    this.scene.crosshairPos[2] = this.scene.crosshairPos[2] - 0.001;
    this.drawScene();
  } else if (e.code === "KeyJ" && this.opts.sliceType !== SLICE_TYPE.RENDER) {
    this.scene.crosshairPos[1] = this.scene.crosshairPos[1] - 0.001;
    this.drawScene();
  } else if (e.code === "KeyK" && this.opts.sliceType !== SLICE_TYPE.RENDER) {
    this.scene.crosshairPos[1] = this.scene.crosshairPos[1] + 0.001;
    this.drawScene();
  } else if (e.code === "ArrowLeft") {
    // only works for background (first loaded image is index 0)
    this.setFrame4D(this.volumes[0].id, this.volumes[0].frame4D - 1);
  } else if (e.code === "ArrowRight") {
    // only works for background (first loaded image is index 0)
    this.setFrame4D(this.volumes[0].id, this.volumes[0].frame4D + 1);
  }
};

// not included in public docs
// handler for scroll wheel events (slice scrolling)
// note: no test yet
Niivue.prototype.wheelListener = function (e) {
  // scroll 2D slices
  e.preventDefault();
  e.stopPropagation();
  // if thumbnailVisible this do not activate a canvas interaction when scrolling
  if (this.thumbnailVisible) {
    return;
  }
  var rect = this.canvas.getBoundingClientRect();
  if (e.deltaY < 0) {
    this.sliceScroll2D(-0.01, e.clientX - rect.left, e.clientY - rect.top);
  } else {
    this.sliceScroll2D(0.01, e.clientX - rect.left, e.clientY - rect.top);
  }
};

// not included in public docs
// setup interactions with the canvas. Mouse clicks and touches
// note: no test yet
Niivue.prototype.registerInteractions = function () {
  // add mousedown
  this.canvas.addEventListener("mousedown", this.mouseDownListener.bind(this));
  // add mouseup
  this.canvas.addEventListener("mouseup", this.mouseUpListener.bind(this));
  // add mouse move
  this.canvas.addEventListener("mousemove", this.mouseMoveListener.bind(this));

  // add touchstart
  this.canvas.addEventListener(
    "touchstart",
    this.touchStartListener.bind(this)
  );
  // add touchend
  this.canvas.addEventListener("touchend", this.touchEndListener.bind(this));
  // add touchmove
  this.canvas.addEventListener("touchmove", this.touchMoveListener.bind(this));

  // add scroll wheel
  this.canvas.addEventListener("wheel", this.wheelListener.bind(this));
  // add context event disabler
  this.canvas.addEventListener(
    "contextmenu",
    this.mouseContextMenuListener.bind(this)
  );

  // add double click
  this.canvas.addEventListener("dblclick", this.resetBriCon.bind(this));

  //  drag and drop support
  this.canvas.addEventListener(
    "dragenter",
    this.dragEnterListener.bind(this),
    false
  );
  this.canvas.addEventListener(
    "dragover",
    this.dragOverListener.bind(this),
    false
  );
  this.canvas.addEventListener("drop", this.dropListener.bind(this), false);

  // add keyup
  this.canvas.setAttribute("tabindex", 0);
  this.canvas.addEventListener("keyup", this.keyUpListener.bind(this), false);
  this.canvas.focus();

  // keydown
  this.canvas.addEventListener(
    "keydown",
    this.keyDownListener.bind(this),
    false
  );
};

// not included in public docs
Niivue.prototype.dragEnterListener = function (e) {
  e.stopPropagation();
  e.preventDefault();
};

// not included in public docs
Niivue.prototype.dragOverListener = function (e) {
  e.stopPropagation();
  e.preventDefault();
};

// not included in public docs
Niivue.prototype.getFileExt = function (fullname, upperCase = true) {
  var re = /(?:\.([^.]+))?$/;
  let ext = re.exec(fullname)[1];
  ext = ext.toUpperCase();
  if (ext === "GZ") {
    ext = re.exec(fullname.slice(0, -3))[1]; //img.trk.gz -> img.trk
    ext = ext.toUpperCase();
  }
  return upperCase ? ext : ext.toLowerCase(); // developer can choose to have extentions as upper or lower
}; // getFleExt

/**
 * Add an image and notify subscribers
 * @param {NVImageFromUrlOptions} imageOptions
 * @returns {NVImage}
 */
Niivue.prototype.addVolumeFromUrl = async function (imageOptions) {
  let volume = await NVImage.loadFromUrl(imageOptions);
  this.document.addImageOptions(volume, imageOptions);

  volume.onColorMapChange = this.onColorMapChange;
  this.mediaUrlMap.set(volume, imageOptions.url);
  if (this.onVolumeAddedFromUrl) {
    this.onVolumeAddedFromUrl(imageOptions, volume);
  }
  this.addVolume(volume);
  return volume;
};

/**
 * Find media by url
 * @param {string} url -
 * @returns {(NVImage|NVMesh)}
 */
Niivue.prototype.getMediaByUrl = function (url) {
  return [...this.mediaUrlMap.entries()]
    .filter((v) => v[1] == url)
    .map((v) => v[0])
    .pop();
};

/**
 * Remove volume by url
 * @param {string} url - Volume added by url to remove
 */
Niivue.prototype.removeVolumeByUrl = function (url) {
  let volume = this.getMediaByUrl(url);
  if (volume) {
    this.removeVolume(volume);
  } else {
    throw "No volume with URL present";
  }
};

Niivue.prototype.readDirectory = function (directory) {
  let reader = directory.createReader();
  let allEntiresInDir = [];
  let getFileObjects = async (fileSystemEntries) => {
    let allFileObects = [];
    //https://stackoverflow.com/a/53113059
    async function getFile(fileEntry) {
      try {
        return await new Promise((resolve, reject) =>
          fileEntry.file(resolve, reject)
        );
      } catch (err) {
        console.log(err);
      }
    }
    for (let i = 0; i < fileSystemEntries.length; i++) {
      allFileObects.push(await getFile(fileSystemEntries[i]));
    }
    return allFileObects;
  };
  let readEntries = () => {
    reader.readEntries(async (entries) => {
      if (entries.length) {
        allEntiresInDir = allEntiresInDir.concat(entries);
        readEntries();
      } else {
        let allFileObects = await getFileObjects(allEntiresInDir);
        let volume = await NVImage.loadFromFile({
          file: allFileObects, // an array of file objects
          name: directory.name,
          urlImgData: null, // nothing
          imageType: NVIMAGE_TYPE.DCM_FOLDER, // signify that this is a dicom directory
        });
        this.addVolume(volume);
      }
    });
  };
  readEntries();
  return allEntiresInDir;
};

// not included in public docs
Niivue.prototype.dropListener = async function (e) {
  e.stopPropagation();
  e.preventDefault();
  // don't do anything if drag and drop has been turned off
  if (!this.opts.dragAndDropEnabled) {
    return;
  }

  const urlsToLoad = [];

  const dt = e.dataTransfer;
  const url = dt.getData("text/uri-list");
  if (url) {
    urlsToLoad.push(url);
    let imageOptions = new NVImageFromUrlOptions(url);
    let ext = this.getFileExt(url);
    console.log("dropped ext");
    console.log(ext);
    if (MESH_EXTENSIONS.includes(ext)) {
      this.addMeshFromUrl({ url });
    } else if (ext === "NVD") {
      this.loadDocumentFromUrl(url);
    } else {
      this.addVolumeFromUrl(imageOptions);
    }
  } else {
    //const files = dt.files;
    const items = dt.items;
    if (items.length > 0) {
      // adding or replacing
      if (!e.shiftKey) {
        this.volumes = [];
        this.overlays = [];
        this.meshes = [];
      }
      for (const item of items) {
        const entry = item.getAsEntry || item.webkitGetAsEntry();
        console.log(entry);
        if (entry.isFile) {
          let ext = this.getFileExt(entry.name);
          if (ext === "PNG") {
            entry.file((file) => {
              this.loadBmpTexture(file);
            });
            continue;
          }
          let pairedImageData = "";
          // check for afni HEAD BRIK pair
          if (entry.name.lastIndexOf("HEAD") !== -1) {
            for (const pairedItem of items) {
              const pairedEntry =
                pairedItem.getAsEntry || pairedItem.webkitGetAsEntry();
              let fileBaseName = entry.name.substring(
                0,
                entry.name.lastIndexOf("HEAD")
              );
              let pairedItemBaseName = pairedEntry.name.substring(
                0,
                pairedEntry.name.lastIndexOf("BRIK")
              );
              if (fileBaseName === pairedItemBaseName) {
                pairedImageData = pairedEntry;
              }
            }
          }
          if (entry.name.lastIndexOf("BRIK") !== -1) {
            continue;
          }
          if (MESH_EXTENSIONS.includes(ext)) {
            entry.file(async (file) => {
              let mesh = await NVMesh.loadFromFile({
                file: file,
                gl: this.gl,
                name: file.name,
              });
              this.uiData.loading$.next(false);
              this.addMesh(mesh);
            });
            continue;
          } else if (ext === "NVD") {
            entry.file(async (file) => {
              let nvdoc = await NVDocument.loadFromFile(file);
              this.loadDocument(nvdoc);
              console.log("loaded document");
            });
            break;
          }
          entry.file(async (file) => {
            // if we have paired header/img data
            if (pairedImageData !== "") {
              pairedImageData.file(async (imgfile) => {
                let volume = await NVImage.loadFromFile({
                  file: file,
                  urlImgData: imgfile,
                });
                this.addVolume(volume);
              });
            } else {
              // else, just a single file to load (not a pair)
              let volume = await NVImage.loadFromFile({
                file: file,
                urlImgData: pairedImageData,
              });
              this.addVolume(volume);
            }
          });
        } else if (entry.isDirectory) {
          this.readDirectory(entry);
        }
      }
    }
  }
  //this.createEmptyDrawing();
  this.drawScene(); //<- this seems to be required if you drag and drop a mesh, not a volume
};

/**
 * determine if text appears at corner (true) or sides of 2D slice.
 * @param {boolean} isCornerOrientationText controls position of text
 * @example niivue.setCornerOrientationText(true)
 * @see {@link https://niivue.github.io/niivue/features/worldspace2.html|live demo usage}
 */
Niivue.prototype.setCornerOrientationText = function (isCornerOrientationText) {
  this.opts.isCornerOrientationText = isCornerOrientationText;
  this.updateGLVolume();
};

/**
 * control whether 2D slices use radiological or neurological convention.
 * @param {boolean} isRadiologicalConvention new display convention
 * @example niivue.setCornerOrientationText(true)
 * @see {@link https://niivue.github.io/niivue/features/worldspace2.html|live demo usage}
 */
Niivue.prototype.setRadiologicalConvention = function (
  isRadiologicalConvention
) {
  this.opts.isRadiologicalConvention = isRadiologicalConvention;
  this.updateGLVolume();
};

/**
 * Limit visibility of mesh in front of a 2D image. Requires world-space mode. Use Infinity to show entire mesh or 0.0 to hide mesh.
 * @param {number} meshThicknessOn2D distance from voxels for clipping mesh
 * @example niivue.setMeshThicknessOn2D(42)
 * @see {@link https://niivue.github.io/niivue/features/worldspace2.html|live demo usage}
 */
Niivue.prototype.setMeshThicknessOn2D = function (meshThicknessOn2D) {
  this.opts.meshThicknessOn2D = meshThicknessOn2D;
  this.updateGLVolume();
};

/**
 * Create a custom multi-slice mosaic (aka lightbox, montage) view.
 * @param {string} str description of mosaic.
 * @example niivue.setMeshThicknessOn2D("A 0 20 C 30 S 42")
 * @see {@link https://niivue.github.io/niivue/features/mosaics.html|live demo usage}
 */
Niivue.prototype.setSliceMosaicString = function (str) {
  this.sliceMosaicString = str;
  this.updateGLVolume();
};

/**
 * control whether 2D slices use world space (true) or voxel space (false). Beware that voxel space mode limits properties like panning, zooming and mesh visibility.
 * @param {boolean} isSliceMM determines view mode
 * @example niivue.setSliceMM(true)
 * @see {@link https://niivue.github.io/niivue/features/worldspace2.html|live demo usage}
 */
Niivue.prototype.setSliceMM = function (isSliceMM) {
  this.opts.isSliceMM = isSliceMM;
  this.updateGLVolume();
};

/**
 * Detect if display is using radiological or neurological convention.
 * @returns {boolean} radiological convention status
 * @example let rc = niivue.getRadiologicalConvention()
 */
Niivue.prototype.getRadiologicalConvention = function () {
  return this.opts.isRadiologicalConvention;
};

/**
 * Force WebGL canvas to use high resolution display, regardless of browser defaults.
 * @param {boolean} isHighResolutionCapable allow high-DPI display
 * @example niivue.setHighResolutionCapable(true);
 * @see {@link https://niivue.github.io/niivue/features/sync.mesh.html|live demo usage}
 */
Niivue.prototype.setHighResolutionCapable = function (isHighResolutionCapable) {
  this.opts.isHighResolutionCapable = isHighResolutionCapable;
  if (!this.opts.isHighResolutionCapable) {
    this.uiData.dpr = 1;
  }
  console.log("HighDPI feature is experimental");
  this.resizeListener(); // test isHighResolutionCapable
  this.drawScene();
};

/**
 * add a new volume to the canvas
 * @param {NVImage} volume the new volume to add to the canvas
 * @example
 * niivue = new Niivue()
 * niivue.addVolume(NVImage.loadFromUrl({url:'./someURL.nii.gz'}))
 */
Niivue.prototype.addVolume = function (volume) {
  this.volumes.push(volume);
  let idx = this.volumes.length === 1 ? 0 : this.volumes.length - 1;
  this.setVolume(volume, idx);
  this.onImageLoaded(volume);
};

/**
 * add a new mesh to the canvas
 * @param {NVMesh} mesh the new mesh to add to the canvas
 * @example
 * niivue = new Niivue()
 * niivue.addMesh(NVMesh.loadFromUrl({url:'./someURL.gii'}))
 */
Niivue.prototype.addMesh = function (mesh) {
  this.meshes.push(mesh);
  let idx = this.meshes.length === 1 ? 0 : this.meshes.length - 1;
  this.setMesh(mesh, idx);
  this.onMeshLoaded(mesh);
};

/**
 * get the index of a volume by its unique id. unique ids are assigned to the NVImage.id property when a new NVImage is created.
 * @param {string} id the id string to search for
 * @example
 * niivue = new Niivue()
 * niivue.getVolumeIndexByID(someVolume.id)
 */
Niivue.prototype.getVolumeIndexByID = function (id) {
  let n = this.volumes.length;
  for (let i = 0; i < n; i++) {
    let id_i = this.volumes[i].id;
    if (id_i === id) {
      return i;
    }
  }
  return -1; // -1 signals that no valid index was found for a volume with the given id
};

// not included in public docs
// Internal function to compress drawing using run length encoding
//inputs
// data: Uint8Array to compress
//output
// returns rle compressed Uint8Array
function encodeRLE(data) {
  //https://en.wikipedia.org/wiki/PackBits
  //run length encoding
  // input and output are Uint8Array
  // Will compress data with long runs up to x64
  // Worst case encoded size is ~1% larger than input
  let dl = data.length; //input length
  let dp = 0; //input position
  //worst case: run length encoding (1+1/127) times larger than input
  let r = new Uint8Array(dl + Math.ceil(0.01 * dl));
  let rI = new Int8Array(r.buffer); //typecast as header can be negative
  let rp = 0; //run length position
  while (dp < dl) {
    //for each byte in input
    let v = data[dp];
    dp++;
    let rl = 1; //run length
    while (rl < 129 && dp < dl && data[dp] === v) {
      dp++;
      rl++;
    } //count run length
    if (rl > 1) {
      //header
      rI[rp] = -rl + 1;
      rp++;
      r[rp] = v;
      rp++;
      continue;
    }
    //count literal length
    while (dp < dl) {
      if (rl > 127) break;
      if (dp + 2 < dl) {
        //console.log(':', v, data[dp], data[dp+1]);
        if (
          v !== data[dp] &&
          data[dp + 2] === data[dp] &&
          data[dp + 1] === data[dp]
        )
          break;
      }
      v = data[dp];
      dp++;
      rl++;
    }
    //write header
    r[rp] = rl - 1;
    rp++;
    for (let i = 0; i < rl; i++) {
      r[rp] = data[dp - rl + i];
      rp++;
    }
  }
  log.info("PackBits " + dl + " -> " + rp + " bytes (x" + dl / rp + ")");
  return r.slice(0, rp);
} // encodeRLE()

// not included in public docs
// Internal function to decompress drawing using run length encoding
//inputs
// rle: packbits compressed stream
// decodedlen: size of uncompressed data
//output
// returns Uint8Array of decodedlen bytes
function decodeRLE(rle, decodedlen) {
  let r = new Uint8Array(rle.buffer);
  let rI = new Int8Array(r.buffer); //typecast as header can be negative
  let rp = 0; //input position in rle array
  //d: output uncompressed data array
  let d = new Uint8Array(decodedlen);
  let dp = 0; //output position in decoded array
  while (rp < r.length) {
    //read header
    let hdr = rI[rp];
    rp++;
    if (hdr < 0) {
      //write run
      let v = rI[rp];
      rp++;
      for (let i = 0; i < 1 - hdr; i++) {
        d[dp] = v;
        dp++;
      }
    } else {
      //write literal
      for (let i = 0; i < hdr + 1; i++) {
        d[dp] = rI[rp];
        rp++;
        dp++;
      }
    } //if run else literal
  } //while rp < r.length
  return d;
} // decodeRLE()

/*Niivue.prototype.testRLE = function() {
  //Demo to test encodeRLE/decodeRLE
  let len = 256*256*256;
  let data = new Uint8Array(len);
  for (let i = 0; i < len; i++)
    data[i] = ((Math.random() > 0.30) ? 1 : 0);
  console.log(data);
  let rle = encodeRLE(data);
  let ddata = decodeRLE(rle, len);
  let ok = true;
  for (let i = 0; i < len; i++)
    if (data[i] !== ddata[i])
      ok = false;
  console.log('decoded correctly:', ok);
} // testRLE()*/

// not included in public docs
// Internal function to store drawings that can be used for undo operations
Niivue.prototype.drawAddUndoBitmap = async function (fnm) {
  if (!this.drawBitmap || this.drawBitmap.length < 1) {
    console.log("drawAddUndoBitmap error: No drawing open");
    return false;
  }
  //let rle = encodeRLE(this.drawBitmap);
  //the bitmaps are a cyclical loop, like a revolver hand gun: increment the cylinder
  this.currentDrawUndoBitmap++;
  if (this.currentDrawUndoBitmap >= this.opts.maxDrawUndoBitmaps)
    this.currentDrawUndoBitmap = 0;
  this.drawUndoBitmaps[this.currentDrawUndoBitmap] = encodeRLE(this.drawBitmap);
}; // drawAddUndoBitmap()

// not included in public docs
// Internal function to delete all drawing undo images
Niivue.prototype.drawClearAllUndoBitmaps = async function () {
  this.currentDrawUndoBitmap = this.opts.maxDrawUndoBitmaps; //next add will be cylinder 0
  if (this.drawUndoBitmaps.length < 1) return;
  for (let i = this.drawUndoBitmaps.length - 1; i >= 0; i--)
    this.drawUndoBitmaps[i] = [];
}; // drawClearAllUndoBitmaps()

/**
 * Restore drawing to previous state
 * @example niivue.drawUndo();
 * @see {@link https://niivue.github.io/niivue/features/draw.html|live demo usage}
 */
Niivue.prototype.drawUndo = function () {
  if (this.drawUndoBitmaps.length < 1) {
    console.log("undo bitmaps not loaded");
    return;
  }
  this.currentDrawUndoBitmap--;
  if (this.currentDrawUndoBitmap < 0)
    this.currentDrawUndoBitmap = this.drawUndoBitmaps.length - 1;
  if (this.currentDrawUndoBitmap >= this.drawUndoBitmaps.length)
    this.currentDrawUndoBitmap = 0;
  if (this.drawUndoBitmaps[this.currentDrawUndoBitmap].length < 2) {
    console.log("drawUndo is misbehaving");
    return;
  }
  this.drawBitmap = decodeRLE(
    this.drawUndoBitmaps[this.currentDrawUndoBitmap],
    this.drawBitmap.length
  );
  this.refreshDrawing(true);
};

Niivue.prototype.loadDrawing = function (drawingBitmap) {
  if (this.drawBitmap) console.log("Overwriting open drawing!");
  this.drawClearAllUndoBitmaps();
  let dims = drawingBitmap.hdr.dims;
  if (
    dims[1] !== this.back.hdr.dims[1] ||
    dims[2] !== this.back.hdr.dims[2] ||
    dims[3] !== this.back.hdr.dims[3]
  ) {
    console.log("drawing dimensions do not match background image");
    return false;
  }
  if (drawingBitmap.img.constructor !== Uint8Array)
    console.log("Drawings should be UINT8");
  let perm = drawingBitmap.permRAS;
  let vx = dims[1] * dims[2] * dims[3];
  this.drawBitmap = new Uint8Array(vx);
  this.drawTexture = this.r8Tex(
    this.drawTexture,
    this.gl.TEXTURE7,
    this.back.dims,
    true
  );
  let layout = [0, 0, 0];
  for (let i = 0; i < 3; i++) {
    for (let j = 0; j < 3; j++) {
      if (Math.abs(perm[i]) - 1 !== j) continue;
      layout[j] = i * Math.sign(perm[i]);
    }
  }
  let stride = 1;
  let instride = [1, 1, 1];
  let inflip = [false, false, false];
  for (let i = 0; i < layout.length; i++) {
    for (let j = 0; j < layout.length; j++) {
      let a = Math.abs(layout[j]);
      if (a != i) continue;
      instride[j] = stride;
      //detect -0: https://medium.com/coding-at-dawn/is-negative-zero-0-a-number-in-javascript-c62739f80114
      if (layout[j] < 0 || Object.is(layout[j], -0)) inflip[j] = true;
      stride *= dims[j + 1];
    }
  }
  //lookup table for flips and stride offsets:
  const range = (start, stop, step) =>
    Array.from(
      { length: (stop - start) / step + 1 },
      (_, i) => start + i * step
    );
  let xlut = range(0, dims[1] - 1, 1);
  if (inflip[0]) xlut = range(dims[1] - 1, 0, -1);
  for (let i = 0; i < dims[1]; i++) xlut[i] *= instride[0];
  let ylut = range(0, dims[2] - 1, 1);
  if (inflip[1]) ylut = range(dims[2] - 1, 0, -1);
  for (let i = 0; i < dims[2]; i++) ylut[i] *= instride[1];
  let zlut = range(0, dims[3] - 1, 1);
  if (inflip[2]) zlut = range(dims[3] - 1, 0, -1);
  for (let i = 0; i < dims[3]; i++) zlut[i] *= instride[2];
  //convert data
  let inVs = drawingBitmap.img; //new Uint8Array(this.drawBitmap);
  let outVs = this.drawBitmap;
  //for (let i = 0; i < vx; i++)
  //  outVs[i] = i % 3;
  let j = 0;
  for (let z = 0; z < dims[3]; z++) {
    for (let y = 0; y < dims[2]; y++) {
      for (let x = 0; x < dims[1]; x++) {
        outVs[xlut[x] + ylut[y] + zlut[z]] = inVs[j];
        j++;
      } //for x
    } //for y
  } //for z
  this.drawAddUndoBitmap();
  this.refreshDrawing(false);
  this.drawScene();
};

/**
 * Open drawing
 * @param {string} filename of NIfTI format drawing
 * @example niivue.loadDrawingFromUrl("../images/lesion.nii.gz");
 */
Niivue.prototype.loadDrawingFromUrl = async function (fnm) {
  if (this.drawBitmap) console.log("Overwriting open drawing!");
  this.drawClearAllUndoBitmaps();
  try {
    let volume = await NVImage.loadFromUrl(new NVImageFromUrlOptions(fnm));
    this.loadDrawing(volume);
  } catch (err) {
    console.error("loadDrawingFromUrl() failed to load " + fnm);
    this.drawClearAllUndoBitmaps();
  }
};

// not included in public docs
Niivue.prototype.findOtsu = async function (mlevel = 2) {
  // C: https://github.com/rordenlab/niimath
  // Java: https://github.com/stevenjwest/Multi_OTSU_Segmentation
  if (this.volumes.length < 1) return [];
  let img = this.volumes[0].img;
  let nvox = img.length;
  if (nvox < 1) return [];
  const nBin = 256;
  const maxBin = nBin - 1; //bins indexed from 0: if 256 bins then 0..255
  const h = new Array(nBin).fill(0);
  //build 1D histogram
  let mn = this.volumes[0].cal_min;
  let mx = this.volumes[0].cal_max;
  if (mx <= mn) return false;
  let scale2raw = (mx - mn) / nBin;
  function bin2raw(bin) {
    return bin * scale2raw + mn;
  }
  let scale2bin = (nBin - 1) / Math.abs(mx - mn);
  let inter = this.volumes[0].hdr.scl_inter;
  let slope = this.volumes[0].hdr.scl_slope;
  for (let v = 0; v < nvox; v++) {
    let val = img[v] * slope + inter;
    val = Math.min(Math.max(val, mn), mx);
    val = Math.round((val - mn) * scale2bin);
    h[val]++;
  }
  //h[1] = h[1] + h[0]; h[0] = 0;
  //in theory one can convert h from count to probability:
  //for (let v = 0; v < nBin; v++)
  //  h[v] = h[v] / nvox;
  let P = Array(nBin)
    .fill()
    .map(() => Array(nBin).fill(0));
  let S = Array(nBin)
    .fill()
    .map(() => Array(nBin).fill(0));
  // diagonal
  for (let i = 1; i < nBin; ++i) {
    P[i][i] = h[i];
    S[i][i] = i * h[i];
  }
  // calculate first row (row 0 is all zero)
  for (let i = 1; i < nBin - 1; ++i) {
    P[1][i + 1] = P[1][i] + h[i + 1];
    S[1][i + 1] = S[1][i] + (i + 1) * h[i + 1];
  }
  // using row 1 to calculate others
  for (let i = 2; i < nBin; i++)
    for (let j = i + 1; j < nBin; j++) {
      P[i][j] = P[1][j] - P[1][i - 1];
      S[i][j] = S[1][j] - S[1][i - 1];
    }
  // now calculate H[i][j]
  for (let i = 1; i < nBin; ++i)
    for (let j = i + 1; j < nBin; j++) {
      if (P[i][j] !== 0) P[i][j] = (S[i][j] * S[i][j]) / P[i][j];
    }
  let max = 0;
  let t = [Infinity, Infinity, Infinity];
  if (mlevel > 3) {
    for (let l = 0; l < nBin - 3; l++) {
      for (let m = l + 1; m < nBin - 2; m++) {
        for (let h = m + 1; h < nBin - 1; h++) {
          let v = P[0][l] + P[l + 1][m] + P[m + 1][h] + P[h + 1][maxBin];
          if (v > max) {
            t[0] = l;
            t[1] = m;
            t[2] = h;
            max = v;
          } //new max
        } //for h -> hi
      } //for m -> mi
    } //for l -> low
  } else if (mlevel === 3) {
    for (let l = 0; l < nBin - 2; l++) {
      for (let h = l + 1; h < nBin - 1; h++) {
        let v = P[0][l] + P[l + 1][h] + P[h + 1][maxBin];
        if (v > max) {
          t[0] = l;
          t[1] = h;
          max = v;
        } //new max
      } //for h -> hi
    } //for l -> low
  } else {
    for (let i = 0; i < nBin - 1; i++) {
      let v = P[0][i] + P[i + 1][maxBin];
      if (v > max) {
        t[0] = i;
        max = v;
      } //new max
    }
  }
  return [bin2raw(t[0]), bin2raw(t[1]), bin2raw(t[2])];
};

/**
 * remove dark voxels in air
 * @param {number} levels (2-4) segment brain into this many types
 * @example niivue.drawOtsu(3);
 * @see {@link https://niivue.github.io/niivue/features/draw.ui.html|live demo usage}
 */
Niivue.prototype.drawOtsu = async function (levels = 2) {
  let nvox = this.volumes[0].img.length;
  let thresholds = await this.findOtsu(levels);
  if (thresholds.length < 3) return;
  if (!this.drawBitmap) this.createEmptyDrawing();
  let drawImg = this.drawBitmap;
  let img = this.volumes[0].img;
  for (let i = 0; i < nvox; i++) {
    if (drawImg[i] !== 0) continue;
    let v = img[i];
    if (v > thresholds[0]) drawImg[i] = 1;
    if (v > thresholds[1]) drawImg[i] = 2;
    if (v > thresholds[2]) drawImg[i] = 3;
  }
  this.drawAddUndoBitmap();
  this.refreshDrawing(true);
};

/**
 * remove dark voxels in air
 * @param {number} level (1-5) larger values for more preserved voxels
 * @param {number} volIndex volume to dehaze
 * @example niivue.removeHaze(3, 0);
 * @see {@link https://niivue.github.io/niivue/features/draw.ui.html|live demo usage}
 */
Niivue.prototype.removeHaze = async function (level = 5, volIndex = 0) {
  let nvox = this.volumes[volIndex].img.length;
  let otsu = 2;
  if (level === 5 || level === 1) otsu = 4;
  if (level === 4 || level === 2) otsu = 3;
  let thresholds = await this.findOtsu(otsu);
  if (thresholds.length < 3) return;
  let threshold = thresholds[0];
  if (level === 1) threshold = thresholds[2];
  if (level === 2) threshold = thresholds[1];
  //console.log(this.volumes[volIndex]);
  let inter = this.volumes[volIndex].hdr.scl_inter;
  let slope = this.volumes[volIndex].hdr.scl_slope;
  let mn = this.volumes[volIndex].global_min;
  let img = this.volumes[volIndex].img;
  for (let v = 0; v < nvox; v++) {
    let val = img[v] * slope + inter;
    if (val < threshold) img[v] = mn;
  }
  this.refreshLayers(this.volumes[volIndex], 0, this.volumes.length);
  this.drawScene();
};
/**
 * save voxel-based image to disk
 * @param {string} fnm filename of NIfTI image to create
 * @param {boolean} isSaveDrawing determines whether drawing or background image is saved
 * @example niivue.saveImage('test.nii', true);
 * @see {@link https://niivue.github.io/niivue/features/draw.html|live demo usage}
 */
Niivue.prototype.saveImage = async function (fnm, isSaveDrawing = false) {
  if (!this.back.hasOwnProperty("dims")) {
    console.log("No voxelwise image open");
    return false;
  }
  if (isSaveDrawing) {
    if (!this.drawBitmap) {
      console.log("No drawing open");
      return false;
    }
    let perm = this.volumes[0].permRAS;
    if (perm[0] === 1 && perm[1] === 2 && perm[2] === 3) {
      await this.volumes[0].saveToDisk(fnm, this.drawBitmap); // createEmptyDrawing
      return true;
    } else {
      let dims = this.volumes[0].hdr.dims; //reverse to original
      //reverse RAS to native space, layout is mrtrix MIF format
      // for details see NVImage.readMIF()
      let layout = [0, 0, 0];
      for (let i = 0; i < 3; i++) {
        for (let j = 0; j < 3; j++) {
          if (Math.abs(perm[i]) - 1 !== j) continue;
          layout[j] = i * Math.sign(perm[i]);
        }
      }
      let stride = 1;
      let instride = [1, 1, 1];
      let inflip = [false, false, false];
      for (let i = 0; i < layout.length; i++) {
        for (let j = 0; j < layout.length; j++) {
          let a = Math.abs(layout[j]);
          if (a != i) continue;
          instride[j] = stride;
          //detect -0: https://medium.com/coding-at-dawn/is-negative-zero-0-a-number-in-javascript-c62739f80114
          if (layout[j] < 0 || Object.is(layout[j], -0)) inflip[j] = true;
          stride *= dims[j + 1];
        }
      }
      //lookup table for flips and stride offsets:
      const range = (start, stop, step) =>
        Array.from(
          { length: (stop - start) / step + 1 },
          (_, i) => start + i * step
        );
      let xlut = range(0, dims[1] - 1, 1);
      if (inflip[0]) xlut = range(dims[1] - 1, 0, -1);
      for (let i = 0; i < dims[1]; i++) xlut[i] *= instride[0];
      let ylut = range(0, dims[2] - 1, 1);
      if (inflip[1]) ylut = range(dims[2] - 1, 0, -1);
      for (let i = 0; i < dims[2]; i++) ylut[i] *= instride[1];
      let zlut = range(0, dims[3] - 1, 1);
      if (inflip[2]) zlut = range(dims[3] - 1, 0, -1);
      for (let i = 0; i < dims[3]; i++) zlut[i] *= instride[2];
      //convert data

      let inVs = new Uint8Array(this.drawBitmap);
      let outVs = new Uint8Array(dims[1] * dims[2] * dims[3]);
      let j = 0;
      for (let z = 0; z < dims[3]; z++) {
        for (let y = 0; y < dims[2]; y++) {
          for (let x = 0; x < dims[1]; x++) {
            outVs[j] = inVs[xlut[x] + ylut[y] + zlut[z]];
            j++;
          } //for x
        } //for y
      } //for z
      await this.volumes[0].saveToDisk(fnm, outVs);
      return true;
    } //if native image not RAS
  } //save bitmap drawing
  await this.volumes[0].saveToDisk(fnm);
  return true;
};

// not included in public docs
Niivue.prototype.getMeshIndexByID = function (id) {
  if (typeof id === "number") return id;
  let n = this.meshes.length;
  for (let i = 0; i < n; i++) {
    let id_i = this.meshes[i].id;
    if (id_i === id) {
      return i;
    }
  }
  return -1; // -1 signals that no valid index was found for a volume with the given id
};

/**
 * change property of mesh, tractogram or connectome
 * @param {number} id identity of mesh to change
 * @param {str} key attribute to change
 * @param {number} value for attribute
 * @example niivue.setMeshProperty(niivue.meshes[0].id, 'fiberLength', 42)
 */
Niivue.prototype.setMeshProperty = function (id, key, val) {
  let idx = this.getMeshIndexByID(id);
  if (idx < 0) {
    log.warn("setMeshProperty() id not loaded", id);
    return;
  }
  this.meshes[idx].setProperty(key, val, this.gl);
  this.updateGLVolume();
  this.onMeshPropertyChanged(idx, key, val);
};

/**
 * reverse triangle winding of mesh (swap front and back faces)
 * @param {number} id identity of mesh to change
 * @example niivue.reverseFaces(niivue.meshes[0].id)
 */
Niivue.prototype.reverseFaces = function (mesh) {
  let idx = this.getMeshIndexByID(mesh);
  if (idx < 0) {
    log.warn("reverseFaces() id not loaded", mesh);
    return;
  }
  this.meshes[idx].reverseFaces(this.gl);
  this.updateGLVolume();
};

/**
 * reverse triangle winding of mesh (swap front and back faces)
 * @param {number} id identity of mesh to change
 * @param {number} layer selects the mesh overlay (e.g. GIfTI or STC file)
 * @param {str} key attribute to change
 * @param {number} value for attribute
 * @example niivue.setMeshLayerProperty(niivue.meshes[0].id, 0, 'frame4D', 22)
 */
Niivue.prototype.setMeshLayerProperty = function (mesh, layer, key, val) {
  let idx = this.getMeshIndexByID(mesh);
  if (idx < 0) {
    log.warn("setMeshLayerProperty() id not loaded", mesh);
    return;
  }
  this.meshes[idx].setLayerProperty(layer, key, val, this.gl);
  this.updateGLVolume();
};

/**
 * adjust offset position and scale of 2D sliceScale
 * @param {vec4} xyzmmZoom first three components are spatial, fourth is scaling
 * @example niivue.setPan2Dxyzmm([5,-4, 2, 1.5])
 */
Niivue.prototype.setPan2Dxyzmm = function (xyzmmZoom) {
  this.uiData.pan2Dxyzmm = xyzmmZoom;
  this.drawScene();
};

/**
 * set rotation of 3D render view
 * @param {number} azimuth
 * @param {number} elevation
 * @example niivue.setRenderAzimuthElevation(45, 15)
 */
Niivue.prototype.setRenderAzimuthElevation = function (a, e) {
  this.scene.renderAzimuth = a;
  this.scene.renderElevation = e;
  this.onAzimuthElevationChange(a, e);
  this.drawScene();
}; // setRenderAzimuthElevation()

/**
 * get the index of an overlay by its unique id. unique ids are assigned to the NVImage.id property when a new NVImage is created.
 * @param {string} id the id string to search for
 * @see NiiVue#getVolumeIndexByID
 * @example
 * niivue = new Niivue()
 * niivue.getOverlayIndexByID(someVolume.id)
 */
Niivue.prototype.getOverlayIndexByID = function (id) {
  let n = this.overlays.length;
  for (let i = 0; i < n; i++) {
    let id_i = this.overlays[i].id;
    if (id_i === id) {
      return i;
    }
  }
  return -1; // -1 signals that no valid index was found for an overlay with the given id
};

/**
 * set the index of a volume. This will change it's ordering and appearance if there are multiple volumes loaded.
 * @param {NVImage} volume the volume to update
 * @param {number} [toIndex=0] the index to move the volume to. The default is the background (0 index)
 * @example
 * niivue = new Niivue()
 * niivue.setVolume(someVolume, 1) // move it to the second position in the array of loaded volumes (0 is the first position)
 */
Niivue.prototype.setVolume = function (volume, toIndex = 0) {
  this.volumes.map((v) => {
    log.debug(v.name);
  });
  let numberOfLoadedImages = this.volumes.length;
  if (toIndex > numberOfLoadedImages) {
    return;
  }

  let volIndex = this.getVolumeIndexByID(volume.id);
  if (toIndex === 0) {
    this.volumes.splice(volIndex, 1);
    this.volumes.unshift(volume);
    this.back = this.volumes[0];
    this.overlays = this.volumes.slice(1);
  } else if (toIndex < 0) {
    // -1 to remove a volume
    this.volumes.splice(this.getVolumeIndexByID(volume.id), 1);
    //this.volumes = this.overlays
    this.back = this.volumes[0];
    if (this.volumes.length > 1) {
      this.overlays = this.volumes.slice(1);
    } else {
      this.overlays = [];
    }
  } else {
    this.volumes.splice(volIndex, 1);
    this.volumes.splice(toIndex, 0, volume);
    this.overlays = this.volumes.slice(1);
    this.back = this.volumes[0];
  }
  this.updateGLVolume();
  this.volumes.map((v) => {
    log.debug(v.name);
  });
};

// not included in public docs
Niivue.prototype.setMesh = function (mesh, toIndex = 0) {
  this.meshes.map((m) => {
    log.debug("MESH: ", m.name);
  });
  let numberOfLoadedMeshes = this.meshes.length;
  if (toIndex > numberOfLoadedMeshes) {
    return;
  }
  let meshIndex = this.getMeshIndexByID(mesh.id);
  if (toIndex === 0) {
    this.meshes.splice(meshIndex, 1);
    this.meshes.unshift(mesh);
  } else if (toIndex < 0) {
    this.meshes.splice(this.getMeshIndexByID(mesh.id), 1);
  } else {
    this.meshes.splice(meshIndex, 1);
    this.meshes.splice(toIndex, 0, mesh);
  }
  this.updateGLVolume();
  this.meshes.map((m) => {
    log.debug(m.name);
  });
};

/**
 * Remove a volume
 * @param {NVImage} volume volume to delete
 * @example
 * niivue = new Niivue()
 * niivue.removeVolume(this.volumes[3])
 */
Niivue.prototype.removeVolume = function (volume) {
  this.setVolume(volume, -1);
  // check if we have a url for this volume
  if (this.mediaUrlMap.has(volume)) {
    let url = this.mediaUrlMap.get(volume);
    // notify subscribers that we are about to remove a volume
    this.onVolumeWithUrlRemoved(url);

    this.mediaUrlMap.delete(volume);
  }

  this.drawScene();
};

/**
 * Remove a volume by index
 * @param {number} index of volume to remove
 */
Niivue.prototype.removeVolumeByIndex = function (index) {
  if (index >= this.volumes.length) {
    throw "Index of volume out of bounds";
  }
  this.removeVolume(this.volumes[index]);
};

/**
 * Remove a volume by index
 * @param {number} index of volume to remove
 */
Niivue.prototype.removeVolumeByIndex = function (index) {
  if (index >= this.volumes.length) {
    throw "Index of volume out of bounds";
  }
  this.removeVolume(this.volumes[index]);
};

/**
 * Remove a volume by index
 * @param {number} index of volume to remove
 */
Niivue.prototype.removeVolumeByIndex = function (index) {
  if (index >= this.volumes.length) {
    throw "Index of volume out of bounds";
  }
  this.removeVolume(this.volumes[index]);
};

/**
 * Remove a triangulated mesh, connectome or tractogram
 * @param {NVMesh} mesh mesh to delete
 * @example
 * niivue = new Niivue()
 * niivue.removeMesh(this.meshes[3])
 */
Niivue.prototype.removeMesh = function (mesh) {
  this.setMesh(mesh, -1);
  if (this.mediaUrlMap.has(mesh)) {
    let url = this.mediaUrlMap.get(mesh);
    this.onMeshWithUrlRemoved(url);
    this.mediaUrlMap.delete(mesh);
  }
};

/**
 * Remove a triangulated mesh, connectome or tractogram
 * @param {string} url URL of mesh to delete
 * @example
 * niivue.removeMeshByUrl('./images/cit168.mz3')
 */
Niivue.prototype.removeMeshByUrl = function (url) {
  let mesh = this.getMediaByUrl(url);
  if (mesh) {
    this.removeMesh(mesh);
    this.mediaUrlMap.delete(mesh);
    this.onMeshWithUrlRemoved(url);
  }
};

/**
 * Move a volume to the bottom of the stack of loaded volumes. The volume will become the background
 * @param {NVImage} volume the volume to move
 * @example
 * niivue = new Niivue()
 * niivue.moveVolumeToBottom(this.volumes[3]) // move the 4th volume to the 0 position. It will be the new background
 */
Niivue.prototype.moveVolumeToBottom = function (volume) {
  this.setVolume(volume, 0);
};

/**
 * Move a volume up one index position in the stack of loaded volumes. This moves it up one layer
 * @param {NVImage} volume the volume to move
 * @example
 * niivue = new Niivue()
 * niivue.moveVolumeUp(this.volumes[0]) // move the background image to the second index position (it was 0 index, now will be 1)
 */
Niivue.prototype.moveVolumeUp = function (volume) {
  let volIdx = this.getVolumeIndexByID(volume.id);
  this.setVolume(volume, volIdx + 1);
};

/**
 * Move a volume down one index position in the stack of loaded volumes. This moves it down one layer
 * @param {NVImage} volume the volume to move
 * @example
 * niivue = new Niivue()
 * niivue.moveVolumeDown(this.volumes[1]) // move the second image to the background position (it was 1 index, now will be 0)
 */
Niivue.prototype.moveVolumeDown = function (volume) {
  let volIdx = this.getVolumeIndexByID(volume.id);
  this.setVolume(volume, volIdx - 1);
};

/**
 * Move a volume to the top position in the stack of loaded volumes. This will be the top layer
 * @param {NVImage} volume the volume to move
 * @example
 * niivue = new Niivue()
 * niivue.moveVolumeToTop(this.volumes[0]) // move the background image to the top layer position
 */
Niivue.prototype.moveVolumeToTop = function (volume) {
  this.setVolume(volume, this.volumes.length - 1);
};

// not included in public docs
// update mouse position from new mouse down coordinates
// note: no test yet
Niivue.prototype.mouseDown = function mouseDown(x, y) {
  x *= this.uiData.dpr;
  y *= this.uiData.dpr;
  if (this.inRenderTile(x, y) < 0) return;
  this.mousePos = [x, y];
}; // mouseDown()

// not included in public docs
// note: no test yet
Niivue.prototype.mouseMove = function mouseMove(x, y) {
  x *= this.uiData.dpr;
  y *= this.uiData.dpr;
  if (this.inRenderTile(x, y) < 0) return;
  this.scene.renderAzimuth += x - this.mousePos[0];
  this.scene.renderElevation += y - this.mousePos[1];
  this.mousePos = [x, y];
  this.drawScene();
}; // mouseMove()

/**
 * convert spherical AZIMUTH, ELEVATION to Cartesian
 * @param {number} azimuth azimuth number
 * @param {number} elevation elevation number
 * @returns {array} the converted [x, y, z] coordinates
 * @example
 * niivue = new Niivue()
 * xyz = niivue.sph2cartDeg(42, 42)
 */
Niivue.prototype.sph2cartDeg = function sph2cartDeg(azimuth, elevation) {
  //convert spherical AZIMUTH,ELEVATION,RANGE to Cartesion
  //see Matlab's [x,y,z] = sph2cart(THETA,PHI,R)
  // reverse with cart2sph
  let Phi = -elevation * (Math.PI / 180);
  let Theta = ((azimuth - 90) % 360) * (Math.PI / 180);
  let ret = [
    Math.cos(Phi) * Math.cos(Theta),
    Math.cos(Phi) * Math.sin(Theta),
    Math.sin(Phi),
  ];
  let len = Math.sqrt(ret[0] * ret[0] + ret[1] * ret[1] + ret[2] * ret[2]);
  if (len <= 0.0) return ret;
  ret[0] /= len;
  ret[1] /= len;
  ret[2] /= len;
  return ret;
}; // sph2cartDeg()

/**
 * update the clip plane orientation in 3D view mode
 * @param {array} azimuthElevationDepth a two component vector. azimuth: camera position in degrees around object, typically 0..360 (or -180..+180). elevation: camera height in degrees, range -90..90
 * @example
 * niivue = new Niivue()
 * niivue.setClipPlane([42, 42])
 */
Niivue.prototype.setClipPlane = function (depthAzimuthElevation) {
  // azimuthElevation is 2 component vector [a, e, d]
  //  azimuth: camera position in degrees around object, typically 0..360 (or -180..+180)
  //  elevation: camera height in degrees, range -90..90
  //  depth: distance of clip plane from center of volume, range 0..~1.73 (e.g. 2.0 for no clip plane)
  let v = this.sph2cartDeg(
    depthAzimuthElevation[1] + 180,
    depthAzimuthElevation[2]
  );
  this.scene.clipPlane = [v[0], v[1], v[2], depthAzimuthElevation[0]];
  this.scene.clipPlaneDepthAziElev = depthAzimuthElevation;
  this.onClipPlaneChange(this.scene.clipPlane);
  //if (this.opts.sliceType!= SLICE_TYPE.RENDER) return;
  this.drawScene();
}; // setClipPlane()

/**
 * set the crosshair color
 * @param {array} color an RGBA array. values range from 0 to 1
 * @example
 * niivue = new Niivue()
 * niivue.setCrosshairColor([0, 1, 0, 0.5]) // set crosshair to transparent green
 */
Niivue.prototype.setCrosshairColor = function (color) {
  this.opts.crosshairColor = color;
  this.drawScene();
}; // setCrosshairColor()

/**
 * set thickness of crosshair
 * @param {number} crosshairWidth
 * @example niivue.crosshairWidth(2)
 */
Niivue.prototype.setCrosshairWidth = function (crosshairWidth) {
  this.opts.crosshairWidth = crosshairWidth;
  this.crosshairs3D.mm[0] = NaN; //force redraw
  this.drawScene();
}; // setCrosshairColor()

/**
 * does dragging over a 2D slice create a drawing?
 * @param {boolean} drawing enabled (true) or not (false)
 * @example niivue.setDrawingEnabled(true)
 */
Niivue.prototype.setDrawingEnabled = function (trueOrFalse) {
  this.opts.drawingEnabled = trueOrFalse;
  if (this.opts.drawingEnabled) {
    if (!this.drawBitmap) this.createEmptyDrawing();
  }
  this.drawScene();
};

/**
 * determine color and style of drawing
 * @param {boolean} penValue sets the color of the pen
 * @param {boolean} isFilledPen determines if dragging creates flood-filled shape
 * @example niivue.setPenValue(1, true)
 */
Niivue.prototype.setPenValue = function (penValue, isFilledPen = false) {
  this.opts.penValue = penValue;
  this.opts.isFilledPen = isFilledPen;
  this.drawScene();
};

/**
 * control whether drawing is tansparent (0), opaque (1) or translucent (between 0 and 1).
 * @param {number} opacity translucency of drawing
 * @example niivue.setDrawOpacity(0.7)
 * @see {@link https://niivue.github.io/niivue/features/draw.html|live demo usage}
 */
Niivue.prototype.setDrawOpacity = function (opacity) {
  this.drawOpacity = opacity;
  this.drawScene();
};

/**
 * set the selection box color. A selection box is drawn when you right click and drag to change image intensity
 * @param {array} color an RGBA array. values range from 0 to 1
 * @example
 * niivue = new Niivue()
 * niivue.setSelectionBoxColor([0, 1, 0, 0.5]) // set to transparent green
 */
Niivue.prototype.setSelectionBoxColor = function (color) {
  this.opts.selectionBoxColor = color;
}; // setSelectionBoxColor()

// not included in public docs
Niivue.prototype.sliceScroll2D = function (posChange, x, y, isDelta = true) {
  if (
    posChange !== 0 &&
    this.opts.dragMode === DRAG_MODE.pan &&
    this.inRenderTile(this.uiData.dpr * x, this.uiData.dpr * y) === -1
  ) {
    let zoom = this.uiData.pan2Dxyzmm[3] * (1.0 + 10 * posChange);
    zoom = Math.round(zoom * 10) / 10;
    let zoomChange = this.uiData.pan2Dxyzmm[3] - zoom;
    this.uiData.pan2Dxyzmm[3] = zoom;
    let mm = this.frac2mm(this.scene.crosshairPos);
    this.uiData.pan2Dxyzmm[0] += zoomChange * mm[0];
    this.uiData.pan2Dxyzmm[1] += zoomChange * mm[1];
    this.uiData.pan2Dxyzmm[2] += zoomChange * mm[2];
    this.drawScene();
    return;
  }
  this.mouseClick(x, y, posChange, isDelta);
}; // sliceScroll2D()

/**
 * set the slice type. This changes the view mode
 * @param {(Niivue.sliceTypeAxial | Niivue.sliceTypeCoronal | Niivue.sliceTypeSagittal | Niivue.sliceTypeMultiplanar | Niivue.sliceTypeRender)} sliceType an enum of slice types to use
 * @example
 * niivue = new Niivue()
 * niivue.setSliceType(Niivue.sliceTypeMultiplanar)
 */
Niivue.prototype.setSliceType = function (st) {
  this.opts.sliceType = st;
  this.drawScene();
  return this;
}; // setSliceType()

/**
 * set the opacity of a volume given by volume index
 * @param {number} volIdx the volume index of the volume to change
 * @param {number} newOpacity the opacity value. valid values range from 0 to 1. 0 will effectively remove a volume from the scene
 * @example
 * niivue = new Niivue()
 * niivue.setOpacity(0, 0.5) // make the first volume transparent
 */
Niivue.prototype.setOpacity = function (volIdx, newOpacity) {
  this.volumes[volIdx].opacity = newOpacity;
  if (volIdx === 0) {
    //background layer opacity set dynamically with shader
    this.drawScene();
    return;
  }
  //all overlays are combined as a single texture, so changing opacity to one requires us to refresh textures
  this.updateGLVolume();
  //
}; // setOpacity()

/**
 * set the scale of the 3D rendering. Larger numbers effectively zoom.
 * @param {number} scale the new scale value
 * @example
 * niivue = new Niivue()
 * niivue.setScale(2) // zoom some
 */
Niivue.prototype.setScale = function (scale) {
  this.scene.volScaleMultiplier = scale;
  this.drawScene();
}; // setScale()

Object.defineProperty(Niivue.prototype, "volScaleMultiplier", {
  get: function () {
    return this.scene.volScaleMultiplier;
  },
  set: function (scale) {
    this.setScale(scale);
  },
});

/**
 * set the color of the 3D clip plane
 * @param {array} color the new color. expects an array of RGBA values. values can range from 0 to 1
 * @example
 * niivue = new Niivue()
 * niivue.setClipPlaneColor([1, 1, 1, 0.5]) // white, transparent
 */
Niivue.prototype.setClipPlaneColor = function (color) {
  this.opts.clipPlaneColor = color;
  this.renderShader.use(this.gl);
  this.gl.uniform4fv(
    this.renderShader.clipPlaneClrLoc,
    this.opts.clipPlaneColor
  );
  this.drawScene();
}; // setClipPlaneColor()

// not included in public docs.
// note: marked for removal at some point in the future (this just makes a test sphere)
Niivue.prototype.overlayRGBA = function (volume) {
  let hdr = volume.hdr;
  let vox = hdr.dims[1] * hdr.dims[2] * hdr.dims[3];
  let imgRGBA = new Uint8ClampedArray(vox * 4);
  let radius = 0.2 * Math.min(Math.min(hdr.dims[1], hdr.dims[2]), hdr.dims[3]);
  let halfX = 0.5 * hdr.dims[1];
  let halfY = 0.5 * hdr.dims[2];
  let halfZ = 0.5 * hdr.dims[3];
  let j = 0;
  for (let z = 0; z < hdr.dims[3]; z++) {
    for (let y = 0; y < hdr.dims[2]; y++) {
      for (let x = 0; x < hdr.dims[1]; x++) {
        let dx = Math.abs(x - halfX);
        let dy = Math.abs(y - halfY);
        let dz = Math.abs(z - halfZ);
        let dist = Math.sqrt(dx * dx + dy * dy + dz * dz);
        let v = 0;
        if (dist < radius) v = 255;
        imgRGBA[j++] = 0; //Red
        imgRGBA[j++] = v; //Green
        imgRGBA[j++] = 0; //Blue
        imgRGBA[j++] = v * 0.5; //Alpha
      }
    }
  }
  return imgRGBA;
}; // overlayRGBA()

// not included in public docs
Niivue.prototype.vox2mm = function (XYZ, mtx) {
  let sform = mat.mat4.clone(mtx);
  mat.mat4.transpose(sform, sform);
  let pos = mat.vec4.fromValues(XYZ[0], XYZ[1], XYZ[2], 1);
  mat.vec4.transformMat4(pos, pos, sform);
  let pos3 = mat.vec3.fromValues(pos[0], pos[1], pos[2]);
  return pos3;
}; // vox2mm()

/**
 * clone a volume and return a new volume
 * @param {number} index the index of the volume to clone
 * @returns {NVImage} returns a new volume to work with, but that volume is not added to the canvas
 * @example
 * niivue = new Niivue()
 * niivue.cloneVolume(0)
 */
Niivue.prototype.cloneVolume = function (index) {
  return this.volumes[index].clone();
};

/**
 *
 * @param {string} url URL of NVDocument
 */
Niivue.prototype.loadDocumentFromUrl = async function (url) {
  let document = await NVDocument.loadFromUrl(url);
  this.loadDocument(document);
};

/**
 * Loads an NVDocument
 * @param {NVDocument} document
 * @returns {Niivue} returns the Niivue instance
 */
Niivue.prototype.loadDocument = function (document) {
  this.document = document;
  this.mediaUrlMap.clear();
  this.createEmptyDrawing();
  // load our images and meshes
  let encodedImageBlobs = document.encodedImageBlobs;
  for (let i = 0; i < document.imageOptionsArray.length; i++) {
    const imageOptions = document.imageOptionsArray[i];
    const base64 = encodedImageBlobs[i];
    if (base64) {
      let image = NVImage.loadFromBase64({ base64, ...imageOptions });
      if (image) {
        this.addVolume(image);
        document.addImageOptions(image, imageOptions);
      }
    }
  }
  if (this.volumes.length > 0) {
    this.back = this.volumes[0];
  }

  const base64 = document.encodedDrawingBlob;
  if (base64) {
    const imageOptions = document.imageOptionsArray[0];
    let drawingBitmap = NVImage.loadFromBase64({ base64, ...imageOptions });
    if (drawingBitmap) {
      this.loadDrawing(drawingBitmap);
    }
  }

  for (const meshDataObject of document.meshDataObjects) {
    const meshInit = { gl: this.gl, ...meshDataObject };
    console.log(meshInit);
    const meshToAdd = new NVMesh(
      meshInit.pts,
      meshInit.tris,
      meshInit.name,
      meshInit.rgba255,
      meshInit.opacity,
      meshInit.visible,
      this.gl,
      meshInit.connectome,
      meshInit.dpg,
      meshInit.dps,
      meshInit.dpv
    );
    meshToAdd.meshShaderIndex = meshInit.meshShaderIndex;
    meshToAdd.layers = meshInit.layers;
    meshToAdd.updateMesh(this.gl);
    console.log(meshToAdd);
    this.addMesh(meshToAdd);
  }
  this.updateGLVolume();
  this.onDocumentLoaded();
  return this;
};

Niivue.prototype.saveDocument = async function (fileName = "untitled.nvd") {
  this.document.title = fileName;
  // we need to re-render before we generate the data URL https://stackoverflow.com/questions/30628064/how-to-toggle-preservedrawingbuffer-in-three-js
  this.drawScene();
  this.document.previewImageDataURL = this.canvas.toDataURL();
  this.document.download(fileName);
};

/**
 * load an array of volume objects
 * @param {array} volumeList the array of objects to load. each object must have a resolvable "url" property at a minimum
 * @returns {Niivue} returns the Niivue instance
 * @example
 * niivue = new Niivue()
 * niivue.loadVolumes([{url: 'someImage.nii.gz}, {url: 'anotherImage.nii.gz'}])
 */
Niivue.prototype.loadVolumes = async function (volumeList) {
  this.on("loading", (isLoading) => {
    if (isLoading) {
      this.loadingText = "loading...";
      this.drawScene();
    } else {
      this.loadingText = this.opts.loadingText;
    }
  });

  if (this.thumbnailVisible) {
    // defer volume loading until user clicks on canvas with thumbnail image
    this.deferredVolumes = volumeList;
    return this;
  }
  this.volumes = [];
  this.gl.clearColor(0.0, 0.0, 0.0, 1.0);
  this.gl.clear(this.gl.COLOR_BUFFER_BIT);
  this.uiData.loading$.next(false);
  // for loop to load all volumes in volumeList
  for (let i = 0; i < volumeList.length; i++) {
    this.uiData.loading$.next(true);
    let imageOptions = {
      url: volumeList[i].url,
      name: volumeList[i].name,
      colorMap: volumeList[i].colorMap,
      colorMapNegative: volumeList[i].colorMapNegative,
      opacity: volumeList[i].opacity,
      urlImgData: volumeList[i].urlImgData,
      cal_min: volumeList[i].cal_min,
      cal_max: volumeList[i].cal_max,
      trustCalMinMax: this.opts.trustCalMinMax,
      isManifest: volumeList[i].isManifest,
    };
    await this.addVolumeFromUrl(imageOptions);
    this.uiData.loading$.next(false);
  } // for
  return this;
}; // loadVolumes()

/**
 * Add mesh and notify subscribers
 * @param {NVMeshFromUrlOptions} meshOptions
 * @returns {NVMesh}
 */
Niivue.prototype.addMeshFromUrl = async function (meshOptions) {
  let options = new NVMeshFromUrlOptions();
  options.gl = this.gl;
  Object.assign(options, meshOptions);
  let mesh = await NVMesh.loadFromUrl(options);
  this.mediaUrlMap.set(mesh, options.url);
  this.onMeshAddedFromUrl(options);
  this.addMesh(mesh);

  return mesh;
};

/**
 * load an array of meshes
 * @param {array} meshList the array of objects to load. each object must have a resolvable "url" property at a minimum
 * @returns {Niivue} returns the Niivue instance
 * @example
 * niivue = new Niivue()
 * niivue.loadMeshes([{url: 'someMesh.gii}])
 */
Niivue.prototype.loadMeshes = async function (meshList) {
  this.on("loading", (isLoading) => {
    if (isLoading) {
      this.loadingText = "loading...";
      this.drawScene();
    } else {
      this.loadingText = this.opts.loadingText;
    }
  });
  if (this.thumbnailVisible) {
    // defer loading until user clicks on canvas with thumbnail image
    this.deferredMeshes = meshList;
    return this;
  }
  if (!this.initialized) {
    //await this.init();
  }
  this.meshes = [];
  this.gl.clearColor(0.0, 0.0, 0.0, 1.0);
  this.gl.clear(this.gl.COLOR_BUFFER_BIT);

  this.uiData.loading$.next(false);
  // for loop to load all volumes in volumeList
  for (let i = 0; i < meshList.length; i++) {
    this.uiData.loading$.next(true);
    await this.addMeshFromUrl(meshList[i]);
    this.uiData.loading$.next(false);
  } // for
  this.drawScene();
  return this;
}; // loadMeshes

/**
 * load a connectome specified by json
 * @param {string} connectome model
 * @returns {Niivue} returns the Niivue instance
 */
Niivue.prototype.loadConnectome = async function (json) {
  this.on("loading", (isLoading) => {
    if (isLoading) {
      this.loadingText = "loading...";
      this.drawScene();
    } else {
      this.loadingText = this.opts.loadingText;
    }
  });

  this.meshes = [];
  this.gl.clearColor(0.0, 0.0, 0.0, 1.0);
  this.gl.clear(this.gl.COLOR_BUFFER_BIT);
  this.uiData.loading$.next(false);
  // for loop to load all volumes in volumeList
  for (let i = 0; i < 1; i++) {
    this.uiData.loading$.next(true);
    let mesh = await NVMesh.loadConnectomeFromJSON(json, this.gl);
    this.uiData.loading$.next(false);
    this.addMesh(mesh);
    //this.meshes.push(mesh);
    //this.updateGLVolume();
  } // for
  this.drawScene();
  return this;
}; // loadMeshes

/**
 * generate a blank canvas for the pen tool
 * @example niivue.createEmptyDrawing()
 */
Niivue.prototype.createEmptyDrawing = function () {
  if (!this.back.hasOwnProperty("dims")) return;
  let mn = Math.min(
    Math.min(this.back.dims[1], this.back.dims[2]),
    this.back.dims[3]
  );
  if (mn < 1) return; //something is horribly wrong!
  let vx = this.back.dims[1] * this.back.dims[2] * this.back.dims[3];
  this.drawBitmap = new Uint8Array(vx);
  this.drawClearAllUndoBitmaps();
  this.drawAddUndoBitmap();
  this.drawTexture = this.r8Tex(
    this.drawTexture,
    this.gl.TEXTURE7,
    this.back.dims,
    true
  );
  this.refreshDrawing(false);
};

// not included in public docs
// create a 1-component (red) 16-bit signed integer texture on the GPU
Niivue.prototype.r16Tex = function (texID, activeID, dims, img16 = []) {
  if (texID) this.gl.deleteTexture(texID);
  texID = this.gl.createTexture();
  this.gl.activeTexture(activeID);
  this.gl.bindTexture(this.gl.TEXTURE_3D, texID);
  this.gl.texParameteri(
    this.gl.TEXTURE_3D,
    this.gl.TEXTURE_MIN_FILTER,
    this.gl.NEAREST
  );
  this.gl.texParameteri(
    this.gl.TEXTURE_3D,
    this.gl.TEXTURE_MAG_FILTER,
    this.gl.NEAREST
  );
  this.gl.texParameteri(
    this.gl.TEXTURE_3D,
    this.gl.TEXTURE_WRAP_R,
    this.gl.CLAMP_TO_EDGE
  );
  this.gl.texParameteri(
    this.gl.TEXTURE_3D,
    this.gl.TEXTURE_WRAP_S,
    this.gl.CLAMP_TO_EDGE
  );
  this.gl.texParameteri(
    this.gl.TEXTURE_3D,
    this.gl.TEXTURE_WRAP_T,
    this.gl.CLAMP_TO_EDGE
  );
  this.gl.pixelStorei(this.gl.UNPACK_ALIGNMENT, 1);
  this.gl.texStorage3D(
    this.gl.TEXTURE_3D,
    1,
    this.gl.R16I,
    dims[1],
    dims[2],
    dims[3]
  ); //output background dimensions
  let nv = dims[1] * dims[2] * dims[3];
  if (img16.length !== nv) img16 = new Int16Array(nv);
  this.gl.texSubImage3D(
    this.gl.TEXTURE_3D,
    0,
    0,
    0,
    0,
    dims[1],
    dims[2],
    dims[3],
    this.gl.RED_INTEGER,
    this.gl.SHORT,
    img16
  ); //this.gl.SHORT,

  return texID;
}; // r16Tex()

// not included in public docs
// rotate image to match right-anterior-superior voxel order
function img2ras16(volume) {
  // return image oriented to RAS space as int16
  let dims = volume.hdr.dims; //reverse to original
  let perm = volume.permRAS;
  let vx = dims[1] * dims[2] * dims[3];
  //this.drawBitmap = new Uint8Array(vx);
  let img16 = new Int16Array(vx);
  let layout = [0, 0, 0];
  for (let i = 0; i < 3; i++) {
    for (let j = 0; j < 3; j++) {
      if (Math.abs(perm[i]) - 1 !== j) continue;
      layout[j] = i * Math.sign(perm[i]);
    }
  }
  let stride = 1;
  let instride = [1, 1, 1];
  let inflip = [false, false, false];
  for (let i = 0; i < layout.length; i++) {
    for (let j = 0; j < layout.length; j++) {
      let a = Math.abs(layout[j]);
      if (a != i) continue;
      instride[j] = stride;
      //detect -0: https://medium.com/coding-at-dawn/is-negative-zero-0-a-number-in-javascript-c62739f80114
      if (layout[j] < 0 || Object.is(layout[j], -0)) inflip[j] = true;
      stride *= dims[j + 1];
    }
  }
  //lookup table for flips and stride offsets:
  const range = (start, stop, step) =>
    Array.from(
      { length: (stop - start) / step + 1 },
      (_, i) => start + i * step
    );
  let xlut = range(0, dims[1] - 1, 1);
  if (inflip[0]) xlut = range(dims[1] - 1, 0, -1);
  for (let i = 0; i < dims[1]; i++) xlut[i] *= instride[0];
  let ylut = range(0, dims[2] - 1, 1);
  if (inflip[1]) ylut = range(dims[2] - 1, 0, -1);
  for (let i = 0; i < dims[2]; i++) ylut[i] *= instride[1];
  let zlut = range(0, dims[3] - 1, 1);
  if (inflip[2]) zlut = range(dims[3] - 1, 0, -1);
  for (let i = 0; i < dims[3]; i++) zlut[i] *= instride[2];
  //convert data
  let j = 0;
  for (let z = 0; z < dims[3]; z++) {
    for (let y = 0; y < dims[2]; y++) {
      for (let x = 0; x < dims[1]; x++) {
        img16[xlut[x] + ylut[y] + zlut[z]] = volume.img[j];
        j++;
      } //for x
    } //for y
  } //for z
  return img16;
}

/**
 * dilate drawing so all voxels are colored.
 * works on drawing with multiple colors
 * @example niivue.drawGrowCut();
 */
Niivue.prototype.drawGrowCut = function () {
  let hdr = this.back.hdr;
  let nv = hdr.dims[1] * hdr.dims[2] * hdr.dims[3];
  if (this.drawBitmap.length !== nv) {
    console.log("bitmap dims are wrong");
    return;
  }
  //this.drawUndoBitmap = this.drawBitmap.slice();
  let gl = this.gl;
  let fb = gl.createFramebuffer();
  gl.bindFramebuffer(gl.FRAMEBUFFER, fb);
  gl.disable(gl.CULL_FACE);
  gl.viewport(0, 0, this.back.dims[1], this.back.dims[2]); //output in background dimensions
  gl.disable(gl.BLEND);
  //we need to devote 5 textures to this shader 3,4,5,6,7
  let img16 = img2ras16(this.back);
  let background = this.r16Tex(null, gl.TEXTURE3, this.back.dims, img16);
  for (let i = 1; i < nv; i++) img16[i] = this.drawBitmap[i];
  let label0 = this.r16Tex(null, gl.TEXTURE6, this.back.dims, img16);
  let label1 = this.r16Tex(null, gl.TEXTURE7, this.back.dims, img16); //TEXTURE7 = draw Texture
  let kMAX_STRENGTH = 10000;
  for (let i = 1; i < nv; i++) if (img16[i] > 0) img16[i] = kMAX_STRENGTH;
  let strength0 = this.r16Tex(null, gl.TEXTURE4, this.back.dims, img16);
  let strength1 = this.r16Tex(null, gl.TEXTURE5, this.back.dims, img16);
  this.gl.bindVertexArray(this.genericVAO);
  let shader = this.growCutShader;
  shader.use(gl);
  let iterations = 128; //will run 2x this value
  gl.uniform1i(shader.uniforms["finalPass"], 0);
  gl.uniform1i(shader.uniforms["inputTexture0"], 3); // background is TEXTURE3
  for (let j = 0; j < iterations; j++) {
    gl.uniform1i(shader.uniforms["inputTexture1"], 6); // label0 is TEXTURE6
    gl.uniform1i(shader.uniforms["inputTexture2"], 4); // strength0 is TEXTURE4
    for (let i = 0; i < this.back.dims[3]; i++) {
      let coordZ = (1 / this.back.dims[3]) * (i + 0.5);
      this.gl.uniform1f(shader.uniforms["coordZ"], coordZ);
      this.gl.framebufferTextureLayer(
        this.gl.FRAMEBUFFER,
        this.gl.COLOR_ATTACHMENT0,
        label1,
        0,
        i
      );
      this.gl.framebufferTextureLayer(
        this.gl.FRAMEBUFFER,
        this.gl.COLOR_ATTACHMENT1,
        strength1,
        0,
        i
      );
      gl.drawBuffers([gl.COLOR_ATTACHMENT0, gl.COLOR_ATTACHMENT1]);
      let status = gl.checkFramebufferStatus(gl.FRAMEBUFFER);
      if (status != gl.FRAMEBUFFER_COMPLETE)
        console.error("Incomplete framebuffer");

      this.gl.drawArrays(this.gl.TRIANGLE_STRIP, 0, 4);
    } //for i: each slice
    //reverse order strength1/label1 and strength0/label0 for reading and writing:
    if (j === iterations - 1) gl.uniform1i(shader.uniforms["finalPass"], 1);
    gl.uniform1i(shader.uniforms["inputTexture1"], 7); // label1 is TEXTURE7
    gl.uniform1i(shader.uniforms["inputTexture2"], 5); // strength1 is TEXTURE5
    for (let i = 0; i < this.back.dims[3]; i++) {
      let coordZ = (1 / this.back.dims[3]) * (i + 0.5);
      this.gl.uniform1f(shader.uniforms["coordZ"], coordZ);
      this.gl.framebufferTextureLayer(
        this.gl.FRAMEBUFFER,
        this.gl.COLOR_ATTACHMENT0,
        label0,
        0,
        i
      );
      this.gl.framebufferTextureLayer(
        this.gl.FRAMEBUFFER,
        this.gl.COLOR_ATTACHMENT1,
        strength0,
        0,
        i
      );
      gl.drawBuffers([gl.COLOR_ATTACHMENT0, gl.COLOR_ATTACHMENT1]);
      let status = gl.checkFramebufferStatus(gl.FRAMEBUFFER);
      if (status != gl.FRAMEBUFFER_COMPLETE)
        console.error("Incomplete framebuffer");
      this.gl.drawArrays(this.gl.TRIANGLE_STRIP, 0, 4);
    } //for i: each slice
  } //for j: each iteration
  //read data
  gl.drawBuffers([gl.COLOR_ATTACHMENT0]);
  let readAttach = gl.COLOR_ATTACHMENT1;
  let readTex = label0;
  gl.readBuffer(readAttach); //label
  // assuming a framebuffer is bound with the texture to read attached
  const format = gl.getParameter(gl.IMPLEMENTATION_COLOR_READ_FORMAT);
  const type = gl.getParameter(gl.IMPLEMENTATION_COLOR_READ_TYPE);
  if (format !== gl.RED_INTEGER || type !== gl.SHORT)
    console.log("readPixels will fail.");
  img16 = [];
  let nv2D = this.back.dims[1] * this.back.dims[2];
  let slice16 = new Int16Array(nv2D);
  for (let i = 0; i < this.back.dims[3]; i++) {
    gl.framebufferTextureLayer(
      gl.FRAMEBUFFER,
      readAttach, //gl.COLOR_ATTACHMENT1,//COLOR_ATTACHMENT1
      readTex, //strength1,//strength0
      0,
      i
    );
    gl.readPixels(
      0,
      0,
      this.back.dims[1],
      this.back.dims[2],
      format,
      type,
      slice16
    );
    //img16.push(...slice16); // <- will elicit call stack limit error
    img16 = [...img16, ...slice16];
  }
  let mx = img16[0];
  for (let i = 0; i < img16.length; i++) mx = Math.max(mx, img16[i]);
  for (let i = 1; i < nv; i++) this.drawBitmap[i] = img16[i];
  //clean up
  //restore textures
  gl.activeTexture(gl.TEXTURE2);
  gl.bindTexture(gl.TEXTURE_3D, this.overlayTexture);
  gl.activeTexture(gl.TEXTURE3);
  gl.bindTexture(gl.TEXTURE_2D, this.fontTexture);
  gl.activeTexture(gl.TEXTURE4);
  gl.bindTexture(gl.TEXTURE_2D, this.bmpTexture);
  gl.activeTexture(gl.TEXTURE7);
  gl.bindTexture(gl.TEXTURE_3D, this.drawTexture);
  gl.deleteTexture(background);
  gl.deleteTexture(strength0);
  gl.deleteTexture(strength1);
  gl.deleteTexture(label0);
  gl.deleteTexture(label1);
  gl.bindVertexArray(this.unusedVAO);
  //gl.deleteTexture(blendTexture);
  gl.viewport(0, 0, gl.canvas.width, gl.canvas.height);
  gl.bindFramebuffer(gl.FRAMEBUFFER, null);
  gl.deleteFramebuffer(fb);
  this.drawAddUndoBitmap();
  this.refreshDrawing(true);
};

// not included in public docs
// set color of single voxel in drawing
Niivue.prototype.drawPt = function (x, y, z, penValue) {
  let dx = this.back.dims[1];
  let dy = this.back.dims[2];
  let dz = this.back.dims[3];
  x = Math.min(Math.max(x, 0), dx - 1);
  y = Math.min(Math.max(y, 0), dy - 1);
  z = Math.min(Math.max(z, 0), dz - 1);
  this.drawBitmap[x + y * dx + z * dx * dy] = penValue;
};

// not included in public docs
// create line between to voxels in drawing
// https://en.wikipedia.org/wiki/Bresenham%27s_line_algorithm
// https://www.geeksforgeeks.org/bresenhams-algorithm-for-3-d-line-drawing/
// ptA, ptB are start and end points of line (each XYZ)
Niivue.prototype.drawPenLine = function (ptA, ptB, penValue) {
  let dx = Math.abs(ptA[0] - ptB[0]);
  let dy = Math.abs(ptA[1] - ptB[1]);
  let dz = Math.abs(ptA[2] - ptB[2]);
  let xs = -1;
  let ys = -1;
  let zs = -1;
  if (ptB[0] > ptA[0]) xs = 1;
  if (ptB[1] > ptA[1]) ys = 1;
  if (ptB[2] > ptA[2]) zs = 1;
  let x1 = ptA[0];
  let y1 = ptA[1];
  let z1 = ptA[2];
  let x2 = ptB[0];
  let y2 = ptB[1];
  let z2 = ptB[2];
  if (dx >= dy && dx >= dz) {
    //Driving axis is X-axis"
    let p1 = 2 * dy - dx;
    let p2 = 2 * dz - dx;
    while (x1 != x2) {
      x1 += xs;
      if (p1 >= 0) {
        y1 += ys;
        p1 -= 2 * dx;
      }
      if (p2 >= 0) {
        z1 += zs;
        p2 -= 2 * dx;
      }
      p1 += 2 * dy;
      p2 += 2 * dz;
      this.drawPt(x1, y1, z1, penValue);
    } //while
  } else if (dy >= dx && dy >= dz) {
    //Driving axis is Y-axis"
    let p1 = 2 * dx - dy;
    let p2 = 2 * dz - dy;
    while (y1 != y2) {
      y1 += ys;
      if (p1 >= 0) {
        x1 += xs;
        p1 -= 2 * dy;
      }
      if (p2 >= 0) {
        z1 += zs;
        p2 -= 2 * dy;
      }
      p1 += 2 * dx;
      p2 += 2 * dz;
      this.drawPt(x1, y1, z1, penValue);
    } //while
  } else {
    //# Driving axis is Z-axis
    let p1 = 2 * dy - dz;
    let p2 = 2 * dx - dz;
    while (z1 != z2) {
      z1 += zs;
      if (p1 >= 0) {
        y1 += ys;
        p1 -= 2 * dz;
      }
      if (p2 >= 0) {
        x1 += xs;
        p2 -= 2 * dz;
      }
      p1 += 2 * dy;
      p2 += 2 * dx;
      this.drawPt(x1, y1, z1, penValue);
    } //while
  }
};

Niivue.prototype.drawFloodFillCore = function (img, seedVx) {
  let dims = [this.back.dims[1], this.back.dims[2], this.back.dims[3]]; //+1: dims indexed from 0!
  let nx = dims[0];
  let nxy = nx * dims[1];
  let nxyz = nxy * dims[2];
  function xyz2vx(pt) {
    //provided an XYZ 3D point, provide address in 1D array
    return pt[0] + pt[1] * nx + pt[2] * nxy;
  }
  function vx2xyz(vx) {
    //provided address in 1D array, return XYZ coordinate
    let Z = Math.floor(vx / nxy); //slice
    let Y = Math.floor((vx - Z * nxy) / nx); //column
    let X = Math.floor(vx % nx);
    return [X, Y, Z];
  }
  //1. Set Q to the empty queue or stack.
  let Q = [];
  //2. Add node to the end of Q.
  Q.push(seedVx);
  img[seedVx] = 2; //part of cluster
  //3. While Q is not empty:
  while (Q.length > 0) {
    //4.   Set n equal to the first element of Q.
    let vx = Q[0];
    //5.   Remove first element from Q.
    Q.shift();
    //6. Test six neighbors of n (left,right,anterior,posterior,inferior, superior
    //   If any is is unfound part of cluster (value = 1) set it to found (value 2) and add to Q
    let xyz = vx2xyz(vx);
    function testNeighbor(offset) {
      let xyzN = xyz.slice();
      xyzN[0] += offset[0];
      xyzN[1] += offset[1];
      xyzN[2] += offset[2];
      if (xyzN[0] < 0 || xyzN[1] < 0 || xyzN[2] < 0) return;
      if (xyzN[0] >= dims[0] || xyzN[1] >= dims[1] || xyzN[2] >= dims[2])
        return;
      let vxT = xyz2vx(xyzN);
      if (img[vxT] !== 1) return;
      img[vxT] = 2; //part of cluster
      Q.push(vxT);
    }
    testNeighbor([0, 0, -1]); //inferior
    testNeighbor([0, 0, 1]); //superior
    testNeighbor([0, -1, 0]); //posterior
    testNeighbor([0, 1, 0]); //anterior
    testNeighbor([-1, 0, 0]); //left
    testNeighbor([1, 0, 0]); //right
    //7. Continue looping until Q is exhausted.
  }
};
// not included in public docs
// set all connected voxels in drawing to new color
Niivue.prototype.drawFloodFill = function (
  seedXYZ,
  newColor = 0,
  growSelectedCluster = 0
) {
  //3D "paint bucket" fill:
  // set all voxels connected to seed point to newColor
  // https://en.wikipedia.org/wiki/Flood_fill
  newColor = Math.abs(newColor);
  let dims = [this.back.dims[1], this.back.dims[2], this.back.dims[3]]; //+1: dims indexed from 0!
  if (seedXYZ[0] < 0 || seedXYZ[1] < 0 || seedXYZ[2] < 0) return;
  if (seedXYZ[0] >= dims[0] || seedXYZ[1] >= dims[1] || seedXYZ[2] >= dims[2])
    return;
  let nx = dims[0];
  let nxy = nx * dims[1];
  let nxyz = nxy * dims[2];
  let img = this.drawBitmap.slice();
  if (img.length !== nxy * dims[2]) return;
  function xyz2vx(pt) {
    //provided an XYZ 3D point, provide address in 1D array
    return pt[0] + pt[1] * nx + pt[2] * nxy;
  }
  let seedVx = xyz2vx(seedXYZ);
  let seedColor = img[seedVx];
  if (seedColor === newColor) {
    if (growSelectedCluster !== 0)
      console.log("drawFloodFill selected voxel is not part of a drawing");
    else console.log("drawFloodFill selected voxel is already desired color");
    return;
  }
  for (let i = 1; i < nxyz; i++) {
    img[i] = 0;
    if (this.drawBitmap[i] === seedColor) img[i] = 1;
  }
  this.drawFloodFillCore(img, seedVx);
  //8. (Optional) work out intensity of selected cluster
  if (growSelectedCluster !== 0) {
    let backImg = this.volumes[0].img;
    let mx = backImg[seedVx];
    let mn = mx;
    for (let i = 1; i < nxyz; i++) {
      if (img[i] === 2) {
        mx = Math.max(mx, backImg[i]);
        mn = Math.min(mn, backImg[i]);
      }
    }
    if (growSelectedCluster == Number.POSITIVE_INFINITY)
      mx = growSelectedCluster;
    if (growSelectedCluster == Number.NEGATIVE_INFINITY)
      mn = growSelectedCluster;

    console.log("Intensity range of selected cluster :", mn, mx);
    //second pass:
    for (let i = 1; i < nxyz; i++) {
      img[i] = 0;
      if (backImg[i] >= mn && backImg[i] <= mx) img[i] = 1;
    }
    this.drawFloodFillCore(img, seedVx);
    newColor = seedColor;
  }
  //8. Return
  for (let i = 1; i < nxyz; i++)
    if (img[i] === 2)
      //if part of cluster
      this.drawBitmap[i] = newColor;
  this.drawAddUndoBitmap();
  this.refreshDrawing(false);
}; // drawFloodFill()

// not included in public docs
// given series of line segments, connect first and last
// voxel and fill the interior of the line segments
Niivue.prototype.drawPenFilled = function () {
  let nPts = this.drawPenFillPts.length;
  if (nPts < 2) {
    //can not fill single line
    this.drawPenFillPts = [];
    return;
  }
  //do fill in 2D, based on axial (0), coronal (1) or sagittal drawing (2
  let axCorSag = this.drawPenAxCorSag;
  //axial is x(0)*y(1) horizontal*vertical
  let h = 0;
  let v = 1;
  if (axCorSag === 1) v = 2; //coronal is x(0)*z(0)
  if (axCorSag === 2) {
    //sagittal is y(1)*z(2)
    h = 1;
    v = 2;
  }
  let dims2D = [this.back.dims[h + 1], this.back.dims[v + 1]]; //+1: dims indexed from 0!
  //create bitmap of horizontal*vertical voxels:
  var img2D = new Uint8Array(dims2D[0] * dims2D[1]);
  var pen = 1; //do not use this.opts.penValue, as "erase" is zero
  function drawLine2D(ptA, ptB, penValue) {
    let dx = Math.abs(ptA[0] - ptB[0]);
    let dy = Math.abs(ptA[1] - ptB[1]);
    img2D[ptA[0] + ptA[1] * dims2D[0]] = pen;
    img2D[ptB[0] + ptB[1] * dims2D[0]] = pen;
    let xs = -1;
    let ys = -1;
    if (ptB[0] > ptA[0]) xs = 1;
    if (ptB[1] > ptA[1]) ys = 1;
    let x1 = ptA[0];
    let y1 = ptA[1];
    let x2 = ptB[0];
    let y2 = ptB[1];
    if (dx >= dy) {
      //Driving axis is X-axis"
      let p1 = 2 * dy - dx;
      while (x1 != x2) {
        x1 += xs;
        if (p1 >= 0) {
          y1 += ys;
          p1 -= 2 * dx;
        }
        p1 += 2 * dy;
        img2D[x1 + y1 * dims2D[0]] = pen;
      } //while
    } else {
      //Driving axis is Y-axis"
      let p1 = 2 * dx - dy;
      while (y1 != y2) {
        y1 += ys;
        if (p1 >= 0) {
          x1 += xs;
          p1 -= 2 * dy;
        }
        p1 += 2 * dx;
        img2D[x1 + y1 * dims2D[0]] = pen;
      } //while
    }
  }
  let startPt = [this.drawPenFillPts[0][h], this.drawPenFillPts[0][v]];
  let prevPt = startPt;
  for (let i = 1; i < nPts; i++) {
    let pt = [this.drawPenFillPts[i][h], this.drawPenFillPts[i][v]];
    drawLine2D(prevPt, pt);
    prevPt = pt;
  }
  drawLine2D(startPt, prevPt); //close drawing
  //flood fill
  let seeds = [];
  function setSeed(pt) {
    if (pt[0] < 0 || pt[1] < 0 || pt[0] >= dims2D[0] || pt[1] >= dims2D[1])
      return;
    let pxl = pt[0] + pt[1] * dims2D[0];
    if (img2D[pxl] !== 0) return; //not blank
    seeds.push(pt);
    img2D[pxl] = 2;
  }
  // https://en.wikipedia.org/wiki/Flood_fill
  // first seed all edges
  //bottom row
  for (let i = 0; i < dims2D[0]; i++) setSeed([i, 0]);
  //top row
  for (let i = 0; i < dims2D[0]; i++) setSeed([i, dims2D[1] - 1]);
  //left column
  for (let i = 0; i < dims2D[1]; i++) setSeed([0, i]);
  //right columns
  for (let i = 0; i < dims2D[1]; i++) setSeed([dims2D[0] - 1, i]);
  //now retire first in first out
  while (seeds.length > 0) {
    //always remove one seed, plant 0..4 new ones
    let seed = seeds.shift();
    setSeed([seed[0] - 1, seed[1]]);
    setSeed([seed[0] + 1, seed[1]]);
    setSeed([seed[0], seed[1] - 1]);
    setSeed([seed[0], seed[1] + 1]);
  }
  //all voxels with value of zero have no path to edges
  //insert surviving pixels from 2D bitmap into 3D bitmap
  pen = this.opts.penValue;
  let slice = this.drawPenFillPts[0][3 - (h + v)];
  if (axCorSag === 0) {
    //axial
    let offset = slice * dims2D[0] * dims2D[1];
    for (let i = 0; i < dims2D[0] * dims2D[1]; i++) {
      if (img2D[i] !== 2) this.drawBitmap[i + offset] = pen;
    }
  } else {
    let xStride = 1; //coronal: horizontal LR pixels contiguous
    let yStride = this.back.dims[1] * this.back.dims[2]; //coronal: vertical is slice
    let zOffset = slice * this.back.dims[1]; //coronal: slice is number of columns
    if (axCorSag === 2) {
      //sagittal
      xStride = this.back.dims[1];
      zOffset = slice;
    }
    let i = 0;
    for (let y = 0; y < dims2D[1]; y++) {
      for (let x = 0; x < dims2D[0]; x++) {
        if (img2D[i] !== 2)
          this.drawBitmap[x * xStride + y * yStride + zOffset] = pen;
        i++;
      } // x column
    } //y row
  } //not axial
  //this.drawUndoBitmaps[this.currentDrawUndoBitmap]
  if (
    !this.drawFillOverwrites &&
    this.drawUndoBitmaps[this.currentDrawUndoBitmap].length > 0
  ) {
    let nv = this.drawBitmap.length;
    let bmp = decodeRLE(this.drawUndoBitmaps[this.currentDrawUndoBitmap], nv);
    for (let i = 0; i < nv; i++) {
      if (bmp[i] === 0) continue;
      this.drawBitmap[i] = bmp[i];
    }
  }
  this.drawPenFillPts = [];
  this.drawAddUndoBitmap();
  this.refreshDrawing(false);
}; // drawPenFilled()

/*
//Demonstrate how to create drawing
Niivue.prototype.createRandomDrawing = function () {
  if (!this.drawBitmap) this.createEmptyDrawing();
  if (!this.back.hasOwnProperty("dims")) return;
  let vx = this.back.dims[1] * this.back.dims[2] * this.back.dims[3];
  if (vx !== this.drawBitmap.length) {
    log.error("Epic drawing failure");
  }
  let dx = this.back.dims[1] - 1;
  let dy = this.back.dims[2] - 1;
  let dz = this.back.dims[3];
  let ptA = [0, 0, 0];
  let ptB = [dx, dy, 0];

  for (let i = 0; i < dz; i++) {
    ptA[2] = i;
    ptB[2] = i;
    this.drawRect(ptA, ptB, (i % 3) + 1);
  }
  this.refreshDrawing(true);
};*/

// not included in public docs
//release GPU and CPU memory: make sure you have saved any changes before calling this!
Niivue.prototype.closeDrawing = function () {
  this.rgbaTex(this.drawTexture, this.gl.TEXTURE7, [2, 2, 2, 2], true, true);
  this.drawBitmap = null;
};

// not included in public docs
// Copy drawing bitmap from CPU to GPU storage and redraw the screen
Niivue.prototype.refreshDrawing = function (isForceRedraw = true) {
  let dims = this.back.dims.slice();
  //let dims = this.volumes[0].hdr.dims.slice();
  let vx = this.back.dims[1] * this.back.dims[2] * this.back.dims[3];
  if (this.drawBitmap.length === 8) {
    dims[1] = 2;
    dims[2] = 2;
    dims[3] = 2;
  } else if (vx !== this.drawBitmap.length) {
    log.warn("Drawing bitmap must match the background image");
  }
  this.gl.activeTexture(this.gl.TEXTURE7);
  this.gl.bindTexture(this.gl.TEXTURE_3D, this.drawTexture);
  this.gl.texSubImage3D(
    this.gl.TEXTURE_3D,
    0,
    0,
    0,
    0,
    dims[1],
    dims[2],
    dims[3],
    this.gl.RED,
    this.gl.UNSIGNED_BYTE,
    this.drawBitmap
  );
  if (isForceRedraw) this.drawScene();
};

// not included in public docs
// create 3D 1-component (red) uint8 texture on GPU
Niivue.prototype.r8Tex = function (texID, activeID, dims, isInit = false) {
  if (texID) this.gl.deleteTexture(texID);
  texID = this.gl.createTexture();
  this.gl.activeTexture(activeID);
  this.gl.bindTexture(this.gl.TEXTURE_3D, texID);
  this.gl.texParameteri(
    this.gl.TEXTURE_3D,
    this.gl.TEXTURE_MIN_FILTER,
    this.gl.NEAREST
  );
  this.gl.texParameteri(
    this.gl.TEXTURE_3D,
    this.gl.TEXTURE_MAG_FILTER,
    this.gl.NEAREST
  );
  this.gl.texParameteri(
    this.gl.TEXTURE_3D,
    this.gl.TEXTURE_WRAP_R,
    this.gl.CLAMP_TO_EDGE
  );
  this.gl.texParameteri(
    this.gl.TEXTURE_3D,
    this.gl.TEXTURE_WRAP_S,
    this.gl.CLAMP_TO_EDGE
  );
  this.gl.texParameteri(
    this.gl.TEXTURE_3D,
    this.gl.TEXTURE_WRAP_T,
    this.gl.CLAMP_TO_EDGE
  );
  this.gl.pixelStorei(this.gl.UNPACK_ALIGNMENT, 1);
  this.gl.texStorage3D(
    this.gl.TEXTURE_3D,
    1,
    this.gl.R8,
    dims[1],
    dims[2],
    dims[3]
  ); //output background dimensions
  if (isInit) {
    let img8 = new Uint8Array(dims[1] * dims[2] * dims[3]);
    this.gl.texSubImage3D(
      this.gl.TEXTURE_3D,
      0,
      0,
      0,
      0,
      dims[1],
      dims[2],
      dims[3],
      this.gl.RED,
      this.gl.UNSIGNED_BYTE,
      img8
    );
  }
  return texID;
}; // r8Tex()

// not included in public docs
// create 3D 4-component (red,green,blue,alpha) uint8 texture on GPU
Niivue.prototype.rgbaTex = function (texID, activeID, dims, isInit = false) {
  if (texID) this.gl.deleteTexture(texID);
  texID = this.gl.createTexture();
  this.gl.activeTexture(activeID);
  this.gl.bindTexture(this.gl.TEXTURE_3D, texID);
  this.gl.texParameteri(
    this.gl.TEXTURE_3D,
    this.gl.TEXTURE_MIN_FILTER,
    this.gl.LINEAR
  );
  this.gl.texParameteri(
    this.gl.TEXTURE_3D,
    this.gl.TEXTURE_MAG_FILTER,
    this.gl.LINEAR
  );
  this.gl.texParameteri(
    this.gl.TEXTURE_3D,
    this.gl.TEXTURE_WRAP_R,
    this.gl.CLAMP_TO_EDGE
  );
  this.gl.texParameteri(
    this.gl.TEXTURE_3D,
    this.gl.TEXTURE_WRAP_S,
    this.gl.CLAMP_TO_EDGE
  );
  this.gl.texParameteri(
    this.gl.TEXTURE_3D,
    this.gl.TEXTURE_WRAP_T,
    this.gl.CLAMP_TO_EDGE
  );
  this.gl.pixelStorei(this.gl.UNPACK_ALIGNMENT, 1);
  this.gl.texStorage3D(
    this.gl.TEXTURE_3D,
    1,
    this.gl.RGBA8,
    dims[1],
    dims[2],
    dims[3]
  ); //output background dimensions
  if (isInit) {
    let img8 = new Uint8Array(dims[1] * dims[2] * dims[3] * 4);
    this.gl.texSubImage3D(
      this.gl.TEXTURE_3D,
      0,
      0,
      0,
      0,
      dims[1],
      dims[2],
      dims[3],
      this.gl.RGBA,
      this.gl.UNSIGNED_BYTE,
      img8
    );
  }
  return texID;
}; // rgbaTex()

// not included in public docs
// remove cross origin if not from same domain. From https://webglfundamentals.org/webgl/lessons/webgl-cors-permission.html
Niivue.prototype.requestCORSIfNotSameOrigin = function (img, url) {
  if (new URL(url, window.location.href).origin !== window.location.origin) {
    img.crossOrigin = "";
  }
};

// not included in public docs
// creates 4-component (red,green,blue,alpha) uint8 texture on GPU
Niivue.prototype.loadPngAsTexture = function (pngUrl, textureNum) {
  return new Promise((resolve, reject) => {
    let img = new Image();
    img.onload = () => {
      let pngTexture = [];
      if (textureNum === 4) {
        if (this.bmpTexture !== null) this.gl.deleteTexture(this.bmpTexture);
        this.bmpTexture = this.gl.createTexture();
        pngTexture = this.bmpTexture;
        this.bmpTextureWH = img.width / img.height;
        this.gl.activeTexture(this.gl.TEXTURE4);
        this.bmpShader.use(this.gl);
        this.gl.uniform1i(this.bmpShader.uniforms["bmpTexture"], 4);
      } else {
        this.fontShader.use(this.gl);
        this.gl.activeTexture(this.gl.TEXTURE3);
        this.gl.uniform1i(this.fontShader.uniforms["fontTexture"], 3);
        if (this.fontTexture !== null) this.gl.deleteTexture(this.fontTexture);
        this.fontTexture = this.gl.createTexture();
        pngTexture = this.fontTexture;
      }
      this.gl.bindTexture(this.gl.TEXTURE_2D, pngTexture);
      // Set the parameters so we can render any size image.
      this.gl.texParameteri(
        this.gl.TEXTURE_2D,
        this.gl.TEXTURE_WRAP_S,
        this.gl.CLAMP_TO_EDGE
      );
      this.gl.texParameteri(
        this.gl.TEXTURE_2D,
        this.gl.TEXTURE_WRAP_T,
        this.gl.CLAMP_TO_EDGE
      );
      this.gl.texParameteri(
        this.gl.TEXTURE_2D,
        this.gl.TEXTURE_MIN_FILTER,
        this.gl.LINEAR
      );
      this.gl.texParameteri(
        this.gl.TEXTURE_2D,
        this.gl.TEXTURE_MAG_FILTER,
        this.gl.LINEAR
      );
      // Upload the image into the texture.
      this.gl.texImage2D(
        this.gl.TEXTURE_2D,
        0,
        this.gl.RGBA,
        this.gl.RGBA,
        this.gl.UNSIGNED_BYTE,
        img
      );
      resolve(pngTexture);
      if (textureNum !== 4) this.drawScene(); //draw the font
    };
    img.onerror = reject;
    this.requestCORSIfNotSameOrigin(img, pngUrl);
    img.src = pngUrl;
  });
};

// not included in public docs
// load font stored as PNG bitmap with texture unit 3
Niivue.prototype.loadFontTexture = function (fontUrl) {
  this.loadPngAsTexture(fontUrl, 3);
};

// not included in public docs
// load PNG bitmap with texture unit 4
Niivue.prototype.loadBmpTexture = async function (bmpUrl) {
  await this.loadPngAsTexture(bmpUrl, 4);
};

// not included in public docs
// load font bitmap and metrics
Niivue.prototype.initFontMets = function () {
  this.fontMets = [];
  for (let id = 0; id < 256; id++) {
    //clear ASCII codes 0..256
    this.fontMets[id] = {};
    this.fontMets[id].xadv = 0;
    this.fontMets[id].uv_lbwh = [0, 0, 0, 0];
    this.fontMets[id].lbwh = [0, 0, 0, 0];
  }
  this.fontMets.distanceRange = this.fontMetrics.atlas.distanceRange;
  this.fontMets.size = this.fontMetrics.atlas.size;
  let scaleW = this.fontMetrics.atlas.width;
  let scaleH = this.fontMetrics.atlas.height;
  for (let i = 0; i < this.fontMetrics.glyphs.length; i++) {
    let glyph = this.fontMetrics.glyphs[i];
    let id = glyph.unicode;
    this.fontMets[id].xadv = glyph.advance;
    if (glyph.planeBounds === undefined) continue;
    let l = glyph.atlasBounds.left / scaleW;
    let b = (scaleH - glyph.atlasBounds.top) / scaleH;
    let w = (glyph.atlasBounds.right - glyph.atlasBounds.left) / scaleW;
    let h = (glyph.atlasBounds.top - glyph.atlasBounds.bottom) / scaleH;
    this.fontMets[id].uv_lbwh = [l, b, w, h];
    l = glyph.planeBounds.left;
    b = glyph.planeBounds.bottom;
    w = glyph.planeBounds.right - glyph.planeBounds.left;
    h = glyph.planeBounds.top - glyph.planeBounds.bottom;
    this.fontMets[id].lbwh = [l, b, w, h];
  }
};

// not included in public docs
Niivue.prototype.loadFont = async function (
  fontSheetUrl = defaultFontPNG,
  metricsUrl = defaultFontMetrics
) {
  await this.loadFontTexture(fontSheetUrl);
  let response = await fetch(metricsUrl);
  if (!response.ok) {
    throw Error(response.statusText);
  }

  let jsonText = await response.text();
  this.fontMetrics = JSON.parse(jsonText);

  this.initFontMets();

  this.fontShader.use(this.gl);
  this.drawScene();
};

// not included in public docs
Niivue.prototype.loadDefaultFont = async function () {
  await this.loadFontTexture(this.DEFAULT_FONT_GLYPH_SHEET);
  this.fontMetrics = this.DEFAULT_FONT_METRICS;
  this.initFontMets();
};

// not included in public docs
Niivue.prototype.initText = async function () {
  // font shader
  //multi-channel signed distance font https://github.com/Chlumsky/msdfgen
  this.fontShader = new Shader(this.gl, vertFontShader, fragFontShader);
  this.fontShader.use(this.gl);
  this.fontShader.screenPxRangeLoc = this.fontShader.uniforms["screenPxRange"];
  this.fontShader.fontColorLoc = this.fontShader.uniforms["fontColor"];
  this.fontShader.canvasWidthHeightLoc =
    this.fontShader.uniforms["canvasWidthHeight"];
  this.fontShader.leftTopWidthHeightLoc =
    this.fontShader.uniforms["leftTopWidthHeight"];
  this.fontShader.uvLeftTopWidthHeightLoc =
    this.fontShader.uniforms["uvLeftTopWidthHeight"];

  await this.loadDefaultFont();
  this.drawLoadingText(this.loadingText);
}; // initText()

// not included in public docs
Niivue.prototype.meshShaderNameToNumber = function (meshShaderName = "Phong") {
  let name = meshShaderName.toLowerCase();
  for (var i = 0; i < this.meshShaders.length; i++) {
    if (this.meshShaders[i].Name.toLowerCase() === name) return i;
  }
  i = -1;
};

/**
 * select new shader for triangulated meshes and connectomes. Note that this function requires the mesh is fully loaded: you may want use `await` with loadMeshes (as seen in live demo).
 * @param {number} id id of mesh to change
 * @param {string | number} meshShaderNameOrNumber identify shader for usage
 * @example niivue.setMeshShader('toon');
 * @see {@link https://niivue.github.io/niivue/features/meshes.html|live demo usage}
 */
Niivue.prototype.setMeshShader = function (id, meshShaderNameOrNumber = 2) {
  let shaderIndex = 0;
  if (typeof meshShaderNameOrNumber === "number")
    shaderIndex = meshShaderNameOrNumber;
  else {
    shaderIndex = this.meshShaderNameToNumber(meshShaderNameOrNumber);
  }
  shaderIndex = Math.min(shaderIndex, this.meshShaders.length - 1);
  shaderIndex = Math.max(shaderIndex, 0);
  let index = this.getMeshIndexByID(id);
  if (index >= this.meshes.length) {
    console.log(
      "Unable to change shader until mesh is loaded (maybe you need async)"
    );
    return;
  }
  this.meshes[index].meshShaderIndex = shaderIndex;
  this.updateGLVolume();
  this.onMeshShaderChanged(index, shaderIndex);
};

/**
 *
 * @param {string} fragmentShaderText custom fragment shader.
 * @param {string} name title for new shader.
 * @returns {Shader} created custom mesh shader
 */
Niivue.prototype.createCustomMeshShader = function (
  fragmentShaderText,
  name = "Custom",
  vertexShaderText = ""
) {
  if (!fragmentShaderText) {
    throw "Need frament shader";
  }

  let num = this.meshShaderNameToNumber(name);
  if (num >= 0) {
    //prior shader uses this name: delete it!
    this.gl.deleteProgram(this.meshShaders[num].shader.program);
    this.meshShaders.splice(num, 1);
  }
  let m = [];
  m.Name = name;
  m.Frag = fragmentShaderText;
  m.shader = new Shader(this.gl, vertMeshShader, m.Frag);
  m.shader.use(this.gl);
  m.shader.mvpLoc = m.shader.uniforms["mvpMtx"];
  return m;
};

/**
 * control whether drawing is tansparent (0), opaque (1) or translucent (between 0 and 1).
 * @param {string} fragmentShaderText custom fragment shader.
 * @param {string} name title for new shader.
 * @returns {number} index of the new shader (for setMeshShader)
 * @see {@link https://niivue.github.io/niivue/features/meshes.html|live demo usage}
 */
Niivue.prototype.setCustomMeshShader = function (
  fragmentShaderText = "",
  name = "Custom"
) {
  let m = this.createCustomMeshShader(fragmentShaderText, name);
  this.meshShaders.push(m);

  this.onCustomMeshShaderAdded(fragmentShaderText, name);
  return this.meshShaders.length - 1;
};

/**
 * retrieve all currently loaded meshes
 * @param {boolean} sort output alphabetically
 * @returns {Array} list of available mesh shader names
 * @example niivue.meshShaderNames();
 * @see {@link https://niivue.github.io/niivue/features/meshes.html|live demo usage}
 */
Niivue.prototype.meshShaderNames = function (sort = true) {
  let cm = [];
  for (var i = 0; i < this.meshShaders.length; i++)
    cm.push(this.meshShaders[i].Name);
  return sort === true ? cm.sort() : cm;
};

// not included in public docs
Niivue.prototype.init = async function () {
  //initial setup: only at the startup of the component
  // print debug info (gpu vendor and renderer)
  let rendererInfo = this.gl.getExtension("WEBGL_debug_renderer_info");
  let vendor = this.gl.getParameter(rendererInfo.UNMASKED_VENDOR_WEBGL);
  let renderer = this.gl.getParameter(rendererInfo.UNMASKED_RENDERER_WEBGL);
  // await this.loadFont()
  log.info("renderer vendor: ", vendor);
  log.info("renderer: ", renderer);
  this.gl.clearDepth(0.0);
  this.gl.enable(this.gl.CULL_FACE);
  this.gl.cullFace(this.gl.FRONT);
  this.gl.enable(this.gl.BLEND);
  this.gl.blendFunc(this.gl.SRC_ALPHA, this.gl.ONE_MINUS_SRC_ALPHA);

  // register volume and overlay textures
  this.volumeTexture = this.rgbaTex(
    this.volumeTexture,
    this.gl.TEXTURE0,
    [2, 2, 2, 2],
    true
  );
  this.overlayTexture = this.rgbaTex(
    this.overlayTexture,
    this.gl.TEXTURE2,
    [2, 2, 2, 2],
    true
  );
  this.drawTexture = this.r8Tex(
    this.drawTexture,
    this.gl.TEXTURE7,
    [2, 2, 2, 2],
    true
  );

  let rectStrip = [
    1,
    1,
    0, //RAI
    1,
    0,
    0, //RPI
    0,
    1,
    0, //LAI
    0,
    0,
    0, //LPI
  ];

  this.cuboidVertexBuffer = this.gl.createBuffer();
  this.gl.bindBuffer(this.gl.ARRAY_BUFFER, this.cuboidVertexBuffer);
  this.gl.bufferData(
    this.gl.ARRAY_BUFFER,
    new Float32Array(rectStrip),
    this.gl.STATIC_DRAW
  );

  //setup generic VAO style sheet:
  this.genericVAO = this.gl.createVertexArray(); //2D slices, fonts, lines
  this.gl.bindVertexArray(this.genericVAO);
  //this.gl.bindBuffer(this.gl.ELEMENT_ARRAY_BUFFER, this.cuboidVertexBuffer); //triangle strip does not need indices
  this.gl.bindBuffer(this.gl.ARRAY_BUFFER, this.cuboidVertexBuffer);
  this.gl.enableVertexAttribArray(0);
  this.gl.vertexAttribPointer(0, 3, this.gl.FLOAT, false, 0, 0);
  this.gl.bindVertexArray(this.unusedVAO); //switch off to avoid tampering with settings
  this.pickingMeshShader = new Shader(
    this.gl,
    vertMeshShader,
    fragMeshDepthShader
  );
  this.pickingMeshShader.use(this.gl);
  this.pickingMeshShader.mvpLoc = this.pickingMeshShader.uniforms["mvpMtx"];
  this.pickingImageShader = new Shader(
    this.gl,
    vertRenderShader,
    fragVolumePickingShader
  );
  this.pickingImageShader.use(this.gl);
  this.pickingImageShader.drawOpacityLoc =
    this.pickingImageShader.uniforms["drawOpacity"];
  this.pickingImageShader.backgroundMasksOverlaysLoc =
    this.pickingImageShader.uniforms["backgroundMasksOverlays"];
  this.pickingImageShader.mvpLoc = this.pickingImageShader.uniforms["mvpMtx"];
  this.gl.uniform1i(this.pickingImageShader.uniforms["volume"], 0);
  //this.gl.uniform1i(pickingShader.uniforms["colormap"], 1); //orient shader applies colormap
  this.gl.uniform1i(this.pickingImageShader.uniforms["overlay"], 2);
  this.gl.uniform1i(this.pickingImageShader.uniforms["drawing"], 7);
  this.pickingImageShader.mvpLoc = this.pickingImageShader.uniforms["mvpMtx"];
  this.pickingImageShader.rayDirLoc =
    this.pickingImageShader.uniforms["rayDir"];
  this.pickingImageShader.clipPlaneLoc =
    this.pickingImageShader.uniforms["clipPlane"];
  // slice shader
  // slice mm shader
  this.sliceMMShader = new Shader(
    this.gl,
    vertSliceMMShader,
    fragSliceMMShader
  );
  this.sliceMMShader.use(this.gl);
  this.sliceMMShader.drawOpacityLoc =
    this.sliceMMShader.uniforms["drawOpacity"];
  this.sliceMMShader.overlayOutlineWidthLoc =
    this.sliceMMShader.uniforms["overlayOutlineWidth"];
  this.sliceMMShader.backgroundMasksOverlaysLoc =
    this.sliceMMShader.uniforms["backgroundMasksOverlays"];
  this.sliceMMShader.opacityLoc = this.sliceMMShader.uniforms["opacity"];
  this.sliceMMShader.axCorSagLoc = this.sliceMMShader.uniforms["axCorSag"];
  this.sliceMMShader.sliceLoc = this.sliceMMShader.uniforms["slice"];
  this.sliceMMShader.frac2mmLoc = this.sliceMMShader.uniforms["frac2mm"];
  this.sliceMMShader.mvpLoc = this.sliceMMShader.uniforms["mvpMtx"];
  this.gl.uniform1i(this.sliceMMShader.uniforms["volume"], 0);
  this.gl.uniform1i(this.sliceMMShader.uniforms["overlay"], 2);
  this.gl.uniform1i(this.sliceMMShader.uniforms["drawing"], 7);
  this.gl.uniform1f(
    this.sliceMMShader.uniforms["drawOpacity"],
    this.drawOpacity
  );
  //orient cube
  this.orientCubeShader = new Shader(
    this.gl,
    vertOrientCubeShader,
    fragOrientCubeShader
  );
  let gl = this.gl;
  this.orientCubeShaderVAO = gl.createVertexArray();
  gl.bindVertexArray(this.orientCubeShaderVAO);
  let program = this.orientCubeShader.program;
  this.orientCubeMtxLoc = gl.getUniformLocation(program, "u_matrix");
  // Create a buffer
  var positionBuffer = gl.createBuffer();
  gl.enableVertexAttribArray(0);
  gl.enableVertexAttribArray(1);
  gl.bindBuffer(gl.ARRAY_BUFFER, positionBuffer);
  gl.bufferData(gl.ARRAY_BUFFER, orientCube, gl.STATIC_DRAW);
  //XYZ position: (three floats)
  gl.vertexAttribPointer(0, 3, gl.FLOAT, false, 24, 0);
  //RGB color: (also three floats)
  gl.enableVertexAttribArray(1);
  gl.vertexAttribPointer(1, 3, gl.FLOAT, false, 24, 12);
  gl.bindVertexArray(this.unusedVAO);
  // rect shader (crosshair): horizontal and vertical lines only
  this.rectShader = new Shader(this.gl, vertRectShader, fragRectShader);
  this.rectShader.use(this.gl);
  this.rectShader.lineColorLoc = this.rectShader.uniforms["lineColor"];
  this.rectShader.canvasWidthHeightLoc =
    this.rectShader.uniforms["canvasWidthHeight"];
  this.rectShader.leftTopWidthHeightLoc =
    this.rectShader.uniforms["leftTopWidthHeight"];
  // line shader: diagonal lines
  this.lineShader = new Shader(this.gl, vertLineShader, fragRectShader);
  this.lineShader.use(this.gl);
  this.lineShader.lineColorLoc = this.lineShader.uniforms["lineColor"];
  this.lineShader.canvasWidthHeightLoc =
    this.lineShader.uniforms["canvasWidthHeight"];
  this.lineShader.thicknessLoc = this.lineShader.uniforms["thickness"];
  this.lineShader.startXYendXYLoc = this.lineShader.uniforms["startXYendXY"];
  // render shader (3D)
  this.renderShader = new Shader(this.gl, vertRenderShader, fragRenderShader);
  this.renderShader.use(this.gl);
  this.renderShader.drawOpacityLoc = this.renderShader.uniforms["drawOpacity"];
  this.renderShader.backgroundMasksOverlaysLoc =
    this.renderShader.uniforms["backgroundMasksOverlays"];
  this.gl.uniform1i(this.renderShader.uniforms["volume"], 0);
  //this.gl.uniform1i(this.renderShader.uniforms["colormap"], 1); //orient shader applies colormap
  this.gl.uniform1i(this.renderShader.uniforms["overlay"], 2);
  this.gl.uniform1i(this.renderShader.uniforms["drawing"], 7);
  this.renderShader.mvpLoc = this.renderShader.uniforms["mvpMtx"];
  this.renderShader.clipPlaneClrLoc =
    this.renderShader.uniforms["clipPlaneColor"];
  this.renderShader.mvpMatRASLoc = this.renderShader.uniforms["matRAS"];
  this.renderShader.rayDirLoc = this.renderShader.uniforms["rayDir"];
  this.renderShader.clipPlaneLoc = this.renderShader.uniforms["clipPlane"];
  // colorbar shader
  this.colorbarShader = new Shader(
    this.gl,
    vertColorbarShader,
    fragColorbarShader
  );
  this.colorbarShader.use(this.gl);
  this.colorbarShader.layerLoc = this.colorbarShader.uniforms["layer"];
  this.colorbarShader.canvasWidthHeightLoc =
    this.colorbarShader.uniforms["canvasWidthHeight"];
  this.colorbarShader.leftTopWidthHeightLoc =
    this.colorbarShader.uniforms["leftTopWidthHeight"];
  this.gl.uniform1i(this.colorbarShader.uniforms["colormap"], 1);

  this.growCutShader = new Shader(
    this.gl,
    vertGrowCutShader,
    fragGrowCutShader
  );

  // orientation shaders
  this.passThroughShader = new Shader(
    this.gl,
    vertPassThroughShader,
    fragPassThroughShader
  );

  this.orientShaderAtlasU = new Shader(
    this.gl,
    vertOrientShader,
    fragOrientShaderU.concat(fragOrientShaderAtlas)
  );

  this.orientShaderU = new Shader(
    this.gl,
    vertOrientShader,
    fragOrientShaderU.concat(fragOrientShader)
  );
  this.orientShaderI = new Shader(
    this.gl,
    vertOrientShader,
    fragOrientShaderI.concat(fragOrientShader)
  );
  this.orientShaderF = new Shader(
    this.gl,
    vertOrientShader,
    fragOrientShaderF.concat(fragOrientShader)
  );
  this.orientShaderRGBU = new Shader(
    this.gl,
    vertOrientShader,
    fragOrientShaderU.concat(fragRGBOrientShader)
  );
  // 3D crosshair cylinder
  this.surfaceShader = new Shader(
    this.gl,
    vertSurfaceShader,
    fragSurfaceShader
  );
  this.surfaceShader.use(this.gl);
  this.surfaceShader.mvpLoc = this.surfaceShader.uniforms["mvpMtx"];
  this.surfaceShader.colorLoc = this.surfaceShader.uniforms["surfaceColor"];
  // tractography fibers
  this.fiberShader = new Shader(this.gl, vertFiberShader, fragFiberShader);
  this.pickingImageShader.use(this.gl);
  this.fiberShader.mvpLoc = this.fiberShader.uniforms["mvpMtx"];
  //compile all mesh shaders
  //compile all mesh shaders
  for (var i = 0; i < this.meshShaders.length; i++) {
    let m = this.meshShaders[i];
    if (m.Name === "Flat")
      m.shader = new Shader(this.gl, vertFlatMeshShader, fragFlatMeshShader);
    else m.shader = new Shader(this.gl, vertMeshShader, m.Frag);
    m.shader.use(this.gl);
    m.shader.mvpLoc = m.shader.uniforms["mvpMtx"];
  }

  this.bmpShader = new Shader(this.gl, vertBmpShader, fragBmpShader);
  await this.initText();
  if (this.opts.thumbnail.length > 0) {
    await this.loadBmpTexture(this.opts.thumbnail);
    this.thumbnailVisible = true;
  }
  this.updateGLVolume();
  this.initialized = true;
  this.resizeListener();
  this.drawScene();
  return this;
}; // init()

/**
 * update the webGL 2.0 scene after making changes to the array of volumes. It's always good to call this method after altering one or more volumes manually (outside of Niivue setter methods)
 * @example
 * niivue = new Niivue()
 * niivue.updateGLVolume()
 */
Niivue.prototype.updateGLVolume = function () {
  //load volume or change contrast
  let visibleLayers = 0;
  let numLayers = this.volumes.length;
  // loop through loading volumes in this.volume
  this.refreshColormaps();
  for (let i = 0; i < numLayers; i++) {
    // avoid trying to refresh a volume that isn't ready
    if (!this.volumes[i].toRAS) {
      continue;
    }
    this.refreshLayers(this.volumes[i], visibleLayers, numLayers);
    visibleLayers++;
  }
  this.furthestVertexFromOrigin = 0.0;
  if (numLayers > 0)
    this.furthestVertexFromOrigin =
      this.volumeObject3D.furthestVertexFromOrigin;
  if (this.meshes)
    for (let i = 0; i < this.meshes.length; i++)
      this.furthestVertexFromOrigin = Math.max(
        this.furthestVertexFromOrigin,
        this.meshes[i].furthestVertexFromOrigin
      );

  if (this.onVolumeUpdated) {
    this.onVolumeUpdated();
  }
  this.drawScene();
}; // updateVolume()

/**
 * basic statistics for selected voxel-based image
 * @param {number} layer selects image to describe
 * @param {boolean} ignoreZeros will not include voxels with intensity of zero
 * @param {Array} masks are optional binary images to filter voxles
 * @returns {Array} numeric values to describe image
 * @example niivue.getDescriptives(0, true);
 * @see {@link https://niivue.github.io/niivue/features/draw.html|live demo usage}
 */
Niivue.prototype.getDescriptives = function (
  layer = 0,
  ignoreZeros = false,
  masks = []
) {
  let hdr = this.volumes[layer].hdr;
  let slope = hdr.scl_slope;
  if (isNaN(slope)) slope = 1;
  let inter = hdr.scl_inter;
  if (isNaN(inter)) inter = 1;
  let imgRaw = this.volumes[layer].img;
  let nv = imgRaw.length; //number of voxels
  //create mask
  let img = new Float32Array(nv);
  for (var i = 0; i < nv; i++) img[i] = imgRaw[i] * slope + inter; //assume all voxels survive
  let mask = new Uint8Array(nv);
  for (var i = 0; i < nv; i++) mask[i] = 1; //assume all voxels survive
  if (ignoreZeros) {
    for (var i = 0; i < nv; i++) if (img[i] === 0) mask[i] = 0;
  }
  if (masks.length > 0) {
    for (var m = 0; m < masks.length; m++) {
      let imgMask = this.volumes[masks[m]].img;
      if (imgMask.length !== nv) {
        console.log(
          "Mask resolution does not match image. Skipping masking layer " +
            masks[m]
        );
        continue;
      }
      for (var i = 0; i < nv; i++) {
        if (imgMask[i] === 0 || isNaN(imgMask[i])) mask[i] = 0;
      } //for each voxel in mask
    } //for each mask
  } //if masks
  //Welfords method
  //https://www.embeddedrelated.com/showarticle/785.php
  //https://www.johndcook.com/blog/2008/09/26/comparing-three-methods-of-computing-standard-deviation/
  let k = 0;
  let M = 0;
  let S = 0;
  let mx = Number.NEGATIVE_INFINITY;
  let mn = Number.POSITIVE_INFINITY;
  for (var i = 0; i < nv; i++) {
    if (mask[i] < 1) continue;
    k += 1;
    let x = img[i];
    mn = Math.min(x, mx);
    mx = Math.max(x, mx);
    let Mnext = M + (x - M) / k;
    S = S + (x - M) * (x - Mnext);
    M = Mnext;
  }
  let stdev = Math.sqrt(S / (k - 1));
  return {
    mean: M,
    stdev: stdev,
    nvox: k,
    min: mn,
    max: mx,
    robust_min: this.volumes[layer].robust_min,
    robust_max: this.volumes[layer].robust_max,
  };
};

// not included in public docs
// apply slow computations when image properties have changed
Niivue.prototype.refreshLayers = function (overlayItem, layer) {
  if (this.volumes.length < 1) return; //e.g. only meshes
  let hdr = overlayItem.hdr;
  let img = overlayItem.img;
  if (overlayItem.frame4D > 0 && overlayItem.frame4D < overlayItem.nFrame4D)
    img = overlayItem.img.slice(
      overlayItem.frame4D * overlayItem.nVox3D,
      (overlayItem.frame4D + 1) * overlayItem.nVox3D
    );
  let opacity = overlayItem.opacity;
  let outTexture = null;
  this.gl.bindVertexArray(this.unusedVAO);
  if (this.crosshairs3D !== null) this.crosshairs3D.mm[0] = NaN; //force crosshairs3D redraw
  let mtx = mat.mat4.clone(overlayItem.toRAS);
  if (layer === 0) {
    this.volumeObject3D = overlayItem.toNiivueObject3D(this.VOLUME_ID, this.gl);
    mat.mat4.invert(mtx, mtx);
    //log.debug(`mtx layer ${layer}`, mtx);
    this.back.matRAS = overlayItem.matRAS;
    this.back.dims = overlayItem.dimsRAS;
    this.back.pixDims = overlayItem.pixDimsRAS;
    outTexture = this.rgbaTex(
      this.volumeTexture,
      this.gl.TEXTURE0,
      overlayItem.dimsRAS
    ); //this.back.dims)
    let { volScale, vox } = this.sliceScale(); // slice scale determined by this.back --> the base image layer
    this.volScale = volScale;
    this.vox = vox;
    this.volumeObject3D.scale = volScale;
    this.renderShader.use(this.gl);
    this.gl.uniform3fv(this.renderShader.uniforms["texVox"], vox);
    this.gl.uniform3fv(this.renderShader.uniforms["volScale"], volScale);
    // add shader to object
    let pickingShader = this.pickingImageShader;
    pickingShader.use(this.gl);
    this.gl.uniform1i(pickingShader.uniforms["volume"], 0);
    this.gl.uniform1i(pickingShader.uniforms["colormap"], 1);
    this.gl.uniform1i(pickingShader.uniforms["overlay"], 2);
    this.gl.uniform3fv(pickingShader.uniforms["volScale"], volScale);
    log.debug(this.volumeObject3D);
  } else {
    if (this.back.dims === undefined)
      log.error(
        "Fatal error: Unable to render overlay: background dimensions not defined!"
      );
    let f000 = this.mm2frac(overlayItem.mm000, 0, true); //origin in output space
    let f100 = this.mm2frac(overlayItem.mm100, 0, true);
    let f010 = this.mm2frac(overlayItem.mm010, 0, true);
    let f001 = this.mm2frac(overlayItem.mm001, 0, true);
    f100 = mat.vec3.subtract(f100, f100, f000); // direction of i dimension from origin
    f010 = mat.vec3.subtract(f010, f010, f000); // direction of j dimension from origin
    f001 = mat.vec3.subtract(f001, f001, f000); // direction of k dimension from origin
    mtx = mat.mat4.fromValues(
      f100[0],
      f010[0],
      f001[0],
      f000[0],

      f100[1],
      f010[1],
      f001[1],
      f000[1],

      f100[2],
      f010[2],
      f001[2],
      f000[2],
      0,
      0,
      0,
      1
    );
    mat.mat4.invert(mtx, mtx);
    if (layer === 1) {
      outTexture = this.rgbaTex(
        this.overlayTexture,
        this.gl.TEXTURE2,
        this.back.dims
      );
      this.overlayTextureID = outTexture;
    } else outTexture = this.overlayTextureID;
  }
  let fb = this.gl.createFramebuffer();
  this.gl.bindFramebuffer(this.gl.FRAMEBUFFER, fb);
  this.gl.disable(this.gl.CULL_FACE);
  this.gl.viewport(0, 0, this.back.dims[1], this.back.dims[2]); //output in background dimensions
  this.gl.disable(this.gl.BLEND);
  let tempTex3D = this.gl.createTexture();
  this.gl.activeTexture(this.gl.TEXTURE6); //Temporary 3D Texture
  this.gl.bindTexture(this.gl.TEXTURE_3D, tempTex3D);
  this.gl.texParameteri(
    this.gl.TEXTURE_3D,
    this.gl.TEXTURE_MIN_FILTER,
    this.gl.NEAREST
  );
  this.gl.texParameteri(
    this.gl.TEXTURE_3D,
    this.gl.TEXTURE_MAG_FILTER,
    this.gl.NEAREST
  );
  this.gl.texParameteri(
    this.gl.TEXTURE_3D,
    this.gl.TEXTURE_WRAP_R,
    this.gl.CLAMP_TO_EDGE
  );
  this.gl.texParameteri(
    this.gl.TEXTURE_3D,
    this.gl.TEXTURE_WRAP_S,
    this.gl.CLAMP_TO_EDGE
  );
  this.gl.texParameteri(
    this.gl.TEXTURE_3D,
    this.gl.TEXTURE_WRAP_T,
    this.gl.CLAMP_TO_EDGE
  );
  this.gl.pixelStorei(this.gl.UNPACK_ALIGNMENT, 1);
  //https://webgl2fundamentals.org/webgl/lessons/webgl-data-textures.html
  //https://www.khronos.org/registry/OpenGL-Refpages/es3.0/html/glTexStorage3D.xhtml
  let orientShader = this.orientShaderU;
  if (hdr.datatypeCode === 2) {
    // raw input data
    if (hdr.intent_code === 1002) orientShader = this.orientShaderAtlasU;
    this.gl.texStorage3D(
      this.gl.TEXTURE_3D,
      1,
      this.gl.R8UI,
      hdr.dims[1],
      hdr.dims[2],
      hdr.dims[3]
    );
    this.gl.texSubImage3D(
      this.gl.TEXTURE_3D,
      0,
      0,
      0,
      0,
      hdr.dims[1],
      hdr.dims[2],
      hdr.dims[3],
      this.gl.RED_INTEGER,
      this.gl.UNSIGNED_BYTE,
      img
    );
  } else if (hdr.datatypeCode === 4) {
    this.gl.texStorage3D(
      this.gl.TEXTURE_3D,
      1,
      this.gl.R16I,
      hdr.dims[1],
      hdr.dims[2],
      hdr.dims[3]
    );
    this.gl.texSubImage3D(
      this.gl.TEXTURE_3D,
      0,
      0,
      0,
      0,
      hdr.dims[1],
      hdr.dims[2],
      hdr.dims[3],
      this.gl.RED_INTEGER,
      this.gl.SHORT,
      img
    );
    orientShader = this.orientShaderI;
  } else if (hdr.datatypeCode === 16) {
    this.gl.texStorage3D(
      this.gl.TEXTURE_3D,
      1,
      this.gl.R32F,
      hdr.dims[1],
      hdr.dims[2],
      hdr.dims[3]
    );
    this.gl.texSubImage3D(
      this.gl.TEXTURE_3D,
      0,
      0,
      0,
      0,
      hdr.dims[1],
      hdr.dims[2],
      hdr.dims[3],
      this.gl.RED,
      this.gl.FLOAT,
      img
    );
    orientShader = this.orientShaderF;
  } else if (hdr.datatypeCode === 64) {
    let img32f = new Float32Array();
    img32f = Float32Array.from(img);
    this.gl.texStorage3D(
      this.gl.TEXTURE_3D,
      1,
      this.gl.R32F,
      hdr.dims[1],
      hdr.dims[2],
      hdr.dims[3]
    );
    this.gl.texSubImage3D(
      this.gl.TEXTURE_3D,
      0,
      0,
      0,
      0,
      hdr.dims[1],
      hdr.dims[2],
      hdr.dims[3],
      this.gl.RED,
      this.gl.FLOAT,
      img32f
    );
    orientShader = this.orientShaderF;
  } else if (hdr.datatypeCode === 128) {
    orientShader = this.orientShaderRGBU;
    orientShader.use(this.gl);
    this.gl.uniform1i(orientShader.uniforms["hasAlpha"], false);
    this.gl.texStorage3D(
      this.gl.TEXTURE_3D,
      1,
      this.gl.RGB8UI,
      hdr.dims[1],
      hdr.dims[2],
      hdr.dims[3]
    );
    this.gl.texSubImage3D(
      this.gl.TEXTURE_3D,
      0,
      0,
      0,
      0,
      hdr.dims[1],
      hdr.dims[2],
      hdr.dims[3],
      this.gl.RGB_INTEGER,
      this.gl.UNSIGNED_BYTE,
      img
    );
  } else if (hdr.datatypeCode === 512) {
    this.gl.texStorage3D(
      this.gl.TEXTURE_3D,
      1,
      this.gl.R16UI,
      hdr.dims[1],
      hdr.dims[2],
      hdr.dims[3]
    );
    this.gl.texSubImage3D(
      this.gl.TEXTURE_3D,
      0,
      0,
      0,
      0,
      hdr.dims[1],
      hdr.dims[2],
      hdr.dims[3],
      this.gl.RED_INTEGER,
      this.gl.UNSIGNED_SHORT,
      img
    );
  } else if (hdr.datatypeCode === 2304) {
    orientShader = this.orientShaderRGBU;
    orientShader.use(this.gl);
    this.gl.uniform1i(orientShader.uniforms["hasAlpha"], true);
    this.gl.texStorage3D(
      this.gl.TEXTURE_3D,
      1,
      this.gl.RGBA8UI,
      hdr.dims[1],
      hdr.dims[2],
      hdr.dims[3]
    );
    this.gl.texSubImage3D(
      this.gl.TEXTURE_3D,
      0,
      0,
      0,
      0,
      hdr.dims[1],
      hdr.dims[2],
      hdr.dims[3],
      this.gl.RGBA_INTEGER,
      this.gl.UNSIGNED_BYTE,
      img
    );
  }
  if (overlayItem.global_min === undefined) {
    //only once, first time volume is loaded
    // this.calMinMax(overlayItem, imgRaw);
    overlayItem.calMinMax();
  }
  //blend texture
  let blendTexture = null;
  this.gl.bindVertexArray(this.genericVAO);
  if (layer > 1) {
    //use pass-through shader to copy previous color to temporary 2D texture
    blendTexture = this.rgbaTex(blendTexture, this.gl.TEXTURE5, this.back.dims);
    this.gl.bindTexture(this.gl.TEXTURE_3D, blendTexture);
    let passShader = this.passThroughShader;
    passShader.use(this.gl);
    this.gl.uniform1i(passShader.uniforms["in3D"], 2); //overlay volume
    for (let i = 0; i < this.back.dims[3]; i++) {
      //output slices
      let coordZ = (1 / this.back.dims[3]) * (i + 0.5);
      this.gl.uniform1f(passShader.uniforms["coordZ"], coordZ);
      this.gl.framebufferTextureLayer(
        this.gl.FRAMEBUFFER,
        this.gl.COLOR_ATTACHMENT0,
        blendTexture,
        0,
        i
      );
      //this.gl.clear(this.gl.DEPTH_BUFFER_BIT); //exhaustive, so not required
      this.gl.drawArrays(this.gl.TRIANGLE_STRIP, 0, 4);
    }
  } else
    blendTexture = this.rgbaTex(blendTexture, this.gl.TEXTURE5, [2, 2, 2, 2]);
  orientShader.use(this.gl);
  this.gl.activeTexture(this.gl.TEXTURE1);
  this.gl.bindTexture(this.gl.TEXTURE_2D, this.colormapTexture);
  this.gl.uniform1i(
    orientShader.uniforms["isAlphaThreshold"],
    overlayItem.alphaThreshold
  );
  this.gl.uniform1f(orientShader.uniforms["cal_min"], overlayItem.cal_min);
  this.gl.uniform1f(orientShader.uniforms["cal_max"], overlayItem.cal_max);
  //if unused colorMapNegative

  let mnNeg = 0;
  let mxNeg = 0;
  if (overlayItem.colorMapNegative.length > 0) {
    //assume symmetrical
    mnNeg = Math.min(-overlayItem.cal_min, -overlayItem.cal_max);
    mxNeg = Math.max(-overlayItem.cal_min, -overlayItem.cal_max);
    if (isFinite(overlayItem.cal_minNeg) && isFinite(overlayItem.cal_maxNeg)) {
      //explicit range for negative colormap: allows assymetric maps
      mnNeg = Math.min(overlayItem.cal_minNeg, overlayItem.cal_maxNeg);
      mxNeg = Math.max(overlayItem.cal_minNeg, overlayItem.cal_maxNeg);
    }
  }
  this.gl.uniform1f(orientShader.uniforms["cal_minNeg"], mnNeg);
  this.gl.uniform1f(orientShader.uniforms["cal_maxNeg"], mxNeg);
  this.gl.bindTexture(this.gl.TEXTURE_3D, tempTex3D);
  this.gl.uniform1i(orientShader.uniforms["intensityVol"], 6);
  this.gl.uniform1i(orientShader.uniforms["blend3D"], 5);
  this.gl.uniform1i(orientShader.uniforms["colormap"], 1);
  this.gl.uniform1f(orientShader.uniforms["layer"], layer);
  //this.gl.uniform1f(orientShader.uniforms["numLayers"], numLayers);
  this.gl.uniform1f(orientShader.uniforms["scl_inter"], hdr.scl_inter);
  this.gl.uniform1f(orientShader.uniforms["scl_slope"], hdr.scl_slope);
  this.gl.uniform1f(orientShader.uniforms["opacity"], opacity);

  this.gl.uniform1i(orientShader.uniforms["modulationVol"], 7);
  let modulateTexture = null;
  if (
    overlayItem.modulationImage &&
    overlayItem.modulationImage >= 0 &&
    overlayItem.modulationImage < this.volumes.length
  ) {
    console.log(this.volumes);
    let mhdr = this.volumes[overlayItem.modulationImage].hdr;
    if (
      mhdr.dims[1] === hdr.dims[1] &&
      mhdr.dims[2] === hdr.dims[2] &&
      mhdr.dims[3] === hdr.dims[3]
    ) {
      this.gl.uniform1i(orientShader.uniforms["modulation"], 1);

      //r8Tex(texID, activeID, dims, isInit = false)
      modulateTexture = this.r8Tex(
        modulateTexture,
        this.gl.TEXTURE7,
        hdr.dims,
        true
      );
      this.gl.activeTexture(this.gl.TEXTURE7);
      this.gl.bindTexture(this.gl.TEXTURE_3D, modulateTexture);
      let vx = hdr.dims[1] * hdr.dims[2] * hdr.dims[3];
      let modulateVolume = new Uint8Array(vx);
      let mn = mhdr.cal_min;
      let scale = 255.0 / (mhdr.cal_max - mhdr.cal_min);
      let imgRaw = this.volumes[overlayItem.modulationImage].img.buffer;
      let img = new Uint8Array(imgRaw);
      switch (mhdr.datatypeCode) {
        case overlayItem.DT_SIGNED_SHORT:
          img = new Int16Array(imgRaw);
          break;
        case overlayItem.DT_FLOAT:
          img = new Float32Array(imgRaw);
          break;
        case overlayItem.DT_DOUBLE:
          img = new Float64Array(imgRaw);
          break;
        case overlayItem.DT_RGB:
          img = new Uint8Array(imgRaw);
          break;
        case overlayItem.DT_UINT16:
          img = new Uint16Array(imgRaw);
          break;
      }
      console.log(this.volumes[overlayItem.modulationImage]);
      for (let i = 0; i < vx; i++) {
        let v = img[i] * mhdr.scl_slope + mhdr.scl_inter;
        v = (v - mn) * scale;
        v = Math.min(Math.max(v, 0.0), 255.0);
        modulateVolume[i] = v;
      }
      this.gl.texSubImage3D(
        this.gl.TEXTURE_3D,
        0,
        0,
        0,
        0,
        hdr.dims[1],
        hdr.dims[2],
        hdr.dims[3],
        this.gl.RED,
        this.gl.UNSIGNED_BYTE,
        modulateVolume
      );
    } else console.log("Modulation image dimensions do not match target");
  } else this.gl.uniform1i(orientShader.uniforms["modulation"], 0);
  this.gl.uniformMatrix4fv(orientShader.uniforms["mtx"], false, mtx);
  if (hdr.intent_code === 1002) {
    let x = 1.0 / this.back.dims[1];
    if (!this.opts.isAtlasOutline) x = -x;
    this.gl.uniform3fv(orientShader.uniforms["xyzFrac"], [
      x,
      1.0 / this.back.dims[2],
      1.0 / this.back.dims[3],
    ]);
  }
  log.debug("back dims: ", this.back.dims);
  for (let i = 0; i < this.back.dims[3]; i++) {
    //output slices
    let coordZ = (1 / this.back.dims[3]) * (i + 0.5);
    this.gl.uniform1f(orientShader.uniforms["coordZ"], coordZ);
    this.gl.framebufferTextureLayer(
      this.gl.FRAMEBUFFER,
      this.gl.COLOR_ATTACHMENT0,
      outTexture,
      0,
      i
    );
    //this.gl.clear(this.gl.DEPTH_BUFFER_BIT); //exhaustive, so not required
    this.gl.drawArrays(this.gl.TRIANGLE_STRIP, 0, 4);
  }
  this.gl.bindVertexArray(this.unusedVAO);
  this.gl.deleteTexture(tempTex3D);
  this.gl.deleteTexture(modulateTexture);
  this.gl.deleteTexture(blendTexture);
  this.gl.viewport(0, 0, this.gl.canvas.width, this.gl.canvas.height);
  this.gl.bindFramebuffer(this.gl.FRAMEBUFFER, null);

  this.gl.deleteFramebuffer(fb);

  // set slice scale for render shader
  this.renderShader.use(this.gl);
  let slicescl = this.sliceScale(); // slice scale determined by this.back --> the base image layer
  let vox = slicescl.vox;
  let volScale = slicescl.volScale;
  this.gl.uniform1f(this.renderShader.uniforms["overlays"], this.overlays);
  this.gl.uniform4fv(
    this.renderShader.clipPlaneClrLoc,
    this.opts.clipPlaneColor
  );
  this.gl.uniform1f(
    this.renderShader.uniforms["backOpacity"],
    this.volumes[0].opacity
  );

  this.gl.uniform4fv(
    this.renderShader.uniforms["clipPlane"],
    this.scene.clipPlane
  );
  this.gl.uniform3fv(this.renderShader.uniforms["texVox"], vox);
  this.gl.uniform3fv(this.renderShader.uniforms["volScale"], volScale);
  this.pickingImageShader.use(this.gl);
  this.gl.uniform1f(
    this.pickingImageShader.uniforms["overlays"],
    this.overlays.length
  );
  this.gl.uniform3fv(this.pickingImageShader.uniforms["texVox"], vox);
  this.sliceMMShader.use(this.gl);
  this.gl.uniform1f(
    this.sliceMMShader.uniforms["overlays"],
    this.overlays.length
  );
  this.gl.uniform1f(
    this.sliceMMShader.uniforms["drawOpacity"],
    this.drawOpacity
  );
  this.gl.uniform1i(this.sliceMMShader.uniforms["drawing"], 7);
  this.gl.activeTexture(this.gl.TEXTURE7);
  this.gl.bindTexture(this.gl.TEXTURE_3D, this.drawTexture);
  this.updateInterpolation(layer);
  //this.createEmptyDrawing(); //DO NOT DO THIS ON EVERY CALL TO REFRESH LAYERS!!!!
  //this.createRandomDrawing(); //DO NOT DO THIS ON EVERY CALL TO REFRESH LAYERS!!!!
}; // refreshLayers()

/**
 * query all available color maps that can be applied to volumes
 * @param {boolean} [sort=true] whether or not to sort the returned array
 * @returns {array} an array of colormap strings
 * @example
 * niivue = new Niivue()
 * colormaps = niivue.colorMaps()
 */
Niivue.prototype.colorMaps = function (sort = true) {
  return cmapper.colorMaps();
};

/**
 * update the colormap of an image given its ID
 * @param {string} id the ID of the NVImage
 * @param {string} colorMap the name of the colorMap to use
 * @example
 * niivue = new Niivue()
 * niivue.setColorMap(someImage.id, 'red')
 */
Niivue.prototype.setColorMap = function (id, colorMap) {
  let idx = this.getVolumeIndexByID(id);
  this.volumes[idx].colorMap = colorMap;
  this.updateGLVolume();
};

/**
 * use given color map for negative voxels in image
 * @param {string} id the ID of the NVImage
 * @param {string} colorMapNegative the name of the colorMap to use
 * @example
 * niivue = new Niivue()
 * niivue.setColorMapNegative(niivue.volumes[1].id,"winter");
 * @see {@link https://niivue.github.io/niivue/features/mosaics2.html|live demo usage}
 */
Niivue.prototype.setColorMapNegative = function (id, colorMapNegative) {
  let idx = this.getVolumeIndexByID(id);
  this.volumes[idx].colorMapNegative = colorMapNegative;
  this.updateGLVolume();
};

/**
 * modulate intensity of one image based on intensity of another
 * @param {string} id the ID of the NVImage to be biased
 * @param {string} id the ID of the NVImage that controls bias (null to disable modulation)
 * @example niivue.setModulationImage(niivue.volumes[0].id, niivue.volumes[1].id);
 * @see {@link https://niivue.github.io/niivue/features/modulate.html|live demo usage}
 */
Niivue.prototype.setModulationImage = function (idTarget, idModulation) {
  //to set:
  // nv1.setModulationImage(nv1.volumes[0].id, nv1.volumes[1].id);
  //to clear:
  // nv1.setModulationImage(nv1.volumes[0].id, null);
  let idxTarget = this.getVolumeIndexByID(idTarget);
  let idxModulation = null;
  //if (idModulation)
  idxModulation = this.getVolumeIndexByID(idModulation);
  this.volumes[idxTarget].modulationImage = idxModulation;
  this.updateGLVolume();
};
Niivue.prototype.setGamma = function (gamma = 1.0) {
  cmapper.gamma = gamma;
  this.updateGLVolume();
};

/**
 * show desired 3D volume from 4D time series
 * @param {string} id the ID of the 4D NVImage
 * @param {number} frame4D to display (indexed from zero)
 * @example nv1.setFrame4D(nv1.volumes[0].id, 42);
 * @see {@link https://niivue.github.io/niivue/features/timeseries.html|live demo usage}
 */
Niivue.prototype.setFrame4D = function (id, frame4D) {
  let idx = this.getVolumeIndexByID(id);
  // don't allow indexing timepoints beyond the max number of time points.
  if (frame4D > this.volumes[idx].nFrame4D - 1) {
    frame4D = this.volumes[idx].nFrame4D;
  }
  // don't allow negative timepoints
  if (frame4D < 0) {
    frame4D = 0;
  }
  let volume = this.volumes[idx];
  volume.frame4D = frame4D;
  this.updateGLVolume();

  this.onFrameChange(volume, frame4D);
};

/**
 * determine active 3D volume from 4D time series
 * @param {string} id the ID of the 4D NVImage
 * @returns {number} currently selected volume (indexed from 0)
 * @example nv1.getFrame4D(nv1.volumes[0].id);
 * @see {@link https://niivue.github.io/niivue/features/timeseries.html|live demo usage}
 */
Niivue.prototype.getFrame4D = function (id) {
  let idx = this.getVolumeIndexByID(id);
  return this.volumes[idx].nFrame4D;
};

// not included in public docs
Niivue.prototype.colormapFromKey = function (name) {
  return cmapper.colormapFromKey(name);
};

// not included in public docs
Niivue.prototype.colormap = function (lutName = "") {
  return cmapper.colormap(lutName);
}; // colormap()

// not included in public docs
Niivue.prototype.refreshColormaps = function () {
  let nLayer = this.volumes.length;
  if (nLayer < 1) return;
  if (this.colormapTexture !== null)
    this.gl.deleteTexture(this.colormapTexture);
  this.colormapTexture = this.gl.createTexture();
  this.gl.activeTexture(this.gl.TEXTURE1);
  this.gl.bindTexture(this.gl.TEXTURE_2D, this.colormapTexture);
  this.gl.texStorage2D(this.gl.TEXTURE_2D, 1, this.gl.RGBA8, 256, nLayer * 2);
  this.gl.texParameteri(
    this.gl.TEXTURE_2D,
    this.gl.TEXTURE_MIN_FILTER,
    this.gl.LINEAR
  );
  this.gl.texParameteri(
    this.gl.TEXTURE_2D,
    this.gl.TEXTURE_MAG_FILTER,
    this.gl.LINEAR
  );
  //this.gl.texParameteri(this.gl.TEXTURE_2D, this.gl.TEXTURE_MIN_FILTER, this.gl.NEAREST);
  //this.gl.texParameteri(this.gl.TEXTURE_2D, this.gl.TEXTURE_MAG_FILTER, this.gl.NEAREST);
  this.gl.texParameteri(
    this.gl.TEXTURE_2D,
    this.gl.TEXTURE_WRAP_R,
    this.gl.CLAMP_TO_EDGE
  );
  this.gl.texParameteri(
    this.gl.TEXTURE_2D,
    this.gl.TEXTURE_WRAP_S,
    this.gl.CLAMP_TO_EDGE
  );
  this.gl.pixelStorei(this.gl.UNPACK_ALIGNMENT, 1);
  let luts = this.colormap(this.volumes[0].colorMap);
  function addColormap(lut) {
    let c = new Uint8ClampedArray(luts.length + lut.length);
    c.set(luts);
    c.set(lut, luts.length);
    luts = c;
  }
  for (let i = 1; i < nLayer; i++)
    addColormap(this.colormap(this.volumes[i].colorMap));
  //slots for (optional) negative colorMaps
  let bogusLut = new Uint8ClampedArray(1024);
  //bogus LUT key - allow shader to discriminate slots used for colorMapNegative
  bogusLut[0] = 255; //R
  bogusLut[1] = 255; //G
  bogusLut[2] = 255; //B
  bogusLut[3] = 0; //A
  bogusLut[4] = 0; //R
  bogusLut[5] = 0; //G
  bogusLut[6] = 0; //B
  bogusLut[7] = 255; //A
  for (let i = 0; i < nLayer; i++) {
    let lut = bogusLut.slice();
    if (this.volumes[i].colorMapNegative.length > 0)
      lut = this.colormap(this.volumes[i].colorMapNegative);
    addColormap(lut);
  } //each layer
  this.gl.texSubImage2D(
    this.gl.TEXTURE_2D,
    0,
    0,
    0,
    256,
    nLayer * 2,
    this.gl.RGBA,
    this.gl.UNSIGNED_BYTE,
    luts
  );
  return this;
}; // refreshColormaps()

// not included in public docs
Niivue.prototype.sliceScale = function () {
  let dimsMM = this.screenFieldOfViewMM(SLICE_TYPE.AXIAL);
  var longestAxis = Math.max(dimsMM[0], Math.max(dimsMM[1], dimsMM[2]));
  var volScale = [
    dimsMM[0] / longestAxis,
    dimsMM[1] / longestAxis,
    dimsMM[2] / longestAxis,
  ];
  var vox = [this.back.dims[1], this.back.dims[2], this.back.dims[3]];
  return { volScale, vox, longestAxis, dimsMM };
}; // sliceScale()

// not included in public docs
function swizzleVec3(vec, order = [0, 1, 2]) {
  let vout = mat.vec3.create();
  vout[0] = vec[order[0]];
  vout[1] = vec[order[1]];
  vout[2] = vec[order[2]];
  return vout;
}

// not included in public docs
// report if screen space coordinates correspond with a 3D rendering
Niivue.prototype.inRenderTile = function (x, y) {
  for (let i = 0; i < this.screenSlices.length; i++) {
    if (this.screenSlices[i].axCorSag !== SLICE_TYPE.RENDER) continue;
    let ltwh = this.screenSlices[i].leftTopWidthHeight;
    if (
      x > ltwh[0] &&
      y > ltwh[1] &&
      x < ltwh[0] + ltwh[2] &&
      y < ltwh[1] + ltwh[3]
    )
      return i;
  }
  return -1; //mouse position not in rendering tile
};

// not included in public docs
// if clip plane is active, change depth of clip plane
// otherwise, set zoom factor for rendering size
Niivue.prototype.sliceScroll3D = function (posChange = 0) {
  if (posChange === 0) return;
  //n.b. clip plane only influences voxel-based volumes, so zoom is only action for meshes
  if (this.volumes.length > 0 && this.scene.clipPlaneDepthAziElev[0] < 1.8) {
    //clipping mode: change clip plane depth
    //if (this.scene.clipPlaneDepthAziElev[0] > 1.8) return;
    let depthAziElev = this.scene.clipPlaneDepthAziElev.slice();
    //bound clip sqrt(3) = 1.73
    if (posChange > 0) depthAziElev[0] = Math.min(1.5, depthAziElev[0] + 0.025);
    if (posChange < 0)
      depthAziElev[0] = Math.max(-1.5, depthAziElev[0] - 0.025); //Math.max(-1.7,
    if (depthAziElev[0] !== this.scene.clipPlaneDepthAziElev[0]) {
      this.scene.clipPlaneDepthAziElev = depthAziElev;
      return this.setClipPlane(this.scene.clipPlaneDepthAziElev);
    }
    return;
  }
  if (posChange > 0)
    this.scene.volScaleMultiplier = Math.min(
      2.0,
      this.scene.volScaleMultiplier * 1.1
    );
  if (posChange < 0)
    this.scene.volScaleMultiplier = Math.max(
      0.5,
      this.scene.volScaleMultiplier * 0.9
    );
  this.drawScene();
};

// not included in public docs
// handle mouse click event on canvas
Niivue.prototype.mouseClick = function (x, y, posChange = 0, isDelta = true) {
  x *= this.uiData.dpr;
  y *= this.uiData.dpr;
  var posNow;
  var posFuture;
  this.canvas.focus();
  if (this.thumbnailVisible) {
    this.gl.deleteTexture(this.bmpTexture);
    this.bmpTexture = null;
    this.thumbnailVisible = false;
    //the thumbnail is now released, do something profound: actually load the images
    this.loadVolumes(this.deferredVolumes);
    this.loadMeshes(this.deferredMeshes);
    return;
  }
  if (
    this.graph.opacity > 0.0 &&
    this.volumes[0].nFrame4D > 1 &&
    this.graph.plotLTWH
  ) {
    let pos = [x - this.graph.plotLTWH[0], y - this.graph.plotLTWH[1]];
    if (
      pos[0] > 0 &&
      pos[1] > 0 &&
      pos[0] <= this.graph.plotLTWH[2] &&
      pos[1] <= this.graph.plotLTWH[3]
    ) {
      let vol = Math.round(
        (pos[0] / this.graph.plotLTWH[2]) * (this.volumes[0].nFrame4D - 1)
      );
      //this.graph.selectedColumn = vol;
      this.setFrame4D(this.volumes[0].id, vol);
      return;
    }
  }
  if (this.inRenderTile(x, y) >= 0) {
    this.sliceScroll3D(posChange);
    this.drawScene(); //TODO: twice?
    return;
  }
  if (
    this.screenSlices.length < 1 ||
    this.gl.canvas.height < 1 ||
    this.gl.canvas.width < 1
  )
    return;
  //mouse click X,Y in screen coordinates, origin at top left
  // webGL clip space L,R,T,B = [-1, 1, 1, 1]
  // n.b. webGL Y polarity reversed
  // https://webglfundamentals.org/webgl/lessons/webgl-fundamentals.html
  for (let i = 0; i < this.screenSlices.length; i++) {
    var axCorSag = this.screenSlices[i].axCorSag;
    if (this.drawPenAxCorSag >= 0 && this.drawPenAxCorSag !== axCorSag)
      continue; //if mouse is drawing on axial slice, ignore any entry to coronal slice
    if (axCorSag > SLICE_TYPE.SAGITTAL) continue;
    let texFrac = this.screenXY2TextureFrac(x, y, i);
    if (texFrac[0] < 0) continue; //click not on slice i

    if (true) {
      //user clicked on slice i
      if (!isDelta) {
        this.scene.crosshairPos[2 - axCorSag] = posChange;
        this.drawScene();
        return;
      }
      // scrolling... not mouse
      if (posChange !== 0) {
        posNow = this.scene.crosshairPos[2 - axCorSag];
        posFuture = posNow + posChange;
        if (posFuture > 1) posFuture = 1;
        if (posFuture < 0) posFuture = 0;
        this.scene.crosshairPos[2 - axCorSag] = posFuture;
        this.drawScene();
        this.onLocationChange({
          mm: this.frac2mm(this.scene.crosshairPos, 0, true),
          vox: this.frac2vox(this.scene.crosshairPos), //e.mm2frac
          frac: this.scene.crosshairPos,
          xy: [x, y],
          values: this.volumes.map((v) => {
            let mm = this.frac2mm(this.scene.crosshairPos, 0, true);
            let vox = v.mm2vox(mm); //e.mm2vox
            let val = v.getValue(...vox);
            return { name: v.name, value: val, id: v.id, mm: mm, vox: vox };
          }),
        });
        return;
      }
      this.scene.crosshairPos = texFrac.slice();
      if (this.opts.drawingEnabled) {
        let pt = this.frac2vox(this.scene.crosshairPos);

        if (
          !isFinite(this.opts.penValue) ||
          this.opts.penValue < 0 ||
          Object.is(this.opts.penValue, -0)
        ) {
          if (!isFinite(this.opts.penValue))
            //NaN = grow based on cluster intensity , Number.POSITIVE_INFINITY  = grow based on cluster intensity or brighter , Number.NEGATIVE_INFINITY = grow based on cluster intensity or darker
            this.drawFloodFill(pt, 0, this.opts.penValue);
          else this.drawFloodFill(pt, Math.abs(this.opts.penValue));
          return;
        }
        if (isNaN(this.drawPenLocation[0])) {
          this.drawPenAxCorSag = axCorSag;
          this.drawPenFillPts = [];
          this.drawPt(...pt, this.opts.penValue);
        } else {
          if (
            pt[0] === this.drawPenLocation[0] &&
            pt[1] === this.drawPenLocation[1] &&
            pt[2] === this.drawPenLocation[2]
          )
            return;
          this.drawPenLine(pt, this.drawPenLocation, this.opts.penValue);
        }
        this.drawPenLocation = pt;
        if (this.opts.isFilledPen) this.drawPenFillPts.push(pt);
        this.refreshDrawing(false);
      }
      this.drawScene();
      this.onLocationChange({
        mm: this.frac2mm(this.scene.crosshairPos, 0, true),
        vox: this.frac2vox(this.scene.crosshairPos),
        frac: this.scene.crosshairPos,
        xy: [x, y],
        values: this.volumes.map((v) => {
          let mm = this.frac2mm(this.scene.crosshairPos, 0, true);
          let vox = v.mm2vox(mm);
          let val = v.getValue(...vox);
          return { name: v.name, value: val, id: v.id, mm: mm, vox: vox };
        }),
      });
      return;
    } else {
      //if click in slice i
      // if x and y are null, likely due to a slider widget sending the posChange (no mouse info in that case)
      if (x === null && y === null) {
        this.scene.crosshairPos[2 - axCorSag] = posChange;
        this.drawScene();
        return;
      }
    }
  } //for i: each slice on screen
}; // mouseClick()

// not included in public docs
// draw 10cm ruler on a 2D tile
Niivue.prototype.drawRuler = function () {
  let fovMM = [];
  let ltwh = [];
  for (let i = 0; i < this.screenSlices.length; i++) {
    if (this.screenSlices[i].axCorSag === SLICE_TYPE.RENDER) continue;
    //let ltwh = this.screenSlices[i].leftTopWidthHeight;
    if (this.screenSlices[i].fovMM.length > 1) {
      ltwh = this.screenSlices[i].leftTopWidthHeight;
      fovMM = this.screenSlices[i].fovMM;
      break;
    }
  }
  if (ltwh.length < 4) return;
  let frac10cm = 100.0 / fovMM[0];
  let pix10cm = frac10cm * ltwh[2];
  let pixLeft = ltwh[0] + 0.5 * ltwh[2] - 0.5 * pix10cm;
  let pixTop = ltwh[1] + ltwh[3] - 2 * this.opts.rulerWidth;
  let startXYendXY = [pixLeft, pixTop, pixLeft + pix10cm, pixTop];
  this.drawRuler10cm(startXYendXY);
};

// not included in public docs
// draw 10cm ruler at desired coordinates
Niivue.prototype.drawRuler10cm = function (startXYendXY) {
  this.gl.bindVertexArray(this.genericVAO);
  this.lineShader.use(this.gl);
  this.gl.uniform4fv(this.lineShader.lineColorLoc, this.opts.rulerColor);
  this.gl.uniform2fv(this.lineShader.canvasWidthHeightLoc, [
    this.gl.canvas.width,
    this.gl.canvas.height,
  ]);
  //draw Line
  this.gl.uniform1f(this.lineShader.thicknessLoc, this.opts.rulerWidth);
  this.gl.uniform4fv(this.lineShader.startXYendXYLoc, startXYendXY);
  this.gl.drawArrays(this.gl.TRIANGLE_STRIP, 0, 4);
  //draw tick marks
  let w1cm = -0.1 * (startXYendXY[0] - startXYendXY[2]);
  let b = startXYendXY[1];
  let t = b - 2 * this.opts.rulerWidth;
  let t2 = b - 4 * this.opts.rulerWidth;
  for (let i = 0; i < 11; i++) {
    let l = startXYendXY[0] + i * w1cm;
    let xyxy = [l, b, l, t];
    if (i % 5 === 0) xyxy[3] = t2;
    this.gl.uniform4fv(this.lineShader.startXYendXYLoc, xyxy);
    this.gl.drawArrays(this.gl.TRIANGLE_STRIP, 0, 4);
  }
  this.gl.bindVertexArray(this.unusedVAO); //set vertex attributes
};

Niivue.prototype.screenXY2mm = function (x, y, forceSlice = -1) {
  let texFrac = [];
  for (let s = 0; s < this.screenSlices.length; s++) {
    let i = s;
    if (forceSlice >= 0) i = forceSlice;
    var axCorSag = this.screenSlices[i].axCorSag;
    if (axCorSag > SLICE_TYPE.SAGITTAL) continue;

    let ltwh = this.screenSlices[i].leftTopWidthHeight;
    if (
      x < ltwh[0] ||
      y < ltwh[1] ||
      x > ltwh[0] + ltwh[2] ||
      y > ltwh[1] + ltwh[3]
    )
      continue;
    texFrac = this.screenXY2TextureFrac(x, y, i, false);
    if (texFrac[0] < 0.0) continue;
    let mm = this.frac2mm(texFrac);

    return [mm[0], mm[1], mm[2], i];
  }
  return [NaN, NaN, NaN, NaN];
};

//dragForPanZoom
Niivue.prototype.dragForPanZoom = function (startXYendXY) {
  let endMM = this.screenXY2mm(startXYendXY[2], startXYendXY[3]);
  if (isNaN(endMM[0])) {
    return;
  }
  let startMM = this.screenXY2mm(startXYendXY[0], startXYendXY[1], endMM[3]);
  if (isNaN(startMM[0]) || isNaN(endMM[0]) || endMM[3] !== endMM[3]) {
    return;
  }
  let v = mat.vec3.create();
  let zoom = this.uiData.pan2DxyzmmAtMouseDown[3];
  mat.vec3.sub(v, endMM, startMM);
  this.uiData.pan2Dxyzmm[0] =
    this.uiData.pan2DxyzmmAtMouseDown[0] + zoom * v[0];
  this.uiData.pan2Dxyzmm[1] =
    this.uiData.pan2DxyzmmAtMouseDown[1] + zoom * v[1];
  this.uiData.pan2Dxyzmm[2] =
    this.uiData.pan2DxyzmmAtMouseDown[2] + zoom * v[2];
};

// not included in public docs
// draw line between start/end points and text to report length
Niivue.prototype.drawMeasurementTool = function (startXYendXY) {
  let gl = this.gl;
  gl.bindVertexArray(this.genericVAO);

  gl.depthFunc(gl.ALWAYS);
  gl.enable(gl.BLEND);
  gl.blendFunc(gl.SRC_ALPHA, gl.ONE_MINUS_SRC_ALPHA);

  this.lineShader.use(this.gl);
  gl.uniform4fv(this.lineShader.lineColorLoc, this.opts.rulerColor);
  gl.uniform2fv(this.lineShader.canvasWidthHeightLoc, [
    gl.canvas.width,
    gl.canvas.height,
  ]);
  //draw Line
  gl.uniform1f(this.lineShader.thicknessLoc, this.opts.rulerWidth);
  gl.uniform4fv(this.lineShader.startXYendXYLoc, startXYendXY);
  gl.drawArrays(gl.TRIANGLE_STRIP, 0, 4);
  //draw startCap
  let color = this.opts.rulerColor;
  color[3] = 1.0; //opaque
  gl.uniform4fv(this.lineShader.lineColorLoc, color);
  let w = this.opts.rulerWidth;
  gl.uniform1f(this.lineShader.thicknessLoc, w * 2);
  let sXYeXY = [
    startXYendXY[0],
    startXYendXY[1] - w,
    startXYendXY[0],
    startXYendXY[1] + w,
  ];
  gl.uniform4fv(this.lineShader.startXYendXYLoc, sXYeXY);
  gl.drawArrays(gl.TRIANGLE_STRIP, 0, 4);
  //end cap
  sXYeXY = [
    startXYendXY[2],
    startXYendXY[3] - w,
    startXYendXY[2],
    startXYendXY[3] + w,
  ];
  gl.uniform4fv(this.lineShader.startXYendXYLoc, sXYeXY);
  gl.drawArrays(gl.TRIANGLE_STRIP, 0, 4);
  //distance between start and stop
  let startXY = this.canvasPos2frac([startXYendXY[0], startXYendXY[1]]);
  let endXY = this.canvasPos2frac([startXYendXY[2], startXYendXY[3]]);
  if (startXY[0] >= 0 && endXY[0] >= 0) {
    startXY = this.frac2mm(startXY);
    endXY = this.frac2mm(endXY);
    let v = mat.vec3.create();
    mat.vec3.sub(v, startXY, endXY);
    let lenMM = mat.vec3.len(v);
    let decimals = 2;
    if (lenMM > 9) decimals = 1;
    if (lenMM > 99) decimals = 0;
    let stringMM = lenMM.toFixed(decimals);
    this.drawTextBetween(startXYendXY, stringMM, 1, color);
  }
  gl.bindVertexArray(this.unusedVAO); //set vertex attributes
};

// not included in public docs
// draw a rectangle at specified location
// unless Alpha is > 0, default color is opts.crosshairColor
Niivue.prototype.drawRect = function (
  leftTopWidthHeight,
  lineColor = [1, 0, 0, -1]
) {
  if (lineColor[3] < 0) lineColor = this.opts.crosshairColor;
  this.rectShader.use(this.gl);
  this.gl.enable(this.gl.BLEND);
  this.gl.uniform4fv(this.rectShader.lineColorLoc, lineColor);
  this.gl.uniform2fv(this.rectShader.canvasWidthHeightLoc, [
    this.gl.canvas.width,
    this.gl.canvas.height,
  ]);
  this.gl.uniform4f(
    this.rectShader.leftTopWidthHeightLoc,
    leftTopWidthHeight[0],
    leftTopWidthHeight[1],
    leftTopWidthHeight[2],
    leftTopWidthHeight[3]
  );
  this.gl.bindVertexArray(this.genericVAO);
  this.gl.drawArrays(this.gl.TRIANGLE_STRIP, 0, 4);
  this.gl.bindVertexArray(this.unusedVAO); //switch off to avoid tampering with settings
};

// not included in public docs
// draw a rectangle at desired location
Niivue.prototype.drawSelectionBox = function (leftTopWidthHeight) {
  this.drawRect(leftTopWidthHeight, this.opts.selectionBoxColor);
};

function nice(x, round) {
  var exp = Math.floor(Math.log(x) / Math.log(10));
  var f = x / Math.pow(10, exp);
  var nf;
  if (round) {
    if (f < 1.5) {
      nf = 1;
    } else if (f < 3) {
      nf = 2;
    } else if (f < 7) {
      nf = 5;
    } else {
      nf = 10;
    }
  } else {
    if (f <= 1) {
      nf = 1;
    } else if (f <= 2) {
      nf = 2;
    } else if (f <= 5) {
      nf = 5;
    } else {
      nf = 10;
    }
  }
  return nf * Math.pow(10, exp);
}

function loose_label(min, max, ntick = 4) {
  let range = nice(max - min, false);
  let d = nice(range / (ntick - 1), true);
  let graphmin = Math.floor(min / d) * d;
  let graphmax = Math.ceil(max / d) * d;
  let perfect = graphmin === min && graphmax === max;
  return [d, graphmin, graphmax, perfect];
}

// "Nice Numbers for Graph Labels", Graphics Gems, pp 61-63
// https://github.com/cenfun/nice-ticks/blob/master/docs/Nice-Numbers-for-Graph-Labels.pdf
function tickSpacing(mn, mx) {
  let v = loose_label(mn, mx, 3);
  if (!v[3]) v = loose_label(mn, mx, 5);
  if (!v[3]) v = loose_label(mn, mx, 4);
  if (!v[3]) v = loose_label(mn, mx, 3);
  if (!v[3]) v = loose_label(mn, mx, 5);
  return [v[0], v[1], v[2]];
}
// not included in public docs
// return canvas pixels available for tiles (e.g without colorbar)
Niivue.prototype.effectiveCanvasHeight = function () {
  //available canvas height differs from actual height if bottom colorbar is shown
  return this.gl.canvas.height - this.colorbarHeight;
};

// not included in public docs
// determine canvas pixels required for colorbar
Niivue.prototype.reserveColorbarPanel = function () {
  let txtHt = Math.max(this.opts.textHeight, 0.01);
  txtHt = txtHt * Math.min(this.gl.canvas.height, this.gl.canvas.width);

  let fullHt = 3 * txtHt;
  let leftTopWidthHeight = [
    0,
    this.gl.canvas.height - fullHt,
    this.gl.canvas.width,
    fullHt,
  ];
  this.colorbarHeight = leftTopWidthHeight[3] + 1;
  return leftTopWidthHeight;
};

// not included in public docs
// low level code to draw a single colorbar
Niivue.prototype.drawColorbarCore = function (
  layer = 0,
  leftTopWidthHeight = [0, 0, 0, 0],
  isNegativeColor = false,
  min = 0,
  max = 1
) {
  if (this.volumes.length < 1) return;
  if (layer >= this.volumes.length) layer = 0;
  if (leftTopWidthHeight[2] <= 0 || leftTopWidthHeight[3] <= 0) return;
  let txtHt = Math.max(this.opts.textHeight, 0.01);
  txtHt = txtHt * Math.min(this.gl.canvas.height, this.gl.canvas.width);
  let margin = txtHt;
  let fullHt = 3 * txtHt;
  let barHt = txtHt;
  if (leftTopWidthHeight[3] < fullHt) {
    //no space for text
    if (leftTopWidthHeight[3] < 3) return;
    margin = 1;
    barHt = leftTopWidthHeight[3] - 2;
  }
  this.gl.disable(this.gl.DEPTH_TEST);
  this.colorbarHeight = leftTopWidthHeight[3] + 1;
  let barLTWH = [
    leftTopWidthHeight[0] + margin,
    leftTopWidthHeight[1],
    leftTopWidthHeight[2] - 2 * margin,
    barHt,
  ];
  let rimLTWH = [
    barLTWH[0] - 1,
    barLTWH[1] - 1,
    barLTWH[2] + 2,
    barLTWH[3] + 2,
  ];
  this.drawRect(rimLTWH, this.opts.crosshairColor);
  this.colorbarShader.use(this.gl);
  this.gl.activeTexture(this.gl.TEXTURE1);
  this.gl.bindTexture(this.gl.TEXTURE_2D, this.colormapTexture);
  this.gl.texParameteri(
    this.gl.TEXTURE_2D,
    this.gl.TEXTURE_MIN_FILTER,
    this.gl.NEAREST
  );
  this.gl.texParameteri(
    this.gl.TEXTURE_2D,
    this.gl.TEXTURE_MAG_FILTER,
    this.gl.NEAREST
  );
  let lx = layer;
  if (isNegativeColor) lx += this.volumes.length;
  this.gl.uniform1f(this.colorbarShader.layerLoc, lx);
  this.gl.uniform2fv(this.colorbarShader.canvasWidthHeightLoc, [
    this.gl.canvas.width,
    this.gl.canvas.height,
  ]);
  this.gl.disable(this.gl.CULL_FACE);
  if (isNegativeColor) {
    let flip = [barLTWH[0] + barLTWH[2], barLTWH[1], -barLTWH[2], barLTWH[3]];
    this.gl.uniform4fv(this.colorbarShader.leftTopWidthHeightLoc, flip);
  } else this.gl.uniform4fv(this.colorbarShader.leftTopWidthHeightLoc, barLTWH);
  this.gl.bindVertexArray(this.genericVAO);
  this.gl.drawArrays(this.gl.TRIANGLE_STRIP, 0, 4);
  this.gl.bindVertexArray(this.unusedVAO); //switch off to avoid tampering with settings
  this.gl.texParameteri(
    this.gl.TEXTURE_2D,
    this.gl.TEXTURE_MIN_FILTER,
    this.gl.LINEAR
  );
  this.gl.texParameteri(
    this.gl.TEXTURE_2D,
    this.gl.TEXTURE_MAG_FILTER,
    this.gl.LINEAR
  );
  let thresholdTic = 0.0; //only show threshold tickmark in alphaThreshold mode
  if (this.volumes[layer].alphaThreshold && max < 0.0 && isNegativeColor) {
    thresholdTic = max;
    max = 0.0;
  } else if (this.volumes[layer].alphaThreshold && min > 0.0) {
    thresholdTic = min;
    min = 0.0;
  }
  if (min === max || txtHt < 1) return;
  let range = Math.abs(max - min);
  let [spacing, ticMin] = tickSpacing(min, max);
  if (ticMin < min) ticMin += spacing;
  //determine font size
  function humanize(x) {
    //drop trailing zeros from numerical string
    return x.toFixed(6).replace(/\.?0*$/, "");
  }
  let tic = ticMin;
  let ticLTWH = [0, barLTWH[1] + barLTWH[3] - txtHt * 0.5, 2, txtHt * 0.75];
  let txtTop = ticLTWH[1] + ticLTWH[3];
  let isNeg = 1;
  while (tic <= max) {
    ticLTWH[0] = barLTWH[0] + ((tic - min) / range) * barLTWH[2];
    this.drawRect(ticLTWH);
    let str = humanize(isNeg * tic);
    //if (fntSize > 0)
    this.drawTextBelow([ticLTWH[0], txtTop], str);
    //this.drawTextRight([plotLTWH[0], y], str, fntScale)
    tic += spacing;
  }
  if (thresholdTic !== 0) {
    let tticLTWH = [
      barLTWH[0] + ((thresholdTic - min) / range) * barLTWH[2],
      barLTWH[1] - barLTWH[3] * 0.25,
      2,
      barLTWH[3] * 1.5,
    ];
    this.drawRect(tticLTWH);
  }
}; // drawColorbarCore()

// not included in public docs
// high level code to draw colorbar(s)
Niivue.prototype.drawColorbar = function () {
  let nlayers = this.volumes.length;
  if (nlayers < 1) return;
  let ncolorMapNegative = 0;
  for (let i = 0; i < nlayers; i++)
    if (this.volumes[i].colorMapNegative.length > 0) ncolorMapNegative++;
  let leftTopWidthHeight = this.reserveColorbarPanel();
  let txtHt = Math.max(this.opts.textHeight, 0.01);
  txtHt = txtHt * Math.min(this.gl.canvas.height, this.gl.canvas.width);
  let fullHt = 3 * txtHt;
  let wid = leftTopWidthHeight[2] / (nlayers + ncolorMapNegative);
  if (leftTopWidthHeight[2] <= 0 || leftTopWidthHeight[3] <= 0) {
    wid = this.gl.canvas.width / nlayers;
    leftTopWidthHeight = [0, this.gl.canvas.height - fullHt, wid, fullHt];
  }
  leftTopWidthHeight[2] = wid;
  for (let i = 0; i < nlayers; i++) {
    if (this.volumes[i].colorMapNegative.length > 0) {
      let mn = -this.volumes[i].cal_max;
      let mx = -this.volumes[i].cal_min;
      if (
        isFinite(this.volumes[i].cal_minNeg) &&
        isFinite(this.volumes[i].cal_maxNeg)
      ) {
        mn = Math.min(this.volumes[i].cal_minNeg, this.volumes[i].cal_maxNeg);
        mx = Math.max(this.volumes[i].cal_minNeg, this.volumes[i].cal_maxNeg);
      }

      this.drawColorbarCore(i, leftTopWidthHeight, true, mn, mx);
      leftTopWidthHeight[0] += wid;
    } //if negative colorbar
    let min = this.volumes[i].cal_min;
    let max = this.volumes[i].cal_max;
    this.drawColorbarCore(i, leftTopWidthHeight, false, min, max);
    leftTopWidthHeight[0] += wid;
  }
}; // drawColorbar()

// not included in public docs
Niivue.prototype.textWidth = function (scale, str) {
  let w = 0;
  var bytes = new TextEncoder().encode(str);
  for (let i = 0; i < str.length; i++)
    w += scale * this.fontMets[bytes[i]].xadv;
  return w;
}; // textWidth()

// not included in public docs
Niivue.prototype.drawChar = function (xy, scale, char) {
  //draw single character, never call directly: ALWAYS call from drawText()
  let metrics = this.fontMets[char];
  let l = xy[0] + scale * metrics.lbwh[0];
  let b = -(scale * metrics.lbwh[1]);
  let w = scale * metrics.lbwh[2];
  let h = scale * metrics.lbwh[3];
  let t = xy[1] + (b - h) + scale;
  this.gl.uniform4f(this.fontShader.leftTopWidthHeightLoc, l, t, w, h);
  this.gl.uniform4fv(this.fontShader.uvLeftTopWidthHeightLoc, metrics.uv_lbwh);
  this.gl.drawArrays(this.gl.TRIANGLE_STRIP, 0, 4);
  return scale * metrics.xadv;
}; // drawChar()

// not included in public docs
Niivue.prototype.drawLoadingText = function (text) {
  this.gl.viewport(0, 0, this.gl.canvas.width, this.gl.canvas.height);
  this.gl.enable(this.gl.CULL_FACE);
  this.gl.enable(this.gl.BLEND);
  this.drawTextBelow([this.canvas.width / 2, this.canvas.height / 2], text, 3);
  this.canvas.focus();
};

// not included in public docs
Niivue.prototype.drawText = function (xy, str, scale = 1, color = null) {
  //to right of x, vertically centered on y
  if (this.opts.textHeight <= 0) return;
  this.fontShader.use(this.gl);
  //let size = this.opts.textHeight * this.gl.canvas.height * scale;
  let size =
    this.opts.textHeight *
    Math.min(this.gl.canvas.height, this.gl.canvas.width) *
    scale;
  this.gl.enable(this.gl.BLEND);
  this.gl.uniform2f(
    this.fontShader.canvasWidthHeightLoc,
    this.gl.canvas.width,
    this.gl.canvas.height
  );
  if (color === null) color = this.opts.fontColor;
  this.gl.uniform4fv(this.fontShader.fontColorLoc, color);
  let screenPxRange = (size / this.fontMets.size) * this.fontMets.distanceRange;
  screenPxRange = Math.max(screenPxRange, 1.0); //screenPxRange() must never be lower than 1
  this.gl.uniform1f(this.fontShader.screenPxRangeLoc, screenPxRange);
  var bytes = new TextEncoder().encode(str);
  this.gl.bindVertexArray(this.genericVAO);
  for (let i = 0; i < str.length; i++)
    xy[0] += this.drawChar(xy, size, bytes[i]);
  this.gl.bindVertexArray(this.unusedVAO);
}; // drawText()

// not included in public docs
Niivue.prototype.drawTextRight = function (xy, str, scale = 1) {
  //to right of x, vertically centered on y
  if (this.opts.textHeight <= 0) return;
  xy[1] -= 0.5 * this.opts.textHeight * this.gl.canvas.height;
  this.drawText(xy, str, scale);
}; // drawTextRight()

// not included in public docs
Niivue.prototype.drawTextLeft = function (xy, str, scale = 1, color = null) {
  //to right of x, vertically centered on y
  if (this.opts.textHeight <= 0) return;
  let size = this.opts.textHeight * this.gl.canvas.height * scale;
  xy[0] -= this.textWidth(size, str);
  xy[1] -= 0.5 * size;
  this.drawText(xy, str, scale, color);
}; // drawTextLeft()

// not included in public docs
Niivue.prototype.drawTextRightBelow = function (
  xy,
  str,
  scale = 1,
  color = null
) {
  //to right of x, vertically centered on y
  if (this.opts.textHeight <= 0) return;

  this.drawText(xy, str, scale, color);
}; // drawTextLeftBelow()

// not included in public docs
Niivue.prototype.drawTextBetween = function (
  startXYendXY,
  str,
  scale = 1,
  color = null
) {
  //horizontally centered on x, below y
  if (this.opts.textHeight <= 0) return;
  let xy = [
    (startXYendXY[0] + startXYendXY[2]) * 0.5,
    (startXYendXY[1] + startXYendXY[3]) * 0.5,
  ];
  let size = this.opts.textHeight * this.gl.canvas.height * scale;
  let w = this.textWidth(size, str);
  xy[0] -= 0.5 * w;
  xy[1] -= 0.5 * size;
  let LTWH = [xy[0] - 1, xy[1] - 1, w + 2, size + 2];
  let clr = color;
  if (clr === null) clr = this.opts.crosshairColor;
  if (clr[0] + clr[1] + clr[2] > 0.8) clr = [0, 0, 0, 0.5];
  else clr = [1, 1, 1, 0.5];
  this.drawRect(LTWH, clr);
  this.drawText(xy, str, scale, color);
}; // drawTextBetween()

// not included in public docs
Niivue.prototype.drawTextBelow = function (xy, str, scale = 1, color = null) {
  //horizontally centered on x, below y
  if (this.opts.textHeight <= 0) return;
  let size = this.opts.textHeight * this.gl.canvas.height * scale;
  let width = this.textWidth(size, str);
  if (width > this.canvas.width) {
    scale *= (this.canvas.width - 0) / width;
    size = this.opts.textHeight * this.gl.canvas.height * scale;
  }
  xy[0] -= 0.5 * this.textWidth(size, str);
  this.drawText(xy, str, scale, color);
}; // drawTextBelow()

Niivue.prototype.updateInterpolation = function (layer, isForceLinear = false) {
  let interp = this.gl.LINEAR;
  if (!isForceLinear && this.opts.isNearestInterpolation)
    //if  (this.opts.isNearestInterpolation)

    interp = this.gl.NEAREST;
  if (layer === 0) {
    this.gl.activeTexture(this.gl.TEXTURE0); //background
  } else {
    this.gl.activeTexture(this.gl.TEXTURE2); //overlay
  }
  this.gl.texParameteri(this.gl.TEXTURE_3D, this.gl.TEXTURE_MIN_FILTER, interp);
  this.gl.texParameteri(this.gl.TEXTURE_3D, this.gl.TEXTURE_MAG_FILTER, interp);
}; // updateInterpolation()

// not included in public docs
Niivue.prototype.setAtlasOutline = function (isOutline) {
  this.opts.isAtlasOutline = isOutline;
  this.updateGLVolume();
  this.drawScene();
}; // setAtlasOutline()

/**
 * select between nearest and linear interpolation for voxel based images
 * @property {boolean} isNearest whether nearest neighbor interpolation is used, else linear interpolation
 * @example niivue.setInterpolation(true);
 * @see {@link https://niivue.github.io/niivue/features/draw2.html|live demo usage}
 */
Niivue.prototype.setInterpolation = function (isNearest) {
  this.opts.isNearestInterpolation = isNearest;
  let numLayers = this.volumes.length;
  if (numLayers < 1) return;
  this.updateInterpolation(0);
  if (numLayers > 1) this.updateInterpolation(1);
  this.drawScene();
}; // setInterpolation()

// not included in public docs
// convert degrees to radians
function deg2rad(deg) {
  return deg * (Math.PI / 180.0);
} // deg2rad()

// not included in public docs
Niivue.prototype.calculateMvpMatrix2D = function (
  leftTopWidthHeight,
  mn,
  mx,
  clipTolerance = Infinity,
  clipDepth = 0,
  azimuth = null,
  elevation = null,
  isRadiolgical
) {
  let gl = this.gl;
  gl.viewport(
    leftTopWidthHeight[0],
    this.gl.canvas.height - (leftTopWidthHeight[1] + leftTopWidthHeight[3]), //lower numbers near bottom
    leftTopWidthHeight[2],
    leftTopWidthHeight[3]
  );
  let left = mn[0];
  let right = mx[0];
  let leftTopMM = [left, mn[1]];
  let fovMM = [right - left, mx[1] - mn[1]];
  if (isRadiolgical) {
    leftTopMM = [mx[0], mn[1]];
    fovMM = [mn[0] - mx[0], mx[1] - mn[1]];
    left = -mx[0];
    right = -mn[0];
  }
  let scale = 2 * Math.max(Math.abs(mn[2]), Math.abs(mx[2])); //3rd dimension is near/far from camera
  let projectionMatrix = mat.mat4.create();
  let near = 0.01;
  let far = scale * 8.0;
  if (clipTolerance !== Infinity) {
    let r = isRadiolgical;
    if (elevation === 0 && (azimuth === 0 || azimuth === 180)) r = !r;
    let dx = scale * 1.8 - clipDepth;
    if (!r) dx = scale * 1.8 + clipDepth;
    near = dx - clipTolerance;
    far = dx + clipTolerance;
  }
  mat.mat4.ortho(projectionMatrix, left, right, mn[1], mx[1], near, far);
  const modelMatrix = mat.mat4.create();
  modelMatrix[0] = -1; //mirror X coordinate
  //push the model away from the camera so camera not inside model
  let translateVec3 = mat.vec3.fromValues(0, 0, -scale * 1.8); // to avoid clipping, >= SQRT(3)
  mat.mat4.translate(modelMatrix, modelMatrix, translateVec3);
  //apply elevation
  mat.mat4.rotateX(modelMatrix, modelMatrix, deg2rad(270 - elevation));
  //apply azimuth
  mat.mat4.rotateZ(modelMatrix, modelMatrix, deg2rad(azimuth - 180));
  let iModelMatrix = mat.mat4.create();
  mat.mat4.invert(iModelMatrix, modelMatrix);
  let normalMatrix = mat.mat4.create();
  mat.mat4.transpose(normalMatrix, iModelMatrix);
  let modelViewProjectionMatrix = mat.mat4.create();
  mat.mat4.multiply(modelViewProjectionMatrix, projectionMatrix, modelMatrix);

  return {
    modelViewProjectionMatrix,
    modelMatrix,
    normalMatrix,
    leftTopMM,
    fovMM,
  };
}; // calculateMvpMatrix2D

// not included in public docs
Niivue.prototype.swizzleVec3MM = function (v3, axCorSag) {
  // change order of vector components
  if (axCorSag === SLICE_TYPE.CORONAL) {
    //2D coronal screenXYZ = nifti [i,k,j]
    v3 = swizzleVec3(v3, [0, 2, 1]);
  } else if (axCorSag === SLICE_TYPE.SAGITTAL) {
    //2D sagittal screenXYZ = nifti [j,k,i]
    v3 = swizzleVec3(v3, [1, 2, 0]);
  }
  return v3;
}; // swizzleVec3MM()

// not included in public docs
// determine height/width of image in millimeters
Niivue.prototype.screenFieldOfViewMM = function (
  axCorSag = 0,
  forceSliceMM = false
) {
  //extent of volume/mesh (in millimeters) in screen space
  if (!forceSliceMM && !this.opts.isSliceMM) {
    //return voxel space
    let fov = this.volumeObject3D.fieldOfViewDeObliqueMM.slice();
    return this.swizzleVec3MM(fov, axCorSag);
  }
  let mnMM = this.volumeObject3D.extentsMin.slice();
  let mxMM = this.volumeObject3D.extentsMax.slice();

  mnMM = this.swizzleVec3MM(mnMM, axCorSag);
  mxMM = this.swizzleVec3MM(mxMM, axCorSag);
  let fovMM = mat.vec3.create();
  mat.vec3.subtract(fovMM, mxMM, mnMM);
  return fovMM;
}; // screenFieldOfViewMM()

Niivue.prototype.screenFieldOfViewExtendedVox = function (axCorSag = 0) {
  //extent of volume/mesh (in orthographic alignment for rectangular voxels) in screen space
  //let fov = [frac2mmTexture[0], frac2mmTexture[5], frac2mmTexture[10]];
  let mnMM = [
    this.volumes[0].extentsMinOrtho[0],
    this.volumes[0].extentsMinOrtho[1],
    this.volumes[0].extentsMinOrtho[2],
  ];
  let mxMM = [
    this.volumes[0].extentsMaxOrtho[0],
    this.volumes[0].extentsMaxOrtho[1],
    this.volumes[0].extentsMaxOrtho[2],
  ];
  let rotation = mat.mat4.create(); //identity matrix: 2D axial screenXYZ = nifti [i,j,k]
  mnMM = this.swizzleVec3MM(mnMM, axCorSag);
  mxMM = this.swizzleVec3MM(mxMM, axCorSag);
  let fovMM = mat.vec3.create();
  mat.vec3.subtract(fovMM, mxMM, mnMM);
  return { mnMM, mxMM, rotation, fovMM };
}; // screenFieldOfViewExtendedVox()

// not included in public docs
Niivue.prototype.screenFieldOfViewExtendedMM = function (axCorSag = 0) {
  //extent of volume/mesh (in millimeters) in screen space
  let mnMM = this.volumeObject3D.extentsMin.slice();
  let mxMM = this.volumeObject3D.extentsMax.slice();
  let rotation = mat.mat4.create(); //identity matrix: 2D axial screenXYZ = nifti [i,j,k]
  mnMM = this.swizzleVec3MM(mnMM, axCorSag);
  mxMM = this.swizzleVec3MM(mxMM, axCorSag);
  let fovMM = mat.vec3.create();
  mat.vec3.subtract(fovMM, mxMM, mnMM);
  return { mnMM, mxMM, rotation, fovMM };
}; // screenFieldOfViewExtendedMM()

// not included in public docs
// show text labels for L/R, A/P, I/S dimensions
Niivue.prototype.drawSliceOrientationText = function (
  leftTopWidthHeight,
  axCorSag
) {
  this.gl.viewport(0, 0, this.gl.canvas.width, this.gl.canvas.height);
  let topText = "S";
  if (axCorSag === SLICE_TYPE.AXIAL) topText = "A";
  let leftText = this.opts.isRadiologicalConvention ? "R" : "L";
  if (axCorSag === SLICE_TYPE.SAGITTAL)
    leftText = this.opts.sagittalNoseLeft ? "A" : "P";
  if (this.opts.isCornerOrientationText) {
    this.drawTextRightBelow(
      [leftTopWidthHeight[0], leftTopWidthHeight[1]],
      leftText + topText
    );
    return;
  }
  this.drawTextBelow(
    [
      leftTopWidthHeight[0] + leftTopWidthHeight[2] * 0.5,
      leftTopWidthHeight[1],
    ],
    topText
  );

  this.drawTextRight(
    [
      leftTopWidthHeight[0],
      leftTopWidthHeight[1] + leftTopWidthHeight[3] * 0.5,
    ],
    leftText
  );
}; // drawSliceOrientationText()

// not included in public docs
Niivue.prototype.xyMM2xyzMM = function (axCorSag, sliceFrac) {
  //given X and Y, find Z for a plane defined by 3 points (a,b,c)
  //https://math.stackexchange.com/questions/851742/calculate-coordinate-of-any-point-on-triangle-in-3d-plane
  let sliceDim = 2; //axial depth is NIfTI k dimension
  if (axCorSag === SLICE_TYPE.CORONAL) sliceDim = 1; //sagittal depth is NIfTI j dimension
  if (axCorSag === SLICE_TYPE.SAGITTAL) sliceDim = 0; //sagittal depth is NIfTI i dimension
  let a = [0, 0, 0];
  let b = [1, 1, 0];
  let c = [1, 0, 1];

  a[sliceDim] = sliceFrac;
  b[sliceDim] = sliceFrac;
  c[sliceDim] = sliceFrac;
  a = this.frac2mm(a);
  b = this.frac2mm(b);
  c = this.frac2mm(c);
  a = this.swizzleVec3MM(a, axCorSag);
  b = this.swizzleVec3MM(b, axCorSag);
  c = this.swizzleVec3MM(c, axCorSag);
  let denom = (b[0] - a[0]) * (c[1] - a[1]) - (c[0] - a[0]) * (b[1] - a[1]);
  let yMult = (b[0] - a[0]) * (c[2] - a[2]) - (c[0] - a[0]) * (b[2] - a[2]);
  yMult /= denom;
  let xMult = (b[1] - a[1]) * (c[2] - a[2]) - (c[1] - a[1]) * (b[2] - a[2]);
  xMult /= denom;
  let AxyzMxy = [0, 0, 0, 0, 0];
  AxyzMxy[0] = a[0];
  AxyzMxy[1] = a[1];
  AxyzMxy[2] = a[2];
  AxyzMxy[3] = xMult;
  AxyzMxy[4] = yMult;
  return AxyzMxy;
}; // xyMM2xyzMM()

// not included in public docs
// draw 2D tile
Niivue.prototype.draw2D = function (
  leftTopWidthHeight,
  axCorSag,
  customMM = NaN
) {
  let frac2mmTexture = this.volumes[0].frac2mm.slice();
  let screen = this.screenFieldOfViewExtendedMM(axCorSag);
<<<<<<< HEAD
  if (!this.opts.isSliceMM) {
    frac2mmTexture = this.volumes[0].frac2mmOrtho.slice();
    screen = this.screenFieldOfViewExtendedVox(axCorSag);
  }
=======
  let mesh2ortho = mat.mat4.create();
  if (!this.opts.isSliceMM) {
    frac2mmTexture = this.volumes[0].frac2mmOrtho.slice();
    mesh2ortho = mat.mat4.clone(this.volumes[0].mm2ortho);
    //if (axCorSag === 0) console.log('>>', mesh2ortho);
    screen = this.screenFieldOfViewExtendedVox(axCorSag);
  }
  //if (axCorSag === 0) console.log(this.opts.isSliceMM, '>><', screen)
>>>>>>> d4f2deea
  let isRadiolgical =
    this.opts.isRadiologicalConvention && axCorSag < SLICE_TYPE.SAGITTAL;
  if (customMM === Infinity || customMM === -Infinity) {
    isRadiolgical = customMM !== Infinity;
    if (axCorSag === SLICE_TYPE.CORONAL) isRadiolgical = !isRadiolgical;
  } else if (this.opts.sagittalNoseLeft && axCorSag === SLICE_TYPE.SAGITTAL)
    isRadiolgical = !isRadiolgical;
  let elevation = 0;
  let azimuth = 0;
  if (axCorSag === SLICE_TYPE.SAGITTAL) {
    azimuth = isRadiolgical ? 90 : -90;
  } else if (axCorSag === SLICE_TYPE.CORONAL) {
    azimuth = isRadiolgical ? 180 : 0;
  } else {
    azimuth = isRadiolgical ? 180 : 0;
    elevation = isRadiolgical ? -90 : 90;
  }
  let gl = this.gl;
  if (leftTopWidthHeight[2] === 0 || leftTopWidthHeight[3] === 0) {
    //only one tile: stretch tile to fill whole screen.
    let pixPerMMw = gl.canvas.width / screen.fovMM[0];
    let pixPerMMh = gl.canvas.height / screen.fovMM[1];
    let pixPerMMmin = Math.min(pixPerMMw, pixPerMMh);
    let zoomW = pixPerMMw / pixPerMMmin;
    let zoomH = pixPerMMh / pixPerMMmin;
    screen.fovMM[0] *= zoomW;
    screen.fovMM[1] *= zoomH;
<<<<<<< HEAD
    screen.mnMM[0] *= zoomW;
    screen.mnMM[1] *= zoomH;
    screen.mxMM[0] *= zoomW;
    screen.mxMM[1] *= zoomH;
=======
    let center = (screen.mnMM[0] + screen.mxMM[0]) * 0.5;
    screen.mnMM[0] = center - screen.fovMM[0] * 0.5;
    screen.mxMM[0] = center + screen.fovMM[0] * 0.5;
    center = (screen.mnMM[1] + screen.mxMM[1]) * 0.5;
    screen.mnMM[1] = center - screen.fovMM[1] * 0.5;
    screen.mxMM[1] = center + screen.fovMM[1] * 0.5;
    //screen.mnMM[0] *= zoomW;
    //screen.mxMM[0] *= zoomW;
    //screen.mnMM[1] *= zoomH;
    //screen.mxMM[1] *= zoomH;
>>>>>>> d4f2deea
    leftTopWidthHeight = [0, 0, gl.canvas.width, gl.canvas.height];
  }
  if (isNaN(customMM)) {
    let panXY = this.swizzleVec3MM(this.uiData.pan2Dxyzmm, axCorSag);
    let zoom = this.uiData.pan2Dxyzmm[3];
    screen.mnMM[0] -= panXY[0];
    screen.mxMM[0] -= panXY[0];
    screen.mnMM[1] -= panXY[1];
    screen.mxMM[1] -= panXY[1];
    screen.mnMM[0] /= zoom;
    screen.mxMM[0] /= zoom;
    screen.mnMM[1] /= zoom;
    screen.mxMM[1] /= zoom;
  }

  let sliceDim = 2; //axial depth is NIfTI k dimension
  if (axCorSag === SLICE_TYPE.CORONAL) sliceDim = 1; //sagittal depth is NIfTI j dimension
  if (axCorSag === SLICE_TYPE.SAGITTAL) sliceDim = 0; //sagittal depth is NIfTI i dimension
  let sliceFrac = this.scene.crosshairPos[sliceDim];
  let mm = this.frac2mm(this.scene.crosshairPos);
  if (!isNaN(customMM) && customMM !== Infinity && customMM !== -Infinity) {
    mm = this.frac2mm([0.5, 0.5, 0.5]);
    mm[sliceDim] = customMM;
    let frac = this.mm2frac(mm);
    sliceFrac = frac[sliceDim];
  }
  let sliceMM = mm[sliceDim];
  gl.clear(gl.DEPTH_BUFFER_BIT);
  let obj = this.calculateMvpMatrix2D(
    leftTopWidthHeight,
    screen.mnMM,
    screen.mxMM,
    Infinity,
    0,
    azimuth,
    elevation,
    isRadiolgical
  );

  if (customMM === Infinity || customMM === -Infinity) {
    //draw rendering
    let ltwh = leftTopWidthHeight.slice();
    this.draw3D(
      leftTopWidthHeight,
      obj.modelViewProjectionMatrix,
      obj.modelMatrix,
      obj.normalMatrix,
      azimuth,
      elevation
    );
    let tile = this.screenSlices[this.screenSlices.length - 1];
    //tile.AxyzMxy = this.xyMM2xyzMM(axCorSag, 0.5);
    tile.leftTopWidthHeight = ltwh;
    tile.axCorSag = axCorSag;
    tile.sliceFrac = Infinity; //use infinity to denote this is a rendering, not slice: not one depth
    tile.AxyzMxy = this.xyMM2xyzMM(axCorSag, sliceFrac);
    tile.leftTopMM = obj.leftTopMM;
    tile.fovMM = obj.fovMM;
    return;
  }
  gl.enable(gl.DEPTH_TEST);
  gl.blendFunc(gl.SRC_ALPHA, gl.ONE_MINUS_SRC_ALPHA);
  //draw the slice
  gl.disable(gl.BLEND);
  gl.depthFunc(gl.GREATER);
  gl.disable(gl.CULL_FACE); //show front and back faces
  this.sliceMMShader.use(this.gl);
  gl.uniform1f(
    this.sliceMMShader.overlayOutlineWidthLoc,
    this.overlayOutlineWidth
  );
  gl.uniform1i(
    this.sliceMMShader.backgroundMasksOverlaysLoc,
    this.backgroundMasksOverlays
  );
  gl.uniform1f(this.sliceMMShader.drawOpacityLoc, this.drawOpacity);
  gl.enable(gl.BLEND);
  gl.blendFunc(gl.SRC_ALPHA, gl.ONE_MINUS_SRC_ALPHA);
  gl.uniform1f(this.sliceMMShader.opacityLoc, this.volumes[0].opacity);
  gl.uniform1i(this.sliceMMShader.axCorSagLoc, axCorSag);
  gl.uniform1f(this.sliceMMShader.sliceLoc, sliceFrac);
  gl.uniformMatrix4fv(
    this.sliceMMShader.frac2mmLoc,
    false,
    frac2mmTexture //this.volumes[0].frac2mm
  );
  gl.uniformMatrix4fv(
    this.sliceMMShader.mvpLoc,
    false,
    obj.modelViewProjectionMatrix.slice()
  );
  gl.bindVertexArray(this.genericVAO); //set vertex attributes
  gl.drawArrays(gl.TRIANGLE_STRIP, 0, 4);
  gl.bindVertexArray(this.unusedVAO); //set vertex attributes
  //record screenSlices to detect mouse click positions
  this.screenSlices.push({
    leftTopWidthHeight: leftTopWidthHeight,
    axCorSag: axCorSag,
    sliceFrac: sliceFrac,
    AxyzMxy: this.xyMM2xyzMM(axCorSag, sliceFrac),
    leftTopMM: obj.leftTopMM,
    screen2frac: [],
    fovMM: obj.fovMM,
  });
  if (isNaN(customMM)) {
    //draw crosshairs
    this.drawCrosshairs3D(
      true,
      1.0,
      obj.modelViewProjectionMatrix,
      true,
      this.opts.isSliceMM
    );
  }
  if (this.opts.meshThicknessOn2D > 0.0) {
    if (this.opts.meshThicknessOn2D !== Infinity)
      obj = this.calculateMvpMatrix2D(
        leftTopWidthHeight,
        screen.mnMM,
        screen.mxMM,
        this.opts.meshThicknessOn2D,
        sliceMM,
        azimuth,
        elevation,
        isRadiolgical
      );
    //we may need to transform mesh vertices to the orthogonal voxel space
    let mx = mat.mat4.clone(obj.modelViewProjectionMatrix);
    mat.mat4.multiply(mx, mx, mesh2ortho);
    this.drawMesh3D(
      true,
      1,
      mx, //obj.modelViewProjectionMatrix,
      obj.modelMatrix,
      obj.normalMatrix
    );
  }
  if (isNaN(customMM))
    //no crossbars for mosaic view
    this.drawCrosshairs3D(
      false,
      0.15,
      obj.modelViewProjectionMatrix,
      true,
      this.opts.isSliceMM
    );
  this.drawSliceOrientationText(leftTopWidthHeight, axCorSag);
  this.readyForSync = true;
}; // draw2D()
//scissor

// not included in public docs
// determine 3D model view projection matrix
Niivue.prototype.calculateMvpMatrix = function (
  unused,
  leftTopWidthHeight = [0, 0, 0, 0],
  azimuth,
  elevation
) {
  if (leftTopWidthHeight[2] === 0 || leftTopWidthHeight[3] === 0)
    //use full canvas
    leftTopWidthHeight = [0, 0, this.gl.canvas.width, this.gl.canvas.height];
  let whratio = leftTopWidthHeight[2] / leftTopWidthHeight[3];
  //let whratio = this.gl.canvas.clientWidth / this.gl.canvas.clientHeight;
  //pivot from center of objects
  //let scale = this.furthestVertexFromOrigin;
  //let origin = [0,0,0];
  let scale = this.furthestFromPivot;
  let origin = this.pivot3D;
  let projectionMatrix = mat.mat4.create();
  scale = (0.8 * scale) / this.scene.volScaleMultiplier; //2.0 WebGL viewport has range of 2.0 [-1,-1]...[1,1]
  if (whratio < 1)
    //tall window: "portrait" mode, width constrains
    mat.mat4.ortho(
      projectionMatrix,
      -scale,
      scale,
      -scale / whratio,
      scale / whratio,
      0.01,
      scale * 8.0
    );
  //Wide window: "landscape" mode, height constrains
  else
    mat.mat4.ortho(
      projectionMatrix,
      -scale * whratio,
      scale * whratio,
      -scale,
      scale,
      0.01,
      scale * 8.0
    );

  const modelMatrix = mat.mat4.create();
  modelMatrix[0] = -1; //mirror X coordinate
  //push the model away from the camera so camera not inside model
  let translateVec3 = mat.vec3.fromValues(0, 0, -scale * 1.8); // to avoid clipping, >= SQRT(3)
  mat.mat4.translate(modelMatrix, modelMatrix, translateVec3);
  if (this.position)
    mat.mat4.translate(modelMatrix, modelMatrix, this.position);
  //apply elevation
  mat.mat4.rotateX(modelMatrix, modelMatrix, deg2rad(270 - elevation));
  //apply azimuth
  mat.mat4.rotateZ(modelMatrix, modelMatrix, deg2rad(azimuth - 180));

  mat.mat4.translate(modelMatrix, modelMatrix, [
    -origin[0],
    -origin[1],
    -origin[2],
  ]);

  //
  let iModelMatrix = mat.mat4.create();
  mat.mat4.invert(iModelMatrix, modelMatrix);
  let normalMatrix = mat.mat4.create();
  mat.mat4.transpose(normalMatrix, iModelMatrix);
  let modelViewProjectionMatrix = mat.mat4.create();
  mat.mat4.multiply(modelViewProjectionMatrix, projectionMatrix, modelMatrix);
  return [modelViewProjectionMatrix, modelMatrix, normalMatrix];
}; // calculateMvpMatrix()

// not included in public docs
// calculate the near-far direction from the camera's perspective
Niivue.prototype.calculateRayDirection = function (azimuth, elevation) {
  const modelMatrix = mat.mat4.create();
  modelMatrix[0] = -1; //mirror X coordinate
  //push the model away from the camera so camera not inside model
  //apply elevation
  mat.mat4.rotateX(modelMatrix, modelMatrix, deg2rad(270 - elevation));
  //apply azimuth
  mat.mat4.rotateZ(modelMatrix, modelMatrix, deg2rad(azimuth - 180));
  if (this.back.obliqueRAS) {
    let oblique = mat.mat4.clone(this.back.obliqueRAS);
    mat.mat4.multiply(modelMatrix, modelMatrix, oblique);
  }
  //from NIfTI spatial coordinates (X=right, Y=anterior, Z=superior) to WebGL (screen X=right,Y=up, Z=depth)
  let projectionMatrix = mat.mat4.fromValues(
    1,
    0,
    0,
    0,
    0,
    -1,
    0,
    0,
    0,
    0,
    -1,
    0,
    0,
    0,
    0,
    1
  );
  let mvpMatrix = mat.mat4.create();
  mat.mat4.multiply(mvpMatrix, projectionMatrix, modelMatrix);
  var inv = mat.mat4.create();
  mat.mat4.invert(inv, mvpMatrix);
  var rayDir4 = mat.vec4.fromValues(0, 0, -1, 1);
  mat.vec4.transformMat4(rayDir4, rayDir4, inv);
  let rayDir = mat.vec3.fromValues(rayDir4[0], rayDir4[1], rayDir4[2]);
  mat.vec3.normalize(rayDir, rayDir);
  //defuzz, avoid divide by zero
  const tiny = 0.00005;
  if (Math.abs(rayDir[0]) < tiny) rayDir[0] = tiny;
  if (Math.abs(rayDir[1]) < tiny) rayDir[1] = tiny;
  if (Math.abs(rayDir[2]) < tiny) rayDir[2] = tiny;
  return rayDir;
}; // calculateRayDirection

// not included in public docs
Niivue.prototype.sceneExtentsMinMax = function (isSliceMM = true) {
  let mn = mat.vec3.fromValues(0, 0, 0);
  let mx = mat.vec3.fromValues(0, 0, 0);
  if (this.volumes.length > 0) {
    mn = mat.vec3.fromValues(
      this.volumeObject3D.extentsMin[0],
      this.volumeObject3D.extentsMin[1],
      this.volumeObject3D.extentsMin[2]
    );
    mx = mat.vec3.fromValues(
      this.volumeObject3D.extentsMax[0],
      this.volumeObject3D.extentsMax[1],
      this.volumeObject3D.extentsMax[2]
    );
    if (!isSliceMM) {
      mn = mat.vec3.fromValues(
        this.volumes[0].extentsMinOrtho[0],
        this.volumes[0].extentsMinOrtho[1],
        this.volumes[0].extentsMinOrtho[2]
      );
      mx = mat.vec3.fromValues(
        this.volumes[0].extentsMaxOrtho[0],
        this.volumes[0].extentsMaxOrtho[1],
        this.volumes[0].extentsMaxOrtho[2]
      );
    }
  }
  if (this.meshes.length > 0) {
    if (this.volumes.length < 1) {
      /*console.log("this.meshes");
      console.log(this.meshes);
      console.log("this.meshes.length");
      console.log(this.meshes.length);
      console.log("this.meshes[0].extentsMin");
      console.log(this.meshes[0].extentsMin);*/
      mn = mat.vec3.fromValues(
        this.meshes[0].extentsMin[0],
        this.meshes[0].extentsMin[1],
        this.meshes[0].extentsMin[2]
      );
      mx = mat.vec3.fromValues(
        this.meshes[0].extentsMax[0],
        this.meshes[0].extentsMax[1],
        this.meshes[0].extentsMax[2]
      );
    }
    for (let i = 0; i < this.meshes.length; i++) {
      let v = mat.vec3.fromValues(
        this.meshes[i].extentsMin[0],
        this.meshes[i].extentsMin[1],
        this.meshes[i].extentsMin[2]
      );
      mat.vec3.min(mn, mn, v);
      mat.vec3.max(mx, mx, v);
    }
  }
  let range = mat.vec3.create();
  mat.vec3.subtract(range, mx, mn);
  return [mn, mx, range];
};

// not included in public docs
Niivue.prototype.setPivot3D = function () {
  //compute extents of all volumes and meshes in scene
  // pivot around center of these.
  let [mn, mx] = this.sceneExtentsMinMax();
  let pivot = mat.vec3.create();
  //pivot is half way between min and max:
  mat.vec3.add(pivot, mn, mx);
  mat.vec3.scale(pivot, pivot, 0.5);
  this.pivot3D = [pivot[0], pivot[1], pivot[2]];
  //find scale of scene
  mat.vec3.subtract(pivot, mx, mn);
  this.extentsMin = mn;
  this.extentsMax = mx;
  this.furthestFromPivot = mat.vec3.length(pivot) * 0.5; //pivot is half way between the extreme vertices
}; // setPivot3D()

Niivue.prototype.getMaxVols = function () {
  if (this.volumes.length < 1) return 0;
  let maxVols = 0;
  for (let i = 0; i < this.volumes.length; i++)
    maxVols = Math.max(maxVols, this.volumes[i].nFrame4D);
  return maxVols;
};

// not included in public docs
// draw graph for 4D NVImage: time across horizontal, intensity is vertical
Niivue.prototype.drawGraph = function () {
  if (this.getMaxVols() < 2) return;
  let graph = this.graph;
  let axialTop = 0;
  if (
    this.graph.autoSizeMultiplanar &&
    this.opts.sliceType === SLICE_TYPE.MULTIPLANAR
  ) {
    for (let i = 0; i < this.screenSlices.length; i++) {
      var axCorSag = this.screenSlices[i].axCorSag;
      if (axCorSag === SLICE_TYPE.AXIAL)
        axialTop = this.screenSlices[i].leftTopWidthHeight[1];
      if (axCorSag !== SLICE_TYPE.SAGITTAL) continue;
      var ltwh = this.screenSlices[i].leftTopWidthHeight.slice();
      if (ltwh[1] === axialTop) {
        graph.LTWH[0] = ltwh[0] + ltwh[2];
        graph.LTWH[1] = ltwh[1];
      } else {
        graph.LTWH[0] = ltwh[0];
        graph.LTWH[1] = ltwh[1] + ltwh[3];
      }
      graph.LTWH[2] = ltwh[2];
      graph.LTWH[3] = ltwh[2];
    }
  }
  if (graph.opacity <= 0.0 || graph.LTWH[2] <= 5 || graph.LTWH[3] <= 5) {
    return;
  }
  graph.backColor = [0.15, 0.15, 0.15, graph.opacity];
  graph.lineColor = [1, 1, 1, 1];
  if (
    this.opts.backColor[0] + this.opts.backColor[1] + this.opts.backColor[2] >
    1.5
  ) {
    graph.backColor = [0.95, 0.95, 0.95, graph.opacity];
    graph.lineColor = [0, 0, 0, 1];
  }
  graph.textColor = graph.lineColor.slice();
  graph.lineThickness = 4;
  graph.lineAlpha = 1;
  graph.lines = [];
  let vols = [];
  if (graph.vols.length < 1) {
    if (this.volumes[0] != null) vols.push(0);
  } else {
    for (let i = 0; i < graph.vols.length; i++) {
      let j = graph.vols[i];
      if (this.volumes[j] == null) continue;
      let n = this.volumes[j].nFrame4D;
      if (n < 2) continue;
      vols.push(j);
    }
  }
  if (vols.length < 1) return;
  let maxVols = this.volumes[vols[0]].nFrame4D;
  this.graph.selectedColumn = this.volumes[vols[0]].frame4D;
  if (maxVols < 2) {
    console.log("Unable to generate a graph: Selected volume is 3D not 4D");
    return;
  }
  for (let i = 0; i < vols.length; i++) {
    graph.lines[i] = [];
    let vox = this.frac2vox(this.scene.crosshairPos);
    let v = this.volumes[vols[i]];
    let n = v.nFrame4D;
    n = Math.min(n, maxVols);
    for (let j = 0; j < n; j++) {
      let val = v.getValue(...vox, j);
      graph.lines[i].push(val);
    }
  }
  graph.lineRGB = [
    [1, 0, 0],
    [0, 0.7, 0],
    [0, 0, 1],
    [1, 1, 0],
    [1, 0, 1],
    [0, 1, 1],
    [1, 1, 1],
    [0, 0, 0],
  ];
  //find min, max, range for all lines
  let mn = graph.lines[0][0];
  let mx = graph.lines[0][0];
  for (let j = 0; j < graph.lines.length; j++)
    for (let i = 0; i < graph.lines[j].length; i++) {
      let v = graph.lines[j][i];
      mn = Math.min(v, mn);
      mx = Math.max(v, mx);
    }
  if (graph.normalizeValues && mx > mn) {
    let range = mx - mn;
    for (let j = 0; j < graph.lines.length; j++)
      for (let i = 0; i < graph.lines[j].length; i++) {
        let v = graph.lines[j][i];
        graph.lines[j][i] = (v - mn) / range;
      }
    mn = 0;
    mx = 1;
  }
  if (mn >= mx) {
    mx = mn + 1.0;
  }
  let dark = 0.9; //make border around graph a bit darker than graph body
  this.drawRect(graph.LTWH, graph.backColor);
  let [spacing, ticMin, ticMax] = tickSpacing(mn, mx);
  let digits = Math.max(0, -1 * Math.floor(Math.log(spacing) / Math.log(10)));
  mn = Math.min(ticMin, mn);
  mx = Math.max(ticMax, mx);
  //determine font size
  function humanize(x) {
    //drop trailing zeros from numerical string
    return x.toFixed(6).replace(/\.?0*$/, "");
  }
  let minWH = Math.min(graph.LTWH[2], graph.LTWH[3]);
  //n.b. dpr encodes retina displays
  let fntScale = 0.07 * (minWH / (this.fontMets.size * this.uiData.dpr));
  let fntSize = this.opts.textHeight * this.gl.canvas.height * fntScale;
  if (fntSize < 16) fntSize = 0;
  let maxTextWid = 0;
  let lineH = ticMin;
  //determine widest label in vertical axis
  while (fntSize > 0 && lineH <= mx) {
    let str = lineH.toFixed(digits);
    let w = this.textWidth(fntSize, str);
    maxTextWid = Math.max(w, maxTextWid);
    lineH += spacing;
  }
  let margin = 0.05;
  //frame is the entire region including labels, plot is the inner lines
  let frameWid = Math.abs(graph.LTWH[2]);
  let frameHt = Math.abs(graph.LTWH[3]);
  //plot is region where lines are drawn
  let plotLTWH = [
    graph.LTWH[0] + margin * frameWid + maxTextWid,
    graph.LTWH[1] + margin * frameHt,
    graph.LTWH[2] - maxTextWid - 2 * margin * frameWid,
    graph.LTWH[3] - fntSize - 2 * margin * frameHt,
  ];
  this.graph.plotLTWH = plotLTWH;
  this.drawRect(plotLTWH, this.opts.backColor); //this.opts.backColor
  //draw horizontal lines
  let rangeH = mx - mn;
  let scaleH = plotLTWH[3] / rangeH;
  let scaleW = plotLTWH[2] / (graph.lines[0].length - 1);
  let plotBottom = plotLTWH[1] + plotLTWH[3];
  //draw thin horizontal lines
  lineH = ticMin + 0.5 * spacing;
  let thinColor = graph.lineColor.slice();
  thinColor[3] = 0.25 * graph.lineColor[3];
  while (lineH <= mx) {
    let y = plotBottom - (lineH - mn) * scaleH;
    this.drawLine(
      [plotLTWH[0], y, plotLTWH[0] + plotLTWH[2], y],
      0.5 * graph.lineThickness,
      thinColor
    );
    lineH += spacing;
  }
  lineH = ticMin;
  //draw thick horizontal lines
  let halfThick = 0.5 * graph.lineThickness;
  while (lineH <= mx) {
    let y = plotBottom - (lineH - mn) * scaleH;
    this.drawLine(
      [
        plotLTWH[0] - halfThick,
        y,
        plotLTWH[0] + plotLTWH[2] + graph.lineThickness,
        y,
      ],
      graph.lineThickness,
      graph.lineColor
    );
    let str = lineH.toFixed(digits);
    if (fntSize > 0)
      this.drawTextLeft([plotLTWH[0] - 6, y], str, fntScale, graph.textColor);
    //this.drawTextRight([plotLTWH[0], y], str, fntScale)
    lineH += spacing;
  }
  //draw vertical lines
  let stride = 1; //e.g. how frequent are vertical lines
  while (graph.lines[0].length / stride > 20) {
    stride *= 5;
  }
  for (let i = 0; i < graph.lines[0].length; i += stride) {
    let x = i * scaleW + plotLTWH[0];
    let thick = graph.lineThickness;
    if (i % 2 === 1) {
      thick *= 0.5;
      this.drawLine(
        [x, plotLTWH[1], x, plotLTWH[1] + plotLTWH[3]],
        thick,
        thinColor
      );
    } else {
      let str = humanize(i);
      if (fntSize > 0)
        this.drawTextBelow(
          [x, 2 + plotLTWH[1] + plotLTWH[3]],
          str,
          fntScale,
          graph.textColor
        );
      this.drawLine(
        [x, plotLTWH[1], x, plotLTWH[1] + plotLTWH[3]],
        thick,
        graph.lineColor
      );
    } //this.drawTextBelow(xy, str, scale = 1);
  }
  //graph the lines for intensity across time
  for (let j = 0; j < graph.lines.length; j++) {
    let lineRGBA = [1, 0, 0, graph.lineAlpha];
    if (j < graph.lineRGB.length) {
      lineRGBA = [
        graph.lineRGB[j][0],
        graph.lineRGB[j][1],
        graph.lineRGB[j][2],
        graph.lineAlpha,
      ];
    }
    for (let i = 1; i < graph.lines[j].length; i++) {
      let x0 = (i - 1) * scaleW; //
      let x1 = i * scaleW;
      let y0 = (graph.lines[j][i - 1] - mn) * scaleH;
      let y1 = (graph.lines[j][i] - mn) * scaleH;
      //let LTWH = [plotLTWH[0]+x0, plotLTWH[1]+plotLTWH[3]-y0, plotLTWH[0]+x1, -(y1-y0)];
      let LTWH = [
        plotLTWH[0] + x0,
        plotLTWH[1] + plotLTWH[3] - y0,
        plotLTWH[0] + x1,
        plotLTWH[1] + plotLTWH[3] - y1,
      ];
      this.drawLine(LTWH, graph.lineThickness, lineRGBA);
    } //for i: each point
  } //for j: each line
  //draw vertical line indicating selected volume
  if (
    graph.selectedColumn >= 0 &&
    graph.selectedColumn < graph.lines[0].length
  ) {
    let x = graph.selectedColumn * scaleW + plotLTWH[0];
    this.drawLine(
      [x, plotLTWH[1], x, plotLTWH[1] + plotLTWH[3]],
      graph.lineThickness,
      [graph.lineRGB[3][0], graph.lineRGB[3][1], graph.lineRGB[3][2], 1]
    );
  }
}; // drawGraph()

// not included in public docs
// return boolean is 2D slice view is radiological
//n.b. ambiguous for pure sagittal views
function isRadiological(mtx) {
  let vRight = mat.vec4.fromValues(1, 0, 0, 0); //pure right vector
  let vRotated = mat.vec4.create();
  mat.vec4.transformMat4(vRotated, vRight, mtx);
  return vRotated[0];
}

// not included in public docs
function unProject(winX, winY, winZ, mvpMatrix) {
  //https://github.com/bringhurst/webgl-unproject
  let inp = mat.vec4.fromValues(winX, winY, winZ, 1.0);
  let finalMatrix = mat.mat4.clone(mvpMatrix);
  //mat.mat4.multiply(finalMatrix, model, proj);
  mat.mat4.invert(finalMatrix, finalMatrix);
  //view is leftTopWidthHeight
  /* Map to range -1 to 1 */
  inp[0] = inp[0] * 2 - 1;
  inp[1] = inp[1] * 2 - 1;
  inp[2] = inp[2] * 2 - 1;
  let out = mat.vec4.create();
  mat.vec4.transformMat4(out, inp, finalMatrix);
  if (out[3] === 0.0) return out; //error
  out[0] /= out[3];
  out[1] /= out[3];
  out[2] /= out[3];
  return out;
} // unProject()

// not included in public docs
function unpackFloatFromVec4i(val) {
  //Convert 32-bit rgba to float32
  //https://github.com/rii-mango/Papaya/blob/782a19341af77a510d674c777b6da46afb8c65f1/src/js/viewer/screensurface.js#L552
  var bitSh = [
    1.0 / (256.0 * 256.0 * 256.0),
    1.0 / (256.0 * 256.0),
    1.0 / 256.0,
    1.0,
  ];
  return (
    (val[0] * bitSh[0] +
      val[1] * bitSh[1] +
      val[2] * bitSh[2] +
      val[3] * bitSh[3]) /
    255.0
  );
} // unpackFloatFromVec4i()

// not included in public docs
Niivue.prototype.depthPicker = function (leftTopWidthHeight, mvpMatrix) {
  //use color of screen pixel to infer X,Y,Z coordinates
  if (!this.uiData.mouseDepthPicker) return;
  //start PICKING: picking shader and reading values is slow
  this.uiData.mouseDepthPicker = false;
  let gl = this.gl;
  const pixelX =
    (this.mousePos[0] * leftTopWidthHeight[2]) / leftTopWidthHeight[2];
  const pixelY =
    gl.canvas.height -
    (this.mousePos[1] * leftTopWidthHeight[3]) / leftTopWidthHeight[3] -
    1;
  const rgbaPixel = new Uint8Array(4);
  gl.readPixels(
    pixelX, // x
    pixelY, // y
    1, // width
    1, // height
    gl.RGBA, // format
    gl.UNSIGNED_BYTE, // type
    rgbaPixel
  ); // typed array to hold result
  this.selectedObjectId = rgbaPixel[3];

  if (this.selectedObjectId === this.VOLUME_ID) {
    this.scene.crosshairPos = new Float32Array(rgbaPixel.slice(0, 3)).map(
      (x) => x / 255.0
    );
<<<<<<< HEAD
    //console.log('TODO: rendering in world space, issues when 2D slices are voxel space', this.scene.crosshairPos);
=======
    //let mm = this.frac2mm(this.scene.crosshairPos, 0, true); //true: rendering ALWAYS in world space
>>>>>>> d4f2deea
    return;
  }
  let depthZ = unpackFloatFromVec4i(rgbaPixel);
  if (depthZ > 1.0) return;
  let fracX =
    (this.mousePos[0] - leftTopWidthHeight[0]) / leftTopWidthHeight[2];
  let fracY =
    (gl.canvas.height - this.mousePos[1] - leftTopWidthHeight[1]) /
    leftTopWidthHeight[3];
  //todo: check when top is not zero: leftTopWidthHeight[1]
  let mm = unProject(fracX, fracY, depthZ, mvpMatrix);
  let frac = this.mm2frac(mm, 0, true);
  if (
    frac[0] < 0 ||
    frac[0] > 1 ||
    frac[1] < 0 ||
    frac[1] > 1 ||
    frac[2] < 0 ||
    frac[2] > 1
  )
    return;
  this.scene.crosshairPos = this.mm2frac(mm);
}; // depthPicker()

// not included in public docs
// display 3D volume rendering of NVImage
Niivue.prototype.drawImage3D = function (mvpMatrix, azimuth, elevation) {
  if (this.volumes.length === 0) return;
  let gl = this.gl;
  const rayDir = this.calculateRayDirection(azimuth, elevation);
  let object3D = this.volumeObject3D;
  if (object3D) {
    gl.enable(gl.BLEND);
    gl.blendFunc(gl.SRC_ALPHA, gl.ONE_MINUS_SRC_ALPHA);
    gl.enable(gl.CULL_FACE);
    gl.cullFace(gl.FRONT); //TH switch since we L/R flipped in calculateMvpMatrix
    let shader = this.renderShader;
    if (this.uiData.mouseDepthPicker) shader = this.pickingImageShader;
    shader.use(this.gl);
    gl.uniform1i(
      shader.backgroundMasksOverlaysLoc,
      this.backgroundMasksOverlays
    );
    if (this.drawBitmap && this.drawBitmap.length > 8)
      gl.uniform1f(shader.drawOpacityLoc, this.drawOpacity);
    else gl.uniform1f(shader.drawOpacityLoc, 0.0);
    gl.uniformMatrix4fv(shader.mvpLoc, false, mvpMatrix);
    gl.uniformMatrix4fv(shader.mvpMatRASLoc, false, this.back.matRAS);
    gl.uniform3fv(shader.rayDirLoc, rayDir);
    gl.uniform4fv(shader.clipPlaneLoc, this.scene.clipPlane);
    gl.bindVertexArray(object3D.vao);
    gl.drawElements(object3D.mode, object3D.indexCount, gl.UNSIGNED_SHORT, 0);
    gl.bindVertexArray(this.unusedVAO);
  }
}; // drawImage3D()

// not included in public docs
// draw cube that shows L/R, A/P, I/S directions
Niivue.prototype.drawOrientationCube = function (
  leftTopWidthHeight,
  azimuth = 0,
  elevation = 0
) {
  if (!this.opts.isOrientCube) return;
  let sz = 0.05 * Math.min(leftTopWidthHeight[2], leftTopWidthHeight[3]);
  if (sz < 5) return;
  let gl = this.gl;
  gl.enable(gl.CULL_FACE);
  gl.cullFace(gl.BACK);
  this.orientCubeShader.use(this.gl);
  gl.bindVertexArray(this.orientCubeShaderVAO);
  let modelMatrix = mat.mat4.create();
  let projectionMatrix = mat.mat4.create();
  //ortho(out, left, right, bottom, top, near, far)
  mat.mat4.ortho(
    projectionMatrix,
    0,
    gl.canvas.width,
    0,
    gl.canvas.height,
    -10 * sz,
    10 * sz
  );
  let translateUpForColorbar = 0;
  if (leftTopWidthHeight[1] === 0)
    translateUpForColorbar = gl.canvas.height - this.effectiveCanvasHeight();
  mat.mat4.translate(modelMatrix, modelMatrix, [
    1.8 * sz + leftTopWidthHeight[0],
    translateUpForColorbar + 1.8 * sz + leftTopWidthHeight[1],
    0,
  ]);
  mat.mat4.scale(modelMatrix, modelMatrix, [sz, sz, sz]);
  //apply elevation
  mat.mat4.rotateX(modelMatrix, modelMatrix, deg2rad(270 - elevation));
  //apply azimuth
  mat.mat4.rotateZ(modelMatrix, modelMatrix, deg2rad(-azimuth));
  let modelViewProjectionMatrix = mat.mat4.create();
  mat.mat4.multiply(modelViewProjectionMatrix, projectionMatrix, modelMatrix);
  gl.uniformMatrix4fv(this.orientCubeMtxLoc, false, modelViewProjectionMatrix);
  gl.drawArrays(gl.TRIANGLE_STRIP, 0, 168);
  gl.bindVertexArray(this.unusedVAO);
  this.gl.disable(this.gl.CULL_FACE);
}; // drawOrientationCube()

Niivue.prototype.createOnLocationChange = function () {
  this.onLocationChange({
    mm: this.frac2mm(this.scene.crosshairPos, 0, true),
    vox: this.frac2vox(this.scene.crosshairPos), //borg
    frac: this.scene.crosshairPos,
    xy: [this.mousePos[0], this.mousePos[1]],
    values: this.volumes.map((v) => {
      let mm = this.frac2mm(this.scene.crosshairPos, 0, true);
      let vox = v.mm2vox(mm); //e.mm2vox
      let val = v.getValue(...vox);
      return { name: v.name, value: val, id: v.id, mm: mm, vox: vox };
    }),
  });
};

// not included in public docs
Niivue.prototype.draw3D = function (
  leftTopWidthHeight = [0, 0, 0, 0],
  mvpMatrix = null,
  modelMatrix,
  normalMatrix,
  azimuth = null,
  elevation
) {
  let isMosaic = azimuth !== null;
  this.setPivot3D();

  if (!isMosaic) {
    azimuth = this.scene.renderAzimuth;
    elevation = this.scene.renderElevation;
  }
  let gl = this.gl;
  if (mvpMatrix === null)
    [mvpMatrix, modelMatrix, normalMatrix] = this.calculateMvpMatrix(
      null,
      leftTopWidthHeight,
      azimuth,
      elevation
    );
  if (leftTopWidthHeight[2] === 0 || leftTopWidthHeight[3] === 0) {
    //use full canvas
    leftTopWidthHeight = [0, 0, gl.canvas.width, gl.canvas.height];
    this.screenSlices.push({
      leftTopWidthHeight: leftTopWidthHeight,
      axCorSag: SLICE_TYPE.RENDER,
      sliceFrac: 0,
      AxyzMxy: [],
      leftTopMM: [],
      fovMM: [isRadiological(modelMatrix), 0],
    });
  } else {
    this.screenSlices.push({
      leftTopWidthHeight: leftTopWidthHeight.slice(),
      axCorSag: SLICE_TYPE.RENDER,
      sliceFrac: 0,
      AxyzMxy: [],
      leftTopMM: [],
      fovMM: [isRadiological(modelMatrix), 0],
    });
    leftTopWidthHeight[1] =
      gl.canvas.height - leftTopWidthHeight[3] - leftTopWidthHeight[1];
  }
  gl.viewport(
    leftTopWidthHeight[0],
    leftTopWidthHeight[1],
    leftTopWidthHeight[2],
    leftTopWidthHeight[3]
  );
  gl.enable(gl.DEPTH_TEST);
  gl.depthFunc(gl.ALWAYS);
  gl.clearDepth(0.0);
  this.updateInterpolation(0, true); // force background interpolation
  if (this.volumes.length > 0) this.drawImage3D(mvpMatrix, azimuth, elevation);
  this.updateInterpolation(0); //use default interpolation for 2D slices
  if (!isMosaic) this.drawCrosshairs3D(true, 1.0, mvpMatrix);
  this.drawMesh3D(true, 1.0, mvpMatrix, modelMatrix, normalMatrix);
  if (this.uiData.mouseDepthPicker) {
    this.depthPicker(leftTopWidthHeight, mvpMatrix, true);
    this.createOnLocationChange();
    return;
  }
  this.drawMesh3D(false, 0.02, mvpMatrix, modelMatrix, normalMatrix);
  if (!isMosaic) this.drawCrosshairs3D(false, 0.15, mvpMatrix);
  gl.viewport(0, 0, gl.canvas.width, gl.canvas.height);
  this.drawOrientationCube(leftTopWidthHeight, azimuth, elevation);
  let posString =
    "azimuth: " +
    this.scene.renderAzimuth.toFixed(0) +
    " elevation: " +
    this.scene.renderElevation.toFixed(0);
  //this.drawGraph();
  //bus.$emit('crosshair-pos-change', posString);
  this.readyForSync = true;
  this.sync();
  return posString;
}; // draw3D()

// not included in public docs
// create 3D rendering of NVMesh on canvas
Niivue.prototype.drawMesh3D = function (
  isDepthTest = true,
  alpha = 1.0,
  m,
  modelMtx,
  normMtx
) {
  if (this.meshes.length < 1) return;
  let gl = this.gl;
  //let m, modelMtx, normMtx;
  if (!m)
    [m, modelMtx, normMtx] = this.calculateMvpMatrix(
      this.volumeObject3D,
      this.scene.renderAzimuth,
      this.scene.renderElevation
    );
  gl.enable(gl.DEPTH_TEST);
  gl.blendFunc(gl.SRC_ALPHA, gl.ONE_MINUS_SRC_ALPHA);

  gl.disable(gl.BLEND);
  gl.depthFunc(gl.GREATER);

  if (isDepthTest) {
    gl.disable(gl.BLEND);
    gl.depthFunc(gl.GREATER);
  } else {
    gl.enable(gl.BLEND);
    gl.depthFunc(gl.ALWAYS);
  }
  gl.disable(gl.CULL_FACE); //show front and back faces
  //Draw the mesh
  let shader = this.meshShaders[0];
  //this.meshShaderIndex
  let hasFibers = false;
  for (let i = 0; i < this.meshes.length; i++) {
    shader = this.meshShaders[this.meshes[i].meshShaderIndex].shader;
    if (this.uiData.mouseDepthPicker) shader = this.pickingMeshShader;
    shader.use(this.gl); // set Shader
    //set shader uniforms
    gl.uniformMatrix4fv(shader.mvpLoc, false, m);
    gl.uniformMatrix4fv(shader.uniforms["modelMtx"], false, modelMtx);
    gl.uniformMatrix4fv(shader.uniforms["normMtx"], false, normMtx);
    gl.uniform1f(shader.uniforms["opacity"], alpha);

    if (this.meshes[i].indexCount < 3) continue;
    if (this.meshes[i].offsetPt0) {
      hasFibers = true;
      continue;
    }
    gl.bindVertexArray(this.meshes[i].vao);
    gl.drawElements(
      gl.TRIANGLES,
      this.meshes[i].indexCount,
      gl.UNSIGNED_INT,
      0
    );
    gl.bindVertexArray(this.unusedVAO);
  }
  //draw fibers
  if (!hasFibers) {
    gl.enable(gl.BLEND);
    gl.depthFunc(gl.ALWAYS);
    return;
  }
  shader = this.fiberShader;
  shader.use(this.gl);
  gl.uniformMatrix4fv(shader.mvpLoc, false, m);
  gl.uniform1f(shader.uniforms["opacity"], alpha);
  for (let i = 0; i < this.meshes.length; i++) {
    if (this.meshes[i].indexCount < 3) continue;
    if (!this.meshes[i].offsetPt0) continue;
    gl.bindVertexArray(this.meshes[i].vao);
    gl.drawElements(
      gl.LINE_STRIP,
      this.meshes[i].indexCount,
      gl.UNSIGNED_INT,
      0
    );
    gl.bindVertexArray(this.unusedVAO);
  }
  gl.enable(gl.BLEND);
  gl.depthFunc(gl.ALWAYS);
  this.readyForSync = true;
}; //drawMesh3D()

// not included in public docs
Niivue.prototype.drawCrosshairs3D = function (
  isDepthTest = true,
  alpha = 1.0,
  mvpMtx = null,
  is2DView = false,
  isSliceMM = true
) {
  if (!this.opts.show3Dcrosshair && !is2DView) return;
  if (this.opts.crosshairWidth <= 0.0 && is2DView) return;
  let gl = this.gl;
  let mm = this.frac2mm(this.scene.crosshairPos, 0, isSliceMM);
  // generate our crosshairs for the base volume
  if (
    this.crosshairs3D === null ||
    this.crosshairs3D.mm[0] !== mm[0] ||
    this.crosshairs3D.mm[1] !== mm[1] ||
    this.crosshairs3D.mm[2] !== mm[2]
  ) {
    if (this.crosshairs3D !== null) {
      gl.deleteBuffer(this.crosshairs3D.indexBuffer); //TODO: handle in nvimage.js: create once, update with bufferSubData
      gl.deleteBuffer(this.crosshairs3D.vertexBuffer); //TODO: handle in nvimage.js: create once, update with bufferSubData
    }
    let [mn, mx, range] = this.sceneExtentsMinMax(isSliceMM);
    let radius = 1;
    if (this.volumes.length > 0)
      radius =
        0.5 *
        Math.min(
          Math.min(this.back.pixDims[1], this.back.pixDims[2]),
          this.back.pixDims[3]
        );
    else if (range[0] < 50 || range[0] > 1000) radius = range[0] * 0.02; //2% of first dimension
    radius *= this.opts.crosshairWidth;
    this.crosshairs3D = NiivueObject3D.generateCrosshairs(
      this.gl,
      1,
      mm,
      mn,
      mx,
      radius
    );
    this.crosshairs3D.mm = mm;
  }
  let crosshairsShader = this.surfaceShader;
  crosshairsShader.use(this.gl);
  let modelMtx, normMtx;
  // eslint-disable-next-line no-unused-vars
  if (mvpMtx == null)
    [mvpMtx, modelMtx, normMtx] = this.calculateMvpMatrix(
      this.crosshairs3D,
      this.scene.renderAzimuth,
      this.scene.renderElevation
    );
  gl.uniformMatrix4fv(crosshairsShader.mvpLoc, false, mvpMtx);

  gl.bindBuffer(gl.ELEMENT_ARRAY_BUFFER, this.crosshairs3D.indexBuffer);
  gl.enable(gl.DEPTH_TEST);
  let color = [...this.opts.crosshairColor];
  if (isDepthTest) {
    gl.disable(gl.BLEND);
    //gl.depthFunc(gl.LESS); //pass if LESS than incoming value
    gl.depthFunc(gl.GREATER);
  } else {
    gl.enable(gl.BLEND);
    gl.blendFunc(gl.SRC_ALPHA, gl.ONE_MINUS_SRC_ALPHA);
    gl.depthFunc(gl.ALWAYS);
  }
  color[3] = alpha;
  gl.uniform4fv(crosshairsShader.colorLoc, color);
  gl.bindVertexArray(this.crosshairs3D.vao);
  gl.drawElements(
    gl.TRIANGLES,
    this.crosshairs3D.indexCount,
    gl.UNSIGNED_INT, //gl.UNSIGNED_SHORT,
    0
  );
  gl.bindVertexArray(this.unusedVAO); // https://stackoverflow.com/questions/43904396/are-we-not-allowed-to-bind-gl-array-buffer-and-vertex-attrib-array-to-0-in-webgl
}; //drawCrosshairs3D()

// not included in public docs
Niivue.prototype.mm2frac = function (mm, volIdx = 0, isForceSliceMM = false) {
  //given mm, return volume fraction
  if (this.volumes.length < 1) {
    let frac = [0.1, 0.5, 0.5];
    let [mn, mx, range] = this.sceneExtentsMinMax();
    frac[0] = (mm[0] - mn[0]) / range[0];
    frac[1] = (mm[1] - mn[1]) / range[1];
    frac[2] = (mm[2] - mn[2]) / range[2];
    return frac;
  }
  //convert from object space in millimeters to normalized texture space XYZ= [0..1, 0..1 ,0..1]
  let mm4 = mat.vec4.fromValues(mm[0], mm[1], mm[2], 1);
  let d = this.volumes[volIdx].dimsRAS;
  let frac = [0, 0, 0];
  if (typeof d === "undefined") {
    return frac;
  }
  if (!isForceSliceMM && !this.opts.isSliceMM) {
    let xform = mat.mat4.clone(this.volumes[volIdx].frac2mmOrtho);
    mat.mat4.invert(xform, xform);
    mat.vec4.transformMat4(mm4, mm4, xform);
    frac[0] = mm4[0];
    frac[1] = mm4[1];
    frac[2] = mm4[2];
    return frac;
  }
  if (d[1] < 1 || d[2] < 1 || d[3] < 1) return frac;
  let sform = mat.mat4.clone(this.volumes[volIdx].matRAS);
  mat.mat4.invert(sform, sform);
  mat.mat4.transpose(sform, sform);
  mat.vec4.transformMat4(mm4, mm4, sform);
  frac[0] = (mm4[0] + 0.5) / d[1];
  frac[1] = (mm4[1] + 0.5) / d[2];
  frac[2] = (mm4[2] + 0.5) / d[3];
  return frac;
}; // mm2frac()

// not included in public docs
Niivue.prototype.vox2frac = function (vox, volIdx = 0) {
  //convert from  0-index voxel space [0..dim[1]-1, 0..dim[2]-1, 0..dim[3]-1] to normalized texture space XYZ= [0..1, 0..1 ,0..1]
  //consider dimension with 3 voxels, the voxel centers are at 0.25, 0.5, 0.75 corresponding to 0,1,2
  let frac = [
    (vox[0] + 0.5) / this.volumes[volIdx].dimsRAS[1],
    (vox[1] + 0.5) / this.volumes[volIdx].dimsRAS[2],
    (vox[2] + 0.5) / this.volumes[volIdx].dimsRAS[3],
  ];
  return frac;
}; // vox2frac()

// not included in public docs
Niivue.prototype.frac2vox = function (frac, volIdx = 0) {
  //convert from normalized texture space XYZ= [0..1, 0..1 ,0..1] to 0-index voxel space [0..dim[1]-1, 0..dim[2]-1, 0..dim[3]-1]
  //consider dimension with 3 voxels, the voxel centers are at 0.25, 0.5, 0.75 corresponding to 0,1,2
  if (this.volumes.length <= volIdx) return [0, 0, 0];
  let vox = [
    Math.round(frac[0] * this.volumes[volIdx].dims[1] - 0.5), // dims == RAS
    Math.round(frac[1] * this.volumes[volIdx].dims[2] - 0.5), // dims == RAS
    Math.round(frac[2] * this.volumes[volIdx].dims[3] - 0.5), // dims == RAS
  ];
  return vox;
}; // frac2vox()

// not included in public docs
// move crosshair a fixed number of voxels (not mm)
Niivue.prototype.moveCrosshairInVox = function (x, y, z) {
  let vox = this.frac2vox(this.scene.crosshairPos);
  vox[0] += x;
  vox[1] += y;
  vox[2] += z;
  this.scene.crosshairPos = this.vox2frac(vox);
  this.drawScene();
}; // moveCrosshairInVox()

// not included in public docs
Niivue.prototype.frac2mm = function (frac, volIdx = 0, isForceSliceMM = false) {
  let pos = mat.vec4.fromValues(frac[0], frac[1], frac[2], 1);
  if (this.volumes.length > 0) {
<<<<<<< HEAD
    if (this.opts.isSliceMM)
=======
    if (isForceSliceMM || this.opts.isSliceMM)
>>>>>>> d4f2deea
      mat.vec4.transformMat4(pos, pos, this.volumes[volIdx].frac2mm);
    else mat.vec4.transformMat4(pos, pos, this.volumes[volIdx].frac2mmOrtho);
  } else {
    let [mn, mx] = this.sceneExtentsMinMax();
    const lerp = (x, y, a) => x * (1 - a) + y * a;
    pos[0] = lerp(mn[0], mx[0], frac[0]);
    pos[1] = lerp(mn[1], mx[1], frac[1]);
    pos[2] = lerp(mn[2], mx[2], frac[2]);
  }
  return pos;
}; // frac2mm()

// not included in public docs
Niivue.prototype.screenXY2TextureFrac = function (
  x,
  y,
  i,
  restrict0to1 = true
) {
  let texFrac = [-1, -1, -1]; //texture 0..1 so -1 is out of bounds
  var axCorSag = this.screenSlices[i].axCorSag;
  let v3 = mat.vec3.fromValues(
    x - this.screenSlices[i].leftTopWidthHeight[0],
    y - this.screenSlices[i].leftTopWidthHeight[1],
    1
  );
  if (axCorSag > SLICE_TYPE.SAGITTAL) return texFrac;
  var ltwh = this.screenSlices[i].leftTopWidthHeight.slice();
  let isMirror = false;
  if (ltwh[2] < 0) {
    isMirror = true;
    ltwh[0] += ltwh[2];
    ltwh[2] = -ltwh[2];
  }
  var fracX = (x - ltwh[0]) / ltwh[2];
  if (isMirror) fracX = 1.0 - fracX;
  var fracY = 1.0 - (y - ltwh[1]) / ltwh[3];
  if (fracX < 0.0 || fracX > 1.0 || fracY < 0.0 || fracY > 1.0) return texFrac;
  if (this.screenSlices[i].AxyzMxy.length < 4) return texFrac;
  let xyzMM = [0, 0, 0];
  xyzMM[0] =
    this.screenSlices[i].leftTopMM[0] + fracX * this.screenSlices[i].fovMM[0];
  xyzMM[1] =
    this.screenSlices[i].leftTopMM[1] + fracY * this.screenSlices[i].fovMM[1];
  // let xyz = mat.vec3.fromValues(30, 30, 0);
  let v = this.screenSlices[i].AxyzMxy;
  xyzMM[2] = v[2] + v[4] * (xyzMM[1] - v[1]) - v[3] * (xyzMM[0] - v[0]);
  if (axCorSag === SLICE_TYPE.CORONAL) xyzMM = swizzleVec3(xyzMM, [0, 2, 1]); //screen RSA to NIfTI RAS
  if (axCorSag === SLICE_TYPE.SAGITTAL) xyzMM = swizzleVec3(xyzMM, [2, 0, 1]); //screen ASR to NIfTI RAS
  let xyz = this.mm2frac(xyzMM);

  if (restrict0to1) {
    if (
      xyz[0] < 0 ||
      xyz[0] > 1 ||
      xyz[1] < 0 ||
      xyz[1] > 1 ||
      xyz[2] < 0 ||
      xyz[2] > 1
    )
      return texFrac;
  }
  texFrac[0] = xyz[0];
  texFrac[1] = xyz[1];
  texFrac[2] = xyz[2];
  let mm = this.frac2mm(texFrac);
  return texFrac;
}; // screenXY2TextureFrac()

// not included in public docs
Niivue.prototype.canvasPos2frac = function (canvasPos) {
  for (let i = 0; i < this.screenSlices.length; i++) {
    let texFrac = this.screenXY2TextureFrac(canvasPos[0], canvasPos[1], i);
    if (texFrac[0] >= 0) return texFrac;
  }
  return [-1, -1, -1]; //texture 0..1 so -1 is out of bounds
}; // canvasPos2frac()

// not included in public docs
// note: we also have a "sliceScale" method, which could be confusing
Niivue.prototype.scaleSlice = function (
  w,
  h,
  widthPadPixels = 0,
  heightPadPixels = 0
) {
  let canvasW = this.canvas.width - widthPadPixels;
  let canvasH = this.effectiveCanvasHeight() - heightPadPixels;
  let scalePix = canvasW / w;
  if (h * scalePix > canvasH) scalePix = canvasH / h;
  //canvas space is 0,0...w,h with origin at upper left
  let wPix = w * scalePix;
  let hPix = h * scalePix;
  let leftTopWidthHeight = [
    (canvasW - wPix) * 0.5,
    (canvasH - hPix) * 0.5,
    wPix,
    hPix,
  ];
  return leftTopWidthHeight;
}; // scaleSlice()

// not included in public docs
// display 2D image to defer loading of (slow) 3D data
Niivue.prototype.drawThumbnail = function () {
  this.bmpShader.use(this.gl);
  this.gl.uniform2f(
    this.bmpShader.uniforms["canvasWidthHeight"],
    this.gl.canvas.width,
    this.gl.canvas.height
  );
  let h = this.gl.canvas.height;
  let w = this.gl.canvas.height * this.bmpTextureWH;
  if (w > this.gl.canvas.width) {
    //constrained by width
    h = this.gl.canvas.width / this.bmpTextureWH;
    w = this.gl.canvas.width;
  }
  this.gl.uniform4f(this.bmpShader.uniforms["leftTopWidthHeight"], 0, 0, w, h);
  this.gl.bindVertexArray(this.genericVAO);
  this.gl.drawArrays(this.gl.TRIANGLE_STRIP, 0, 4);
  this.gl.bindVertexArray(this.unusedVAO); //switch off to avoid tampering with settings
}; // drawThumbnail()

// not included in public docs
// draw line (can be diagonal)
// unless Alpha is > 0, default color is opts.crosshairColor
Niivue.prototype.drawLine = function (
  startXYendXY,
  thickness = 1,
  lineColor = [1, 0, 0, -1]
) {
  this.gl.bindVertexArray(this.genericVAO);
  this.lineShader.use(this.gl);
  if (lineColor[3] < 0) lineColor = this.opts.crosshairColor;
  this.gl.uniform4fv(this.lineShader.lineColorLoc, lineColor);
  this.gl.uniform2fv(this.lineShader.canvasWidthHeightLoc, [
    this.gl.canvas.width,
    this.gl.canvas.height,
  ]);
  //draw Line
  this.gl.uniform1f(this.lineShader.thicknessLoc, thickness);
  this.gl.uniform4fv(this.lineShader.startXYendXYLoc, startXYendXY);
  this.gl.drawArrays(this.gl.TRIANGLE_STRIP, 0, 4);
  this.gl.bindVertexArray(this.unusedVAO); //set vertex attributes
}; // drawLine()

Niivue.prototype.drawGraphLine = function (
  LTRB,
  color = [1, 0, 0, 0.5],
  thickness = 2
) {
  this.drawLine(LTRB, thickness, color);
}; // drawGraphLine()

// not included in public docs
Niivue.prototype.drawCrossLinesMM = function (
  sliceIndex,
  axCorSag,
  axiMM,
  corMM,
  sagMM
) {
  if (sliceIndex < 0 || this.screenSlices.length <= sliceIndex) return;
  let tile = this.screenSlices[sliceIndex];
  let sliceFrac = tile.sliceFrac;
  let isRender = sliceFrac === Infinity;
  if (isRender)
    log.warn("Rendering approximate cross lines in world view mode");
  if (sliceFrac === Infinity) sliceFrac = 0.5;
  let linesH = corMM.slice();
  let linesV = sagMM.slice();
  let thick = Math.max(1, this.opts.crosshairWidth);
  if (axCorSag === SLICE_TYPE.CORONAL) linesH = axiMM.slice();
  if (axCorSag === SLICE_TYPE.SAGITTAL) {
    linesH = axiMM.slice();
    linesV = corMM.slice();
  }
  function mm2screen(mm) {
    let screenXY = [0, 0];
    screenXY[0] =
      tile.leftTopWidthHeight[0] +
      ((mm[0] - tile.leftTopMM[0]) / tile.fovMM[0]) *
        tile.leftTopWidthHeight[2];
    screenXY[1] =
      tile.leftTopWidthHeight[1] +
      tile.leftTopWidthHeight[3] -
      ((mm[1] - tile.leftTopMM[1]) / tile.fovMM[1]) *
        tile.leftTopWidthHeight[3];
    return screenXY;
  }
  if (linesH.length > 0 && axCorSag === 0) {
    let fracZ = sliceFrac;
    let dimV = 1;
    for (let i = 0; i < linesH.length; i++) {
      let mmV = this.frac2mm([0.5, 0.5, 0.5]);
      mmV[dimV] = linesH[i];
      let fracY = this.mm2frac(mmV);
      fracY = fracY[dimV];
      let left = this.frac2mm([0.0, fracY, fracZ]);
      left = swizzleVec3(left, [0, 1, 2]);
      let right = this.frac2mm([1.0, fracY, fracZ]);
      right = swizzleVec3(right, [0, 1, 2]);
      left = mm2screen(left);
      right = mm2screen(right);
      this.drawLine([left[0], left[1], right[0], right[1]], thick);
    }
  }
  if (linesH.length > 0 && axCorSag === 1) {
    let fracH = sliceFrac;
    let dimV = 2;
    for (let i = 0; i < linesH.length; i++) {
      let mmV = this.frac2mm([0.5, 0.5, 0.5]);
      mmV[dimV] = linesH[i];
      let fracV = this.mm2frac(mmV);
      fracV = fracV[dimV];
      let left = this.frac2mm([0.0, fracH, fracV]);
      left = swizzleVec3(left, [0, 2, 1]);
      let right = this.frac2mm([1.0, fracH, fracV]);
      right = swizzleVec3(right, [0, 2, 1]);
      left = mm2screen(left);
      right = mm2screen(right);
      this.drawLine([left[0], left[1], right[0], right[1]], thick);
    }
  }
  if (linesH.length > 0 && axCorSag === 2) {
    let fracX = sliceFrac;
    let dimV = 2;
    for (let i = 0; i < linesH.length; i++) {
      let mmV = this.frac2mm([0.5, 0.5, 0.5]);
      mmV[dimV] = linesH[i];
      let fracZ = this.mm2frac(mmV);
      fracZ = fracZ[dimV];
      let left = this.frac2mm([fracX, 0, fracZ]);
      left = swizzleVec3(left, [1, 2, 0]);
      let right = this.frac2mm([fracX, 1, fracZ]);
      right = swizzleVec3(right, [1, 2, 0]);
      left = mm2screen(left);
      right = mm2screen(right);
      this.drawLine([left[0], left[1], right[0], right[1]], thick);
    }
  }
  if (linesV.length > 0 && axCorSag === 0) {
    let fracZ = sliceFrac;
    let dimH = 0;
    for (let i = 0; i < linesV.length; i++) {
      let mm = this.frac2mm([0.5, 0.5, 0.5]);
      mm[dimH] = linesV[i];
      let frac = this.mm2frac(mm);
      frac = frac[dimH];
      let left = this.frac2mm([frac, 0, fracZ]);
      left = swizzleVec3(left, [0, 1, 2]);
      let right = this.frac2mm([frac, 1, fracZ]);
      right = swizzleVec3(right, [0, 1, 2]);
      left = mm2screen(left);
      right = mm2screen(right);
      this.drawLine([left[0], left[1], right[0], right[1]], thick);
    }
  } //if vertical lines
  if (linesV.length > 0 && axCorSag === 1) {
    let fracY = sliceFrac;
    let dimH = 0;
    for (let i = 0; i < linesV.length; i++) {
      let mm = this.frac2mm([0.5, 0.5, 0.5]);
      mm[dimH] = linesV[i];
      let frac = this.mm2frac(mm);
      frac = frac[dimH];
      let left = this.frac2mm([frac, fracY, 0]);
      left = swizzleVec3(left, [0, 2, 1]);
      let right = this.frac2mm([frac, fracY, 1]);
      right = swizzleVec3(right, [0, 2, 1]);
      left = mm2screen(left);
      right = mm2screen(right);
      this.drawLine([left[0], left[1], right[0], right[1]], thick);
    }
  } //if vertical lines
  if (linesV.length > 0 && axCorSag === 2) {
    let fracX = sliceFrac;
    let dimH = 1;
    for (let i = 0; i < linesV.length; i++) {
      let mm = this.frac2mm([0.5, 0.5, 0.5]);
      mm[dimH] = linesV[i];
      let frac = this.mm2frac(mm);
      frac = frac[dimH];
      let left = this.frac2mm([fracX, frac, 0]);
      left = swizzleVec3(left, [1, 2, 0]);
      let right = this.frac2mm([fracX, frac, 1]);
      right = swizzleVec3(right, [1, 2, 0]);
      left = mm2screen(left);
      right = mm2screen(right);
      this.drawLine([left[0], left[1], right[0], right[1]], thick);
    }
  } //if vertical lines
}; // drawCrossLinesMM()

// not included in public docs
Niivue.prototype.drawCrossLines = function (
  sliceIndex,
  axCorSag,
  axiMM,
  corMM,
  sagMM
) {
  if (sliceIndex < 0 || this.screenSlices.length <= sliceIndex) return;
  if (this.opts.isSliceMM)
    return this.drawCrossLinesMM(sliceIndex, axCorSag, axiMM, corMM, sagMM);
  if (this.screenSlices[sliceIndex].sliceFrac === Infinity)
    //render views always world space
    return this.drawCrossLinesMM(sliceIndex, axCorSag, axiMM, corMM, sagMM);
  let tile = this.screenSlices[sliceIndex];
  let linesH = corMM.slice();
  let linesV = sagMM.slice();

  if (axCorSag === SLICE_TYPE.CORONAL) linesH = axiMM.slice();
  if (axCorSag === SLICE_TYPE.SAGITTAL) {
    linesH = axiMM.slice();
    linesV = corMM.slice();
  }
  if (linesH.length > 0) {
    //draw horizontal lines
    let LTWH = tile.leftTopWidthHeight.slice();
    let sliceDim = 2; //vertical axis is Zmm
    if (axCorSag === SLICE_TYPE.AXIAL) sliceDim = 1; //vertical axis is Ymm
    let mm = this.frac2mm([0.5, 0.5, 0.5]);
    for (let i = 0; i < linesH.length; i++) {
      mm[sliceDim] = linesH[i];
      let frac = this.mm2frac(mm);
      this.drawRect([
        LTWH[0],
        LTWH[1] + LTWH[3] - frac[sliceDim] * LTWH[3],
        LTWH[2],
        1,
      ]);
    }
  } //if horizontal lines
  if (linesV.length > 0) {
    //draw vertical lines
    let LTWH = tile.leftTopWidthHeight.slice();
    let isRadiolgical = tile.fovMM[0] < 0;
    let sliceDim = 0; //vertical lines on axial/coronal are L/R axis
    if (axCorSag === SLICE_TYPE.SAGITTAL) sliceDim = 1; //vertical lines on sagittal are A/P
    let mm = this.frac2mm([0.5, 0.5, 0.5]);
    for (let i = 0; i < linesV.length; i++) {
      mm[sliceDim] = linesV[i];
      let frac = this.mm2frac(mm);
      if (isRadiolgical)
        this.drawRect([
          LTWH[0] + (LTWH[2] - frac[sliceDim] * LTWH[2]),
          LTWH[1],
          1,
          LTWH[3],
        ]);
      else
        this.drawRect([
          LTWH[0] + frac[sliceDim] * LTWH[2],
          LTWH[1],
          1,
          LTWH[3],
        ]);
    }
  } //if vertical lines
}; // drawCrossLines()

/**
 * display a lightbox or montage view
 * @param {string} mosaicStr specifies orientation (A,C,S) and location of slices.
 * @example niivue.setSliceMosaicString("A -10 0 20");
 * @see {@link https://niivue.github.io/niivue/features/mosaics.html|live demo usage}
 */
Niivue.prototype.drawMosaic = function (mosaicStr) {
  if (this.volumes.length === 0) {
    console.log("Unable to draw mosaic until voxel-based image is loaded");
    return;
  }
  this.screenSlices = [];
  //render always in world space
  let fovRenderMM = this.screenFieldOfViewMM(SLICE_TYPE.AXIAL, true);
  //2d slices might be in world space or voxel space
  let fovSliceMM = this.screenFieldOfViewMM(SLICE_TYPE.AXIAL);
  //fovRender and fovSlice will only be different if scans are oblique and shown in voxel space
  //let mosaicStr = 'A -52 -12 C 8 ; S 28 48 66'

  mosaicStr = mosaicStr.replaceAll(";", " ;").trim();
  let axiMM = [];
  let corMM = [];
  let sagMM = [];
  let items = mosaicStr.split(/\s+/);
  let scale = 1.0; //e.g. if 1.0 1mm per pixel
  let labelSize = this.opts.textHeight;
  let isCrossLinesUsed = false;
  for (let pass = 0; pass < 2; pass++) {
    //two pass: first calculate dimensions to determine scale, second draw items
    let isRender = false;
    let isCrossLines = false;
    isRender = false;

    let rowHt = 0;
    let left = 0;
    let top = 0;
    let mxRowWid = 0;
    let isLabel = false;
    let axCorSag = SLICE_TYPE.AXIAL;
    for (let i = 0; i < items.length; i++) {
      let item = items[i];
      if (item.includes("X")) {
        isCrossLines = true;
        continue;
      }
      if (item.includes("L")) {
        isLabel = !item.includes("-");
        continue;
      }
      if (item.includes("V") || item.includes("H")) {
        i++; //skip numeric value for vertical/horizontal overlap
        continue;
      }
      if (item.includes("A")) axCorSag = SLICE_TYPE.AXIAL;
      if (item.includes("C")) axCorSag = SLICE_TYPE.CORONAL;
      if (item.includes("S")) axCorSag = SLICE_TYPE.SAGITTAL;
      if (item.includes("R")) isRender = true;
      if (item.includes(";")) {
        //EOLN
        top += rowHt;
        mxRowWid = Math.max(mxRowWid, left);
        rowHt = 0;
        left = 0;
      }
      let sliceMM = parseFloat(item, NaN);
      if (isNaN(sliceMM)) continue;
      let w = 0;
      let h = 0;
      let fov = fovSliceMM;
      if (isRender) fov = fovRenderMM;
      //draw the slice
      if (axCorSag === SLICE_TYPE.SAGITTAL) w = fov[1];
      else w = fov[0];
      if (axCorSag === SLICE_TYPE.AXIAL) h = fov[1];
      else h = fov[2];
      //console.log("w" + w + " h" + h + "::", fov);
      if (pass === 0) {
        //1st pass: record slice locations in world space
        if (!isRender) {
          if (axCorSag === SLICE_TYPE.AXIAL) axiMM.push(sliceMM);
          if (axCorSag === SLICE_TYPE.CORONAL) corMM.push(sliceMM);
          if (axCorSag === SLICE_TYPE.SAGITTAL) sagMM.push(sliceMM);
        }
      } else {
        //2nd pass draw
        let ltwh = [scale * left, scale * top, scale * w, scale * h];
        this.opts.textHeight = isLabel ? labelSize : 0;
        if (isRender) {
          let inf = sliceMM < 0 ? -Infinity : Infinity;
          if (Object.is(sliceMM, -0)) inf = -Infinity; //catch negative zero
          this.draw2D(ltwh, axCorSag, inf, isLabel);
        } else this.draw2D(ltwh, axCorSag, sliceMM, isLabel);
        if (isCrossLines) {
          this.drawCrossLines(
            this.screenSlices.length - 1,
            axCorSag,
            axiMM,
            corMM,
            sagMM
          );
          isCrossLinesUsed = true;
        }
        isRender = false;
        isCrossLines = false;
      }
      left += w;
      rowHt = Math.max(rowHt, h);
    } //for each item in string
    top += rowHt;
    mxRowWid = Math.max(mxRowWid, left);
    if (mxRowWid <= 0 || top <= 0) break;
    let scaleW = this.gl.canvas.width / mxRowWid;
    let scaleH = this.effectiveCanvasHeight() / top;
    scale = Math.min(scaleW, scaleH);
  } //for pass 0 and 1
  this.opts.textHeight = labelSize;
}; // drawMosaic()

// not included in public docs
Niivue.prototype.drawScene = function () {
  if (!this.initialized) {
    return; // do not do anything until we are initialized (init will call drawScene).
  }
  this.colorbarHeight = 0;
  this.gl.clearColor(
    this.opts.backColor[0],
    this.opts.backColor[1],
    this.opts.backColor[2],
    this.opts.backColor[3]
  );
  this.gl.clear(this.gl.COLOR_BUFFER_BIT | this.gl.DEPTH_BUFFER_BIT);
  //this.gl.clear(this.gl.COLOR_BUFFER_BIT);
  if (this.bmpTexture) {
    //draw the thumbnail image and exit
    this.drawThumbnail();
    return;
  }
  let posString = "";
  if (
    this.volumes.length === 0 ||
    typeof this.volumes[0].dims === "undefined"
  ) {
    if (this.meshes.length > 0) {
      this.screenSlices = []; // empty array
      this.opts.sliceType = SLICE_TYPE.RENDER; //only meshes loaded: we must use 3D render mode
      return this.draw3D(); //meshes loaded but no volume
    }
    this.drawLoadingText(this.loadingText);
    return;
  }
  if (!this.back.hasOwnProperty("dims")) return;

  if (
    this.uiData.isDragging &&
    this.scene.clipPlaneDepthAziElev[0] < 1.8 &&
    this.inRenderTile(this.uiData.dragStart[0], this.uiData.dragStart[1]) >= 0
  ) {
    //user dragging over a 3D rendering
    let x = this.uiData.dragStart[0] - this.uiData.dragEnd[0];
    let y = this.uiData.dragStart[1] - this.uiData.dragEnd[1];
    let depthAziElev = this.uiData.dragClipPlaneStartDepthAziElev.slice();
    depthAziElev[1] -= x;
    depthAziElev[1] = depthAziElev[1] % 360;
    depthAziElev[2] += y;
    if (
      depthAziElev[1] !== this.scene.clipPlaneDepthAziElev[1] ||
      depthAziElev[2] !== this.scene.clipPlaneDepthAziElev[2]
    ) {
      this.scene.clipPlaneDepthAziElev = depthAziElev;
      return this.setClipPlane(this.scene.clipPlaneDepthAziElev);
    }
  } //dragging over rendering
  if (
    this.sliceMosaicString.length < 1 &&
    this.opts.sliceType === SLICE_TYPE.RENDER
  ) {
    if (this.opts.isColorbar) this.reserveColorbarPanel();
    this.screenSlices = []; // empty array
    this.draw3D();
    if (this.opts.isColorbar) this.drawColorbar();
    return;
  }
  if (this.opts.isColorbar) this.reserveColorbarPanel();
  let maxVols = this.getMaxVols();
  if (this.sliceMosaicString.length > 0) {
    this.drawMosaic(this.sliceMosaicString);
  } else {
    // issue56 is use mm else use voxel
    this.gl.viewport(0, 0, this.gl.canvas.width, this.gl.canvas.height);
    this.screenSlices = []; // empty array
    if (this.opts.sliceType === SLICE_TYPE.AXIAL) {
      this.draw2D([0, 0, 0, 0], 0);
    } else if (this.opts.sliceType === SLICE_TYPE.CORONAL) {
      this.draw2D([0, 0, 0, 0], 1);
    } else if (this.opts.sliceType === SLICE_TYPE.SAGITTAL) {
      this.draw2D([0, 0, 0, 0], 2);
    } else {
      //sliceTypeMultiplanar
      let { volScale } = this.sliceScale();
      if (typeof this.opts.multiplanarPadPixels !== "number")
        console.log("multiplanarPadPixels must be numeric");
      let pad = parseFloat(this.opts.multiplanarPadPixels);
      // size for 2 rows, 2 columns
      let ltwh = this.scaleSlice(
        volScale[0] + volScale[1],
        volScale[1] + volScale[2],
        pad * 1,
        pad * 1
      );
      let wX = (ltwh[2] * volScale[0]) / (volScale[0] + volScale[1]);
      // size for 1 row, 3 columns
      let ltwh3x1 = this.scaleSlice(
        volScale[0] + volScale[0] + volScale[1],
        Math.max(volScale[1], volScale[2]),
        pad * 2
      );
      let mx = Math.max(Math.max(volScale[1], volScale[2]), volScale[0]);
      // size for 1 row, 4 columns
      let ltwh4x1 = this.scaleSlice(
        volScale[0] + volScale[0] + volScale[1] + mx,
        mx,
        pad * 3
      );
      let wX1 =
        (ltwh3x1[2] * volScale[0]) / (volScale[0] + volScale[0] + volScale[1]);
      if (this.opts.multiplanarForceRender) {
        //issue404
        ltwh3x1 = ltwh4x1;
        wX1 =
          (ltwh3x1[2] * volScale[0]) /
          (volScale[0] + volScale[0] + volScale[1] + mx);
      }
      if (wX1 > wX) {
        //landscape screen ratio: 3 slices in single row
        let pixScale = wX1 / volScale[0];
        let hY1 = volScale[1] * pixScale;
        let hZ1 = volScale[2] * pixScale;
        if (ltwh3x1[3] === ltwh4x1[3]) {
          ltwh3x1 = ltwh4x1;
          if (maxVols < 2 || !this.graph.autoSizeMultiplanar) {
            this.draw3D([
              ltwh3x1[0] + wX1 + wX1 + hY1 + pad * 3,
              ltwh3x1[1],
              ltwh4x1[3],
              ltwh4x1[3],
            ]);
          }
        }
        //draw axial
        this.draw2D([ltwh3x1[0], ltwh3x1[1], wX1, hY1], 0);
        //draw coronal
        this.draw2D([ltwh3x1[0] + wX1 + pad, ltwh3x1[1], wX1, hZ1], 1);
        //draw sagittal
        this.draw2D(
          [ltwh3x1[0] + wX1 + wX1 + pad * 2, ltwh3x1[1], hY1, hZ1],
          2
        );
      } else {
        let wY = ltwh[2] - wX;
        let hY = (ltwh[3] * volScale[1]) / (volScale[1] + volScale[2]);
        let hZ = ltwh[3] - hY;
        //draw axial
        this.draw2D([ltwh[0], ltwh[1] + hZ + pad, wX, hY], 0);
        //draw coronal
        this.draw2D([ltwh[0], ltwh[1], wX, hZ], 1);
        //draw sagittal
        this.draw2D([ltwh[0] + wX + pad, ltwh[1], wY, hZ], 2);
        if (maxVols < 2 || !this.graph.autoSizeMultiplanar)
          this.draw3D([ltwh[0] + wX + pad, ltwh[1] + hZ + pad, wY, hY]);
      } //if landscape else portrait
    } //if multiplanar
  } //if mosaic not 2D
  if (this.opts.isRuler) this.drawRuler();
  if (this.opts.isColorbar) this.drawColorbar();

  if (this.uiData.isDragging) {
    //if (this.opts.isDragForPanZoom) {
    if (this.opts.dragMode === DRAG_MODE.pan) {
      this.dragForPanZoom([
        this.uiData.dragStart[0],
        this.uiData.dragStart[1],
        this.uiData.dragEnd[0],
        this.uiData.dragEnd[1],
      ]);
      return;
    }
    if (
      this.inRenderTile(this.uiData.dragStart[0], this.uiData.dragStart[1]) >= 0
    )
      return;
    if (this.opts.dragMode === DRAG_MODE.measurement) {
      //if (this.opts.isDragShowsMeasurementTool) {
      this.drawMeasurementTool([
        this.uiData.dragStart[0],
        this.uiData.dragStart[1],
        this.uiData.dragEnd[0],
        this.uiData.dragEnd[1],
      ]);
      return;
    }
    let width = Math.abs(this.uiData.dragStart[0] - this.uiData.dragEnd[0]);
    let height = Math.abs(this.uiData.dragStart[1] - this.uiData.dragEnd[1]);
    this.drawSelectionBox([
      Math.min(this.uiData.dragStart[0], this.uiData.dragEnd[0]),
      Math.min(this.uiData.dragStart[1], this.uiData.dragEnd[1]),
      width,
      height,
    ]);
  }
  const pos = this.frac2mm([
    this.scene.crosshairPos[0],
    this.scene.crosshairPos[1],
    this.scene.crosshairPos[2],
  ]);
  if (
    this.opts.sliceType === SLICE_TYPE.MULTIPLANAR &&
    maxVols > 1 &&
    this.graph.autoSizeMultiplanar
  )
    this.drawGraph();
  posString =
    pos[0].toFixed(2) + "×" + pos[1].toFixed(2) + "×" + pos[2].toFixed(2);
  this.gl.finish();
  this.readyForSync = true; // by the time we get here, all volumes should be loaded and ready to be drawn. We let other niivue instances know that we can now reliably sync draw calls (images are loaded)
  this.sync();
  return posString;
}; // drawScene()<|MERGE_RESOLUTION|>--- conflicted
+++ resolved
@@ -6070,12 +6070,6 @@
 ) {
   let frac2mmTexture = this.volumes[0].frac2mm.slice();
   let screen = this.screenFieldOfViewExtendedMM(axCorSag);
-<<<<<<< HEAD
-  if (!this.opts.isSliceMM) {
-    frac2mmTexture = this.volumes[0].frac2mmOrtho.slice();
-    screen = this.screenFieldOfViewExtendedVox(axCorSag);
-  }
-=======
   let mesh2ortho = mat.mat4.create();
   if (!this.opts.isSliceMM) {
     frac2mmTexture = this.volumes[0].frac2mmOrtho.slice();
@@ -6084,7 +6078,6 @@
     screen = this.screenFieldOfViewExtendedVox(axCorSag);
   }
   //if (axCorSag === 0) console.log(this.opts.isSliceMM, '>><', screen)
->>>>>>> d4f2deea
   let isRadiolgical =
     this.opts.isRadiologicalConvention && axCorSag < SLICE_TYPE.SAGITTAL;
   if (customMM === Infinity || customMM === -Infinity) {
@@ -6112,12 +6105,6 @@
     let zoomH = pixPerMMh / pixPerMMmin;
     screen.fovMM[0] *= zoomW;
     screen.fovMM[1] *= zoomH;
-<<<<<<< HEAD
-    screen.mnMM[0] *= zoomW;
-    screen.mnMM[1] *= zoomH;
-    screen.mxMM[0] *= zoomW;
-    screen.mxMM[1] *= zoomH;
-=======
     let center = (screen.mnMM[0] + screen.mxMM[0]) * 0.5;
     screen.mnMM[0] = center - screen.fovMM[0] * 0.5;
     screen.mxMM[0] = center + screen.fovMM[0] * 0.5;
@@ -6128,7 +6115,6 @@
     //screen.mxMM[0] *= zoomW;
     //screen.mnMM[1] *= zoomH;
     //screen.mxMM[1] *= zoomH;
->>>>>>> d4f2deea
     leftTopWidthHeight = [0, 0, gl.canvas.width, gl.canvas.height];
   }
   if (isNaN(customMM)) {
@@ -6819,11 +6805,7 @@
     this.scene.crosshairPos = new Float32Array(rgbaPixel.slice(0, 3)).map(
       (x) => x / 255.0
     );
-<<<<<<< HEAD
-    //console.log('TODO: rendering in world space, issues when 2D slices are voxel space', this.scene.crosshairPos);
-=======
     //let mm = this.frac2mm(this.scene.crosshairPos, 0, true); //true: rendering ALWAYS in world space
->>>>>>> d4f2deea
     return;
   }
   let depthZ = unpackFloatFromVec4i(rgbaPixel);
@@ -7270,11 +7252,7 @@
 Niivue.prototype.frac2mm = function (frac, volIdx = 0, isForceSliceMM = false) {
   let pos = mat.vec4.fromValues(frac[0], frac[1], frac[2], 1);
   if (this.volumes.length > 0) {
-<<<<<<< HEAD
-    if (this.opts.isSliceMM)
-=======
     if (isForceSliceMM || this.opts.isSliceMM)
->>>>>>> d4f2deea
       mat.vec4.transformMat4(pos, pos, this.volumes[volIdx].frac2mm);
     else mat.vec4.transformMat4(pos, pos, this.volumes[volIdx].frac2mmOrtho);
   } else {
