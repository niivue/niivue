import { Shader } from "./shader.js";
import * as mat from "gl-matrix";
import {
  vertOrientCubeShader,
  fragOrientCubeShader,
  vertSliceMMShader,
  fragSliceMMShader,
  vertSliceShader,
  fragSliceShader,
} from "./shader-srcs.js";
import {
  vertGraphShader,
  vertRectShader,
  vertLineShader,
  fragRectShader,
} from "./shader-srcs.js";
import { vertRenderShader, fragRenderShader } from "./shader-srcs.js";
import { vertColorbarShader, fragColorbarShader } from "./shader-srcs.js";
import {
  vertFontShader,
  fragFontShader,
  vertBmpShader,
  fragBmpShader,
} from "./shader-srcs.js";
import {
  vertOrientShader,
  vertPassThroughShader,
  fragPassThroughShader,
  vertGrowCutShader,
  fragGrowCutShader,
  fragOrientShaderU,
  fragOrientShaderI,
  fragOrientShaderF,
  fragOrientShader,
  fragOrientShaderAtlas,
  fragRGBOrientShader,
  vertMeshShader,
  fragMeshShader,
  fragMeshToonShader,
  fragMeshOutlineShader,
  fragMeshHemiShader,
  fragMeshMatteShader,
  fragMeshDepthShader,
  fragMeshShaderSHBlue,
  vertFiberShader,
  fragFiberShader,
  vertSurfaceShader,
  fragSurfaceShader,
  fragVolumePickingShader,
} from "./shader-srcs.js";
import { Subject } from "rxjs";
import { orientCube } from "./orientCube.js";
import { NiivueObject3D } from "./niivue-object3D.js";
import { NiivueShader3D } from "./niivue-shader3D";
import { NVImage } from "./nvimage.js";
import { NVMesh } from "./nvmesh.js";
export { NVMesh } from "./nvmesh.js";
export { NVImage } from "./nvimage";
import { Log } from "./logger";
import defaultFontPNG from "./fonts/Roboto-Regular.png";
import defaultFontMetrics from "./fonts/Roboto-Regular.json";
import { colortables } from "./colortables";
export {colortables} from './colortables'
import { webSocket } from "rxjs/webSocket";
import { interval } from "rxjs";

const log = new Log();
const cmapper = new colortables();

/**
 * @typedef {Object} NiivueOptions
 * @property {number} [options.textHeight=0.3] the text height for orientation labels (0 to 1). Zero for no text labels
 * @property {number} [options.colorbarHeight=0.05] size of colorbar. 0 for no colorbars, fraction of Nifti j dimension
 * @property {number} [options.colorBarMargin=0.05] padding around colorbar when displayed
 * @property {number} [options.crosshairWidth=1] crosshair size. Zero for no crosshair
 * @property {array}  [options.backColor=[0,0,0,1]] the background color. RGBA values from 0 to 1. Default is black
 * @property {array}  [options.crosshairColor=[1,0,0,1]] the crosshair color. RGBA values from 0 to 1. Default is red
 * @property {array}  [options.selectionBoxColor=[1,1,1,0.5]] the selection box color when the intensty selection box is shown (right click and drag). RGBA values from 0 to 1. Default is transparent white
 * @property {array}  [options.clipPlaneColor=[1,1,1,0.5]] the color of the visible clip plane. RGBA values from 0 to 1. Default is white
 * @property {boolean} [options.trustCalMinMax=true] true/false whether to trust the nifti header values for cal_min and cal_max. Trusting them results in faster loading because we skip computing these values from the data
 * @property {string} [options.clipPlaneHotKey="KeyC"] the keyboard key used to cycle through clip plane orientations. The default is "c"
 * @property {string} [options.viewModeHotKey="KeyV"] the keyboard key used to cycle through view modes. The default is "v"
 * @property {number} [options.keyDebounceTime=50] the keyUp debounce time in milliseconds. The default is 50 ms. You must wait this long before a new hot-key keystroke will be registered by the event listener
 * @property {boolean} [options.isRadiologicalConvention=false] whether or not to use radiological convention in the display
 * @property {string} [options.logging=false] turn on logging or not (true/false)
 * @property {string} [options.loadingText="waiting on images..."] the loading text to display when there is a blank canvas and no images
 * @property {boolean} [options.dragAndDropEnabled=true] whether or not to allow file and url drag and drop on the canvas
 */

/**
 * @class Niivue
 * @type Niivue
 * @description
 * Niivue can be attached to a canvas. An instance of Niivue contains methods for
 * loading and rendering NIFTI image data in a WebGL 2.0 context.
 * @constructor
 * @param {NiivueOptions} [options={}] options object to set modifiable Niivue properties
 * @example
 * let niivue = new Niivue({crosshairColor: [0,1,0,0.5], textHeight: 0.5}) // a see-through green crosshair, and larger text labels
 */
export function Niivue(options = {}) {
  this.opts = {}; // will be populate with opts or defaults when a new Niivue object instance is created
  this.defaults = {
    textHeight: 0.06, // 0 for no text, fraction of canvas min(height,width)
    colorbarHeight: 0.05, // 0 for no colorbars, fraction of Nifti j dimension
    crosshairWidth: 1, // 0 for no crosshairs
    rulerWidth: 4,
    show3Dcrosshair: false,
    backColor: [0, 0, 0, 1],
    crosshairColor: [1, 0, 0, 1],
    selectionBoxColor: [1, 1, 1, 0.5],
    clipPlaneColor: [0.7, 0, 0.7, 0.5],
    rulerColor: [1, 0, 0, 0.8],
    colorBarMargin: 0.05, // x axis margin arount color bar, clip space coordinates
    trustCalMinMax: true, // trustCalMinMax: if true do not calculate cal_min or cal_max if set in image header. If false, always calculate display intensity range.
    clipPlaneHotKey: "KeyC", // keyboard short cut to activate the clip plane
    viewModeHotKey: "KeyV", // keyboard shortcut to switch view modes
    doubleTouchTimeout: 500,
    longTouchTimeout: 1000,
    keyDebounceTime: 50, // default debounce time used in keyup listeners
    isNearestInterpolation: false,
    isAtlasOutline: false,
    isRuler: false,
    isColorbar: false,
    isOrientCube: false,
    multiplanarPadPixels: 0,
    isRadiologicalConvention: false,
    meshThicknessOn2D: Infinity,
    isDragShowsMeasurementTool: false,
    isDepthPickMesh: false,
    isCornerOrientationText: false,
    sagittalNoseLeft: false, //sagittal slices can have Y+ going left or right
    isSliceMM: false,
    isHighResolutionCapable: false,
    logging: false,
    loadingText: "waiting for images...",
    dragAndDropEnabled: true,
    drawingEnabled: false, // drawing disabled by default
    penValue: 1, // sets drawing color. see "drawPt"
    isFilledPen: false,
    thumbnail: "",
    maxDrawUndoBitmaps: 8,
    onLocationChange: () => {},
    onIntensityChange: () => {},
    onImageLoaded: () => {},
    onError: () => {},
    onInfo: () => {},
    onWarn: () => {},
    onDebug: () => {},
  };

  this.canvas = null; // the canvas element on the page
  this.gl = null; // the gl context
  this.colormapTexture = null;
  this.volumeTexture = null;
  this.drawTexture = null; //the GPU memory storage of the drawing
  this.drawBitmap = null; //the CPU memory storage of the drawing
  this.drawUndoBitmaps = [];
  this.drawOpacity = 0.8;
  this.colorbarHeight = 0; //height in pixels, set when colorbar is drawn
  this.drawPenLocation = [NaN, NaN, NaN];
  this.drawPenAxCorSag = -1; //do not allow pen to drag between Sagittal/Coronal/Axial
  this.drawFillOverwrites = true;
  this.drawPenFillPts = []; //store mouse points for filled pen
  this.overlayTexture = null;
  this.overlayTextureID = [];
  this.sliceShader = null;
  this.sliceMMShader = null;
  this.orientCubeShader = null;
  this.orientCubeShaderVAO = null;
  this.rectShader = null;
  this.graphShader = null;
  this.renderShader = null;
  this.pickingMeshShader = null;
  this.pickingImageShader = null;
  this.colorbarShader = null;
  this.fontShader = null;
  this.fontTexture = null;
  this.bmpShader = null;
  this.bmpTexture = null; //thumbnail WebGLTexture object
  this.thumbnailVisible = false;
  this.bmpTextureWH = 1.0; //thumbnail width/height ratio
  this.passThroughShader = null;
  this.growCutShader = null;
  this.orientShaderAtlasU = null;
  this.orientShaderU = null;
  this.orientShaderI = null;
  this.orientShaderF = null;
  this.orientShaderRGBU = null;
  this.surfaceShader = null;
  this.meshShader = null;
  this.genericVAO = null; //used for 2D slices, 2D lines, 2D Fonts
  this.unusedVAO = null;
  this.crosshairs3D = null;
  this.DEFAULT_FONT_GLYPH_SHEET = defaultFontPNG; //"/fonts/Roboto-Regular.png";
  this.DEFAULT_FONT_METRICS = defaultFontMetrics; //"/fonts/Roboto-Regular.json";
  this.fontMets = null;
  this.backgroundMasksOverlays = 0;
  this.sliceTypeAxial = 0;
  this.sliceTypeCoronal = 1;
  this.sliceTypeSagittal = 2;
  this.sliceTypeMultiplanar = 3;
  this.sliceTypeRender = 4;
  //this.sliceTypeMosaic = 5; //kava
  this.sliceMosaicString = "";
  this.sliceType = this.sliceTypeMultiplanar; // sets current view in webgl canvas
  this.scene = {};
  this.syncOpts = {};
  this.readyForSync = false;
  this.scene.renderAzimuth = 110; //-45;
  this.scene.renderElevation = 10; //-165; //15;
  this.scene.crosshairPos = [0.5, 0.5, 0.5];
  this.scene.clipPlane = [0, 0, 0, 0];
  this.scene.clipPlaneDepthAziElev = [2, 0, 0];
  this.scene.mousedown = false;
  this.scene.touchdown = false;
  this.scene.mouseButtonLeft = 0;
  this.scene.mouseButtonRight = 2;
  this.scene.mouseButtonLeftDown = false;
  this.scene.mouseButtonRightDown = false;
  this.scene.mouseDepthPicker = false;
  this.scene.pan2Dxyzmm = [0, 0, 0, 1];
  this.scene.scale2D = 1.0;
  this.scene.prevX = 0;
  this.scene.prevY = 0;
  this.scene.currX = 0;
  this.scene.currY = 0;
  this.currentTouchTime = 0;
  this.lastTouchTime = 0;
  this.touchTimer = null;
  this.doubleTouch = false;
  this.back = {}; // base layer; defines image space to work in. Defined as this.volumes[0] in Niivue.loadVolumes
  this.overlays = []; // layers added on top of base image (e.g. masks or stat maps). Essentially everything after this.volumes[0] is an overlay. So is this necessary?
  this.volumes = []; // all loaded images. Can add in the ability to push or slice as needed
  this.deferredVolumes = [];
  this.deferredMeshes = [];
  this.meshes = [];
  this.furthestVertexFromOrigin = 100;
  this.volScaleMultiplier = 1.0;
  this.volScale = [];
  this.vox = [];
  this.mousePos = [0, 0];
  this.screenSlices = []; // empty array
  this.isDragging = false;
  this.dragStart = [0.0, 0.0];
  this.dragEnd = [0.0, 0.0];
  this.dragClipPlaneStartDepthAziElev = [0, 0, 0];
  this.lastTwoTouchDistance = 0;
  this.otherNV = null; // another niivue instance that we wish to sync postion with
  this.volumeObject3D = null;
  this.pivot3D = [0, 0, 0]; //center for rendering rotation
  this.furthestFromPivot = 10.0; //most distant point from pivot
  this.scene.loading$ = new Subject(); // whether or not the scene is loading
  this.currentClipPlaneIndex = 0;
  this.lastCalled = new Date().getTime();
  this.multiTouchGesture = false;
  this.gestureInterval = null;
  this.selectedObjectId = -1;
  this.CLIP_PLANE_ID = 1;
  this.VOLUME_ID = 254;
  this.DISTANCE_FROM_CAMERA = -0.54;
  this.graph = [];
  this.graph.LTWH = [0, 0, 640, 480];
  this.graph.opacity = 0.0;
  //this.graph.selectedColumn = -1;
  this.graph.vols = [0]; //e.g. timeline for background volume only, e.g. [0,2] for first and third volumes
  this.graph.autoSizeMultiplanar = false;
  this.graph.normalizeValues = false;
  this.meshShaders = [
    {
      Name: "Phong",
      Frag: fragMeshShader,
    },
    {
      Name: "Matte",
      Frag: fragMeshMatteShader,
    },
    {
      Name: "Harmonic",
      Frag: fragMeshShaderSHBlue,
    },
    {
      Name: "Hemispheric",
      Frag: fragMeshHemiShader,
    },
    {
      Name: "Outline",
      Frag: fragMeshOutlineShader,
    },
    {
      Name: "Toon",
      Frag: fragMeshToonShader,
    },
    {
      Name: "Depth",
      Frag: fragMeshDepthShader,
    },
  ];

  // multiuser
  this.isController = false;
  this.isInSession = false;
  this.sessionKey = "";
  this.sessionUrl = "";
  this.serverConnection$ = null;
  this.interval$ = null;

  this.initialized = false;
  // loop through known Niivue properties
  // if the user supplied opts object has a
  // property listed in the known properties, then set
  // Niivue.opts.<prop> to that value, else apply defaults.
  for (let prop in this.defaults) {
    this.opts[prop] =
      options[prop] === undefined ? this.defaults[prop] : options[prop];
  }

  // now that opts have been parsed, set the current undo to max undo
  this.currentDrawUndoBitmap = this.opts.maxDrawUndoBitmaps; //analogy: cylinder position of a revolver

  if (this.opts.drawingEnabled) {
    this.createEmptyDrawing();
  }

  if (this.opts.thumbnail.length > 0) {
    this.thumbnailVisible = true;
  }

  this.loadingText = this.opts.loadingText;
  log.setLogLevel(this.opts.logging);

  // maping of keys (event strings) to rxjs subjects
  this.eventsToSubjects = {
    loading: this.scene.loading$,
  };

  // rxjs subscriptions. Keeping a reference array like this allows us to unsubscribe later
  this.subscriptions = [];
}

Niivue.prototype.saveScene = function (filename = "") {
  function saveBlob(blob, name) {
    const a = document.createElement("a");
    document.body.appendChild(a);
    a.style.display = "none";
    const url = window.URL.createObjectURL(blob);
    a.href = url;
    a.download = name;
    a.click();
    a.remove();
  }

  let canvas = this.canvas;
  this.drawScene();
  canvas.toBlob((blob) => {
    if (filename === "") {
      filename = `niivue-screenshot-${new Date().toString()}.png`;
      filename = filename.replace(/\s/g, "_");
    }
    console.log(filename);
    saveBlob(blob, filename);
  });
};

/**
 * attach the Niivue instance to the webgl2 canvas by element id
 * @param {string} id the id of an html canvas element
 * @example niivue = new Niivue().attachTo('gl')
 * @example niivue.attachTo('gl')
 */
Niivue.prototype.attachTo = async function (id) {
  await this.attachToCanvas(document.getElementById(id));
  log.debug("attached to element with id: ", id);
  return this;
}; // attachTo

// on handles matching event strings (event) with know rxjs subjects within NiiVue.
// if the event string exists (e.g. 'location') then the corrsponding rxjs subject reference
// is extracted from this.eventsToSubjects and the callback passed as the second argument to NiiVue.on
// is added to the subsciptions to the next method. These callbacks are called whenever subject.next is called within
// various NiiVue methods.

/**
 * register a callback function to run when known Niivue events happen
 * @param {("location")} event the name of the event to watch for. Event names are shown in the type column
 * @param {function} callback the function to call when the event happens
 * @example
 * niivue = new Niivue()
 *
 * // 'location' update event is fired when the crosshair changes position via user input
 * function doSomethingWithLocationData(data){
 *    // data has the shape {mm: [N, N, N], vox: [N, N, N], frac: [N, N, N], values: this.volumes.map(v => {return val})}
 *    //...
 * }
 */
Niivue.prototype.on = function (event, callback) {
  let knownEvents = Object.keys(this.eventsToSubjects);
  if (knownEvents.indexOf(event) == -1) {
    return;
  }
  let subject = this.eventsToSubjects[event];
  let subscription = subject.subscribe({
    next: (data) => callback(data),
  });
  this.subscriptions.push({ [event]: subscription });
};

/**
 * off unsubscribes events and subjects (the opposite of on)
 * @param {("location")} event the name of the event to watch for. Event names are shown in the type column
 * @example
 * niivue = new Niivue()
 * niivue.off('location')
 */
Niivue.prototype.off = function (event) {
  let knownEvents = Object.keys(this.eventsToSubjects);
  if (knownEvents.indexOf(event) == -1) {
    return;
  }
  let nsubs = this.subscriptions.length;
  for (let i = 0; i < nsubs; i++) {
    let key = Object.keys(this.subscriptions[i])[0];
    if (key === event) {
      this.subscriptions[i][event].unsubscribe();
      this.subscriptions.splice(i, 1);
      return;
    }
  }
};

/**
 * attach the Niivue instance to a canvas element directly
 * @param {object} canvas the canvas element reference
 * @example
 * niivue = new Niivue()
 * niivue.attachToCanvas(document.getElementById(id))
 */
Niivue.prototype.attachToCanvas = async function (canvas) {
  this.canvas = canvas;
  this.gl = this.canvas.getContext("webgl2");
  if (!this.gl) {
    alert(
      "unable to get webgl2 context. Perhaps this browser does not support webgl2"
    );
    log.warn(
      "unable to get webgl2 context. Perhaps this browser does not support webgl2"
    );
  }

  // set parent background container to black (default empty canvas color)
  // avoids white cube around image in 3D render mode
  this.canvas.parentElement.style.backgroundColor = "black";
  // fill all space in parent
  this.canvas.style.width = "100%";
  this.canvas.style.height = "100%";
  this.canvas.width = this.canvas.offsetWidth;
  this.canvas.height = this.canvas.offsetHeight;

  window.addEventListener("resize", this.resizeListener.bind(this)); // must bind 'this' niivue object or else 'this' becomes 'window'
  this.registerInteractions(); // attach mouse click and touch screen event handlers for the canvas

  await this.init();

  this.drawScene();
  return this;
};

/**
 * Sync the scene controls (orientation, crosshair location, etc.) from one Niivue instance to another. useful for using one canvas to drive another.
 * @param {object} otherNV the other Niivue instance that is the main controller
 * @example
 * niivue1 = new Niivue()
 * niivue2 = new Niivue()
 * niivue2.syncWith(niivue1)
 */
Niivue.prototype.syncWith = function (
  otherNV,
  syncOpts = { "2d": true, "3d": true }
) {
  // this.scene.renderAzimuth = 120;
  // this.scene.renderElevation = 15;
  // this.scene.crosshairPos = [0.5, 0.5, 0.5];
  // this.scene.clipPlane = [0, 0, 0, 0];
  this.otherNV = otherNV;
  this.syncOpts = syncOpts;
};

Niivue.prototype.sync = function () {
  if (!this.otherNV || typeof this.otherNV === "undefined") {
    return;
  }
  if (!this.otherNV.readyForSync || !this.readyForSync) {
    return;
  }
  let thisMM = this.frac2mm(this.scene.crosshairPos);
  if (this.syncOpts["2d"]) {
    this.otherNV.scene.crosshairPos = this.otherNV.mm2frac(thisMM);
  }
  if (this.syncOpts["3d"]) {
    this.otherNV.scene.renderAzimuth = this.scene.renderAzimuth;
    this.otherNV.scene.renderElevation = this.scene.renderElevation;
  }
  this.otherNV.drawScene();
};

// Internal function to connect to web socket server
Niivue.prototype.connectToServer = function (wsServerUrl, sessionName) {
  const url = new URL(wsServerUrl);
  url.pathname = "websockets";
  url.search = "?session=" + sessionName;
  this.serverConnection$ = webSocket(url.href);
  console.log(url.href);
};

// Internal function to schedule updates to the server
Niivue.prototype.setUpdateInterval = function () {
  this.interval$ = interval(300);
  this.interval$.subscribe(() => {
    this.serverConnection$.next({
      op: "update",
      azimuth: this.scene.renderAzimuth,
      elevation: this.scene.renderElevation,
      clipPlane: this.scene.clipPlane,
      zoom: this.volScaleMultiplier,
      key: this.sessionKey,
    });
  });
};

// Internal function called after a connection with the server has been made
Niivue.prototype.subscribeToServer = function (
  sessionCreatedCallback,
  sessionJoinedCallback
) {
  this.serverConnection$.subscribe({
    next: (msg) => {
      switch (msg["op"]) {
        case "update":
          this.scene.renderAzimuth = msg["azimuth"];
          this.scene.renderElevation = msg["elevation"];
          this.volScaleMultiplier = msg["zoom"];
          this.scene.clipPlane = msg["clipPlane"];
          this.drawScene();
          break;

        case "create":
          console.log(msg);
          if (!msg["isError"]) {
            this.isInSession = true;
            this.sessionKey = msg["key"];
            this.setUpdateInterval();
          }
          if (sessionCreatedCallback) {
            sessionCreatedCallback(
              msg["message"],
              msg["url"],
              msg["key"],
              msg["isError"]
            );
          }
          break;

        case "join":
          this.isInSession = true;
          this.isController = msg["isController"];
          if (this.isController) {
            this.setUpdateInterval();
          }

          if (sessionJoinedCallback) {
            sessionJoinedCallback(
              msg["message"],
              msg["url"],
              msg["isController"]
            );
          }
          break;
      }
    }, // Called whenever there is a message from the server.
    error: (err) => console.log(err), // Called if at any point WebSocket API signals some kind of error.
    complete: () => console.log("complete"), // Called when connection is closed (for whatever reason).
  });
};

/**
 * Create a multiuser session
 * @param {string} wsServerUrl e.g. ws://localhost:3000
 * @param {string} sessionName
 * @param {function(string, string, string, boolean):void} sessionCreatedCallback callback after session has been created with message, session url, session key
 * if there was no error.
 */
Niivue.prototype.createSession = function (
  wsServerUrl,
  sessionName,
  sessionCreatedCallback
) {
  this.connectToServer(wsServerUrl, sessionName);

  // subscribe to any messages from the server
  this.subscribeToServer(sessionCreatedCallback);

  // tell the server we want to create a sesion
  this.serverConnection$.next({
    op: "create",
  });
};

/**
 * Join a multiuser session
 * @param {string} wsServerUrl e.g. ws://localhost:3000
 * @param {string} sessionName
 * @param {function(string, string, boolean):void} sessionJoinedCallback callback after session has been joined with message, session url and session key
 */
Niivue.prototype.joinSession = function (
  wsServerUrl,
  sessionName,
  key,
  sessionJoinedCallback
) {
  this.connectToServer(wsServerUrl, sessionName);

  // subscribe to any messages from the server
  this.subscribeToServer(null, sessionJoinedCallback);

  // tell the server we want to create a sesion
  this.serverConnection$.next({
    op: "join",
    key: key,
  });
};

/**
 * Close a multiuser session
 */
Niivue.prototype.closeSession = function () {
  this.interval$.complete();
  this.serverConnection$.complete();
  this.isInSession = false;
  this.isController = false;
};

/* Not documented publicly for now
 * test if two arrays have equal values for each element
 * @param {Array} a the first array
 * @param {Array} b the second array
 * @example Niivue.arrayEquals(a, b)
 */
Niivue.prototype.arrayEquals = function (a, b) {
  return (
    Array.isArray(a) &&
    Array.isArray(b) &&
    a.length === b.length &&
    a.every((val, index) => val === b[index])
  );
};

//handle window resizing
// note: no test yet
Niivue.prototype.resizeListener = function () {
  this.canvas.style.width = "100%";
  this.canvas.style.height = "100%";
  let dpr = 1;
  //https://webglfundamentals.org/webgl/lessons/webgl-resizing-the-canvas.html
  //https://www.khronos.org/webgl/wiki/HandlingHighDPI
  if (this.opts.isHighResolutionCapable) dpr = window.devicePixelRatio || 1;
  this.canvas.width = this.canvas.offsetWidth * dpr;
  this.canvas.height = this.canvas.offsetHeight * dpr;
  console.log("RESIZE" + dpr);
  this.drawScene();
};

/* Not included in public docs
 * The following two functions are to address offset issues
 * https://stackoverflow.com/questions/42309715/how-to-correctly-pass-mouse-coordinates-to-webgl
 * note:  no test yet
 */
Niivue.prototype.getRelativeMousePosition = function (event, target) {
  target = target || event.target;
  var rect = target.getBoundingClientRect();

  return {
    x: event.clientX - rect.left,
    y: event.clientY - rect.top,
  };
};

// not included in public docs
// assumes target or event.target is canvas
// note: no test yet
Niivue.prototype.getNoPaddingNoBorderCanvasRelativeMousePosition = function (
  event,
  target
) {
  target = target || event.target;
  var pos = this.getRelativeMousePosition(event, target);

  pos.x = (pos.x * target.width) / target.clientWidth;
  pos.y = (pos.y * target.height) / target.clientHeight;

  return pos;
};

// not included in public docs
// handler for context menu (right click)
// here, we disable the normal context menu so that
// we can use some custom right click events
// note: no test yet
Niivue.prototype.mouseContextMenuListener = function (e) {
  e.preventDefault();
};

// not included in public docs
// handler for all mouse button presses
// note: no test yet
Niivue.prototype.mouseDownListener = function (e) {
  e.preventDefault();
  // var rect = this.canvas.getBoundingClientRect();
  this.drawPenLocation = [NaN, NaN, NaN];
  this.drawPenAxCorSag = -1;
  this.scene.mousedown = true;
  if (e.button === this.scene.mouseButtonLeft) {
    this.scene.mouseButtonLeftDown = true;
    this.mouseLeftButtonHandler(e);
  } else if (e.button === this.scene.mouseButtonRight) {
    this.scene.mouseButtonRightDown = true;
    this.mouseRightButtonHandler(e);
  }
};

// not included in public docs
// handler for mouse left button down
// note: no test yet
Niivue.prototype.mouseLeftButtonHandler = function (e) {
  let pos = this.getNoPaddingNoBorderCanvasRelativeMousePosition(
    e,
    this.gl.canvas
  );
  this.mouseClick(pos.x, pos.y);
  this.mouseDown(pos.x, pos.y);
};

// not included in public docs
// handler for mouse right button down
// note: no test yet
Niivue.prototype.mouseRightButtonHandler = function (e) {
  this.isDragging = true;
  let pos = this.getNoPaddingNoBorderCanvasRelativeMousePosition(
    e,
    this.gl.canvas
  );
  this.dragStart[0] = pos.x;
  this.dragStart[1] = pos.y;
  this.dragClipPlaneStartDepthAziElev = this.scene.clipPlaneDepthAziElev;
  return;
};

// not included in public docs
Niivue.prototype.calculateMinMaxVoxIdx = function (array) {
  if (array.length > 2) {
    throw new Error("array must not contain more than two values");
  }
  return [
    Math.floor(Math.min(array[0], array[1])),
    Math.floor(Math.max(array[0], array[1])),
  ];
};

// not included in public docs
function intensityRaw2Scaled(hdr, raw) {
  if (hdr.scl_slope === 0) hdr.scl_slope = 1.0;
  return raw * hdr.scl_slope + hdr.scl_inter;
}

// not included in public docs
// note: no test yet
Niivue.prototype.calculateNewRange = function (volIdx = 0) {
  if (
    this.sliceType === this.sliceTypeRender &&
    this.sliceMosaicString.length < 1
  ) {
    return;
  }
  if (
    this.dragStart[0] === this.dragEnd[0] &&
    this.dragStart[1] === this.dragEnd[1]
  )
    return;
  // calculate our box
  let frac = this.canvasPos2frac([this.dragStart[0], this.dragStart[1]]);
  if (frac[0] < 0) return;
  let startVox = this.frac2vox(frac, volIdx);
  frac = this.canvasPos2frac([this.dragEnd[0], this.dragEnd[1]]);
  if (frac[0] < 0) return;
  let endVox = this.frac2vox(frac, volIdx);

  let hi = -Number.MAX_VALUE,
    lo = Number.MAX_VALUE;
  let xrange;
  let yrange;
  let zrange;

  xrange = this.calculateMinMaxVoxIdx([startVox[0], endVox[0]]);
  yrange = this.calculateMinMaxVoxIdx([startVox[1], endVox[1]]);
  zrange = this.calculateMinMaxVoxIdx([startVox[2], endVox[2]]);

  // for our constant dimension we add one so that the for loop runs at least once
  if (startVox[0] - endVox[0] === 0) {
    xrange[1] = startVox[0] + 1;
  } else if (startVox[1] - endVox[1] === 0) {
    yrange[1] = startVox[1] + 1;
  } else if (startVox[2] - endVox[2] === 0) {
    zrange[1] = startVox[2] + 1;
  }

  const hdr = this.volumes[volIdx].hdr;
  const img = this.volumes[volIdx].img;

  const xdim = hdr.dims[1];
  const ydim = hdr.dims[2];
  for (let z = zrange[0]; z < zrange[1]; z++) {
    let zi = z * xdim * ydim;
    for (let y = yrange[0]; y < yrange[1]; y++) {
      let yi = y * xdim;
      for (let x = xrange[0]; x < xrange[1]; x++) {
        let index = zi + yi + x;
        if (lo > img[index]) {
          lo = img[index];
        }
        if (hi < img[index]) {
          hi = img[index];
        }
      }
    }
  }
  if (lo >= hi) return; //no variability or outside volume
  var mnScale = intensityRaw2Scaled(hdr, lo);
  var mxScale = intensityRaw2Scaled(hdr, hi);
  this.volumes[volIdx].cal_min = mnScale;
  this.volumes[volIdx].cal_max = mxScale;
  this.opts.onIntensityChange(this.volumes[volIdx]);
};

// not included in public docs
// handler for mouse button up (all buttons)
// note: no test yet
Niivue.prototype.mouseUpListener = function () {
  this.scene.mousedown = false;
  this.scene.mouseButtonRightDown = false;
  this.scene.mouseButtonLeftDown = false;
  if (this.drawPenFillPts.length > 0) this.drawPenFilled();
  else if (this.drawPenAxCorSag >= 0) this.drawAddUndoBitmap();
  this.drawPenLocation = [NaN, NaN, NaN];
  this.drawPenAxCorSag = -1;

  if (this.isDragging) {
    this.isDragging = false;
    if (this.opts.isDragShowsMeasurementTool) return;
    this.calculateNewRange();
    this.refreshLayers(this.volumes[0], 0, this.volumes.length);
  }
  this.drawScene();
};

// not included in public docs
Niivue.prototype.checkMultitouch = function (e) {
  if (this.scene.touchdown && !this.multiTouchGesture) {
    var rect = this.canvas.getBoundingClientRect();
    this.mouseClick(
      e.touches[0].clientX - rect.left,
      e.touches[0].clientY - rect.top
    );
    this.mouseDown(
      e.touches[0].clientX - rect.left,
      e.touches[0].clientY - rect.top
    );
  }
};

// not included in public docs
// handler for single finger touch event (like mouse down)
// note: no test yet
Niivue.prototype.touchStartListener = function (e) {
  e.preventDefault();
  if (!this.touchTimer) {
    this.touchTimer = setTimeout(() => {
      //this.drawScene()
      this.resetBriCon(e);
    }, this.opts.longTouchTimeout);
  }
  this.scene.touchdown = true;
  this.currentTouchTime = new Date().getTime();
  let timeSinceTouch = this.currentTouchTime - this.lastTouchTime;
  if (timeSinceTouch < this.opts.doubleTouchTimeout && timeSinceTouch > 0) {
    this.doubleTouch = true;
    this.dragStart[0] =
      e.targetTouches[0].clientX - e.target.getBoundingClientRect().left;
    this.dragStart[1] =
      e.targetTouches[0].clientY - e.target.getBoundingClientRect().top;
    this.resetBriCon(e);
    this.lastTouchTime = this.currentTouchTime;
    return;
  } else {
    // reset values to be ready for next touch
    this.doubleTouch = false;
    this.dragStart = [0, 0];
    this.dragEnd = [0, 0];
    this.lastTouchTime = this.currentTouchTime;
  }
  if (this.scene.touchdown && e.touches.length < 2) {
    this.multiTouchGesture = false;
  } else {
    this.multiTouchGesture = true;
  }

  setTimeout(this.checkMultitouch.bind(this), 1, e);
};

// not included in public docs
// handler for touchend (finger lift off screen)
// note: no test yet
Niivue.prototype.touchEndListener = function (e) {
  e.preventDefault();
  this.scene.touchdown = false;
  this.lastTwoTouchDistance = 0;
  this.multiTouchGesture = false;
  if (this.touchTimer) {
    clearTimeout(this.touchTimer);
    this.touchTimer = null;
  }
  if (this.isDragging) {
    this.isDragging = false;
    if (this.opts.isDragShowsMeasurementTool) return;
    this.calculateNewRange();
    this.refreshLayers(this.volumes[0], 0, this.volumes.length);
  }
  this.drawScene();
};

// not included in public docs
// handler for mouse move over canvas
// note: no test yet
Niivue.prototype.mouseMoveListener = function (e) {
  // move crosshair and change slices if mouse click and move
  if (this.scene.mousedown) {
    let pos = this.getNoPaddingNoBorderCanvasRelativeMousePosition(
      e,
      this.gl.canvas
    );
    if (this.scene.mouseButtonLeftDown) {
      this.mouseClick(pos.x, pos.y);
      this.mouseMove(pos.x, pos.y);
    } else if (this.scene.mouseButtonRightDown) {
      this.dragEnd[0] = pos.x;
      this.dragEnd[1] = pos.y;
    }
    this.drawScene();
    this.scene.prevX = this.scene.currX;
    this.scene.prevY = this.scene.currY;
  }
};

// not included in public docs
// note: should update this to accept a volume index to reset a selected volume rather than only the background (TODO)
// reset brightness and contrast to global min and max
// note: no test yet
Niivue.prototype.resetBriCon = function (msg = null) {
  //this.volumes[0].cal_min = this.volumes[0].global_min;
  //this.volumes[0].cal_max = this.volumes[0].global_max;
  // don't reset bri/con if the user is in 3D mode and double clicks
  if (this.isDragging) return
  let isRender = false;
  if (this.sliceType === this.sliceTypeRender) isRender = true;
  let x = 0;
  let y = 0;
  if (msg !== null) {
    // if a touch event
    if (msg.targetTouches !== undefined) {
      x =
        msg.targetTouches[0].clientX - msg.target.getBoundingClientRect().left;
      y = msg.targetTouches[0].clientY - msg.target.getBoundingClientRect().top;
    } else {
      // if a mouse event
      x = msg.offsetX;
      y = msg.offsetY;
    }
    // test if render is one of the tiles
    if (this.inRenderTile(x, y) >= 0) isRender = true;
  }

  if (isRender) {
    this.scene.mouseDepthPicker = true;
    this.drawScene();
    this.drawScene(); // this duplicate drawScene is necessary for deptch picking. DO NOT REMOVE
    return;
  }
  if (this.doubleTouch) return;
  this.volumes[0].cal_min = this.volumes[0].robust_min;
  this.volumes[0].cal_max = this.volumes[0].robust_max;
  this.opts.onIntensityChange(this.volumes[0]);
  this.refreshLayers(this.volumes[0], 0, this.volumes.length);
  this.drawScene();
};

// not included in public docs
// handler for touch move (moving finger on screen)
// note: no test yet
Niivue.prototype.touchMoveListener = function (e) {
  if (this.scene.touchdown && e.touches.length < 2) {
    var rect = this.canvas.getBoundingClientRect();
    this.isDragging = true;
    if (this.doubleTouch && this.isDragging) {
      this.dragEnd[0] =
        e.targetTouches[0].clientX - e.target.getBoundingClientRect().left;
      this.dragEnd[1] =
        e.targetTouches[0].clientY - e.target.getBoundingClientRect().top;
<<<<<<< HEAD
=======
      this.drawScene();
>>>>>>> f068b088
      return;
    }
    this.mouseClick(
      e.touches[0].clientX - rect.left,
      e.touches[0].clientY - rect.top
    );
    this.mouseMove(
      e.touches[0].clientX - rect.left,
      e.touches[0].clientY - rect.top
    );
  } else {
    // Check this event for 2-touch Move/Pinch/Zoom gesture
    this.handlePinchZoom(e);
  }
};

// not included in public docs
Niivue.prototype.handlePinchZoom = function (e) {
  if (e.targetTouches.length == 2 && e.changedTouches.length == 2) {
    var dist = Math.hypot(
      e.touches[0].pageX - e.touches[1].pageX,
      e.touches[0].pageY - e.touches[1].pageY
    );

    var rect = this.canvas.getBoundingClientRect();
    this.mousePos = [
      e.touches[0].clientX - rect.left,
      e.touches[0].clientY - rect.top,
    ];

    // scroll 2D slices
    if (dist < this.lastTwoTouchDistance) {
      // this.volScaleMultiplier = Math.max(0.5, this.volScaleMultiplier * 0.95);
      this.sliceScroll2D(
        -0.01,
        e.touches[0].clientX - rect.left,
        e.touches[0].clientY - rect.top
      );
    } else {
      // this.volScaleMultiplier = Math.min(2.0, this.volScaleMultiplier * 1.05);
      this.sliceScroll2D(
        0.01,
        e.touches[0].clientX - rect.left,
        e.touches[0].clientY - rect.top
      );
    }
    // this.drawScene();
    this.lastTwoTouchDistance = dist;
  }
};

// not included in public docs
// handler for keyboard shortcuts
Niivue.prototype.keyUpListener = function (e) {
  if (e.code === this.opts.clipPlaneHotKey) {
    /*if (this.sliceType != this.sliceTypeRender) {
      return;
    }*/ //bravo
    let now = new Date().getTime();
    let elapsed = now - this.lastCalled;
    if (elapsed > this.opts.keyDebounceTime) {
      this.currentClipPlaneIndex = (this.currentClipPlaneIndex + 1) % 7;
      switch (this.currentClipPlaneIndex) {
        case 0: //NONE
          this.scene.clipPlaneDepthAziElev = [2, 0, 0];
          break;
        case 1: //left a 270 e 0
          //this.scene.clipPlane = [1, 0, 0, 0];
          this.scene.clipPlaneDepthAziElev = [0, 270, 0];
          break;
        case 2: //right a 90 e 0
          this.scene.clipPlaneDepthAziElev = [0, 90, 0];
          break;
        case 3: //posterior a 0 e 0
          this.scene.clipPlaneDepthAziElev = [0, 0, 0];
          break;
        case 4: //anterior a 0 e 0
          this.scene.clipPlaneDepthAziElev = [0, 180, 0];
          break;
        case 5: //inferior a 0 e -90
          this.scene.clipPlaneDepthAziElev = [0, 0, -90];
          break;
        case 6: //superior: a 0 e 90'
          this.scene.clipPlaneDepthAziElev = [0, 0, 90];
          break;
      }
      this.setClipPlane(this.scene.clipPlaneDepthAziElev);
      // e.preventDefault();
    }
    this.lastCalled = now;
  } else if (e.code === this.opts.viewModeHotKey) {
    let now = new Date().getTime();
    let elapsed = now - this.lastCalled;
    if (elapsed > this.opts.keyDebounceTime) {
      this.setSliceType((this.sliceType + 1) % 5); // 5 total slice types
      this.lastCalled = now;
    }
  }
};

Niivue.prototype.keyDownListener = function (e) {
  if (e.code === "KeyH" && this.sliceType === this.sliceTypeRender) {
    this.setRenderAzimuthElevation(
      this.scene.renderAzimuth - 1,
      this.scene.renderElevation
    );
  } else if (e.code === "KeyL" && this.sliceType === this.sliceTypeRender) {
    this.setRenderAzimuthElevation(
      this.scene.renderAzimuth + 1,
      this.scene.renderElevation
    );
  } else if (e.code === "KeyJ" && this.sliceType === this.sliceTypeRender) {
    this.setRenderAzimuthElevation(
      this.scene.renderAzimuth,
      this.scene.renderElevation + 1
    );
  } else if (e.code === "KeyK" && this.sliceType === this.sliceTypeRender) {
    this.setRenderAzimuthElevation(
      this.scene.renderAzimuth,
      this.scene.renderElevation - 1
    );
  } else if (e.code === "KeyH" && this.sliceType !== this.sliceTypeRender) {
    this.scene.crosshairPos[0] = this.scene.crosshairPos[0] - 0.001;
    this.drawScene();
  } else if (e.code === "KeyL" && this.sliceType !== this.sliceTypeRender) {
    this.scene.crosshairPos[0] = this.scene.crosshairPos[0] + 0.001;
    this.drawScene();
  } else if (
    e.code === "KeyU" &&
    this.sliceType !== this.sliceTypeRender &&
    e.ctrlKey
  ) {
    this.scene.crosshairPos[2] = this.scene.crosshairPos[2] + 0.001;
    this.drawScene();
  } else if (
    e.code === "KeyD" &&
    this.sliceType !== this.sliceTypeRender &&
    e.ctrlKey
  ) {
    this.scene.crosshairPos[2] = this.scene.crosshairPos[2] - 0.001;
    this.drawScene();
  } else if (e.code === "KeyJ" && this.sliceType !== this.sliceTypeRender) {
    this.scene.crosshairPos[1] = this.scene.crosshairPos[1] - 0.001;
    this.drawScene();
  } else if (e.code === "KeyK" && this.sliceType !== this.sliceTypeRender) {
    this.scene.crosshairPos[1] = this.scene.crosshairPos[1] + 0.001;
    this.drawScene();
  } else if (e.code === "ArrowLeft") {
    // only works for background (first loaded image is index 0)
    this.setFrame4D(this.volumes[0].id, this.volumes[0].frame4D - 1);
  } else if (e.code === "ArrowRight") {
    // only works for background (first loaded image is index 0)
    this.setFrame4D(this.volumes[0].id, this.volumes[0].frame4D + 1);
  }
};

// not included in public docs
// handler for scroll wheel events (slice scrolling)
// note: no test yet
Niivue.prototype.wheelListener = function (e) {
  // scroll 2D slices
  e.preventDefault();
  e.stopPropagation();
  // if thumbnailVisible this do not activate a canvas interaction when scrolling
  if (this.thumbnailVisible) {
    return;
  }
  var rect = this.canvas.getBoundingClientRect();
  if (e.deltaY < 0) {
    this.sliceScroll2D(-0.01, e.clientX - rect.left, e.clientY - rect.top);
  } else {
    this.sliceScroll2D(0.01, e.clientX - rect.left, e.clientY - rect.top);
  }
};

// not included in public docs
// setup interactions with the canvas. Mouse clicks and touches
// note: no test yet
Niivue.prototype.registerInteractions = function () {
  // add mousedown
  this.canvas.addEventListener("mousedown", this.mouseDownListener.bind(this));
  // add mouseup
  this.canvas.addEventListener("mouseup", this.mouseUpListener.bind(this));
  // add mouse move
  this.canvas.addEventListener("mousemove", this.mouseMoveListener.bind(this));

  // add touchstart
  this.canvas.addEventListener(
    "touchstart",
    this.touchStartListener.bind(this)
  );
  // add touchend
  this.canvas.addEventListener("touchend", this.touchEndListener.bind(this));
  // add touchmove
  this.canvas.addEventListener("touchmove", this.touchMoveListener.bind(this));

  // add scroll wheel
  this.canvas.addEventListener("wheel", this.wheelListener.bind(this));
  // add context event disabler
  this.canvas.addEventListener(
    "contextmenu",
    this.mouseContextMenuListener.bind(this)
  );

  // add double click
  this.canvas.addEventListener("dblclick", this.resetBriCon.bind(this));

  //  drag and drop support
  this.canvas.addEventListener(
    "dragenter",
    this.dragEnterListener.bind(this),
    false
  );
  this.canvas.addEventListener(
    "dragover",
    this.dragOverListener.bind(this),
    false
  );
  this.canvas.addEventListener("drop", this.dropListener.bind(this), false);

  // add keyup
  this.canvas.setAttribute("tabindex", 0);
  this.canvas.addEventListener("keyup", this.keyUpListener.bind(this), false);
  this.canvas.focus();

  // keydown
  this.canvas.addEventListener(
    "keydown",
    this.keyDownListener.bind(this),
    false
  );
};

// not included in public docs
Niivue.prototype.dragEnterListener = function (e) {
  e.stopPropagation();
  e.preventDefault();
};

// not included in public docs
Niivue.prototype.dragOverListener = function (e) {
  e.stopPropagation();
  e.preventDefault();
};

Niivue.prototype.getFileExt = function (fullname, upperCase = true) {
  var re = /(?:\.([^.]+))?$/;
  let ext = re.exec(fullname)[1];
  ext = ext.toUpperCase();
  if (ext === "GZ") {
    ext = re.exec(fullname.slice(0, -3))[1]; //img.trk.gz -> img.trk
    ext = ext.toUpperCase();
  }
  return upperCase ? ext : ext.toLowerCase(); // developer can choose to have extentions as upper or lower
}; // getFleExt

// not included in public docs
Niivue.prototype.dropListener = async function (e) {
  e.stopPropagation();
  e.preventDefault();
  // don't do anything if drag and drop has been turned off
  if (!this.opts.dragAndDropEnabled) {
    return;
  }

  const filesToLoad = [];
  const urlsToLoad = [];

  const dt = e.dataTransfer;
  const url = dt.getData("text/uri-list");
  if (url) {
    urlsToLoad.push(url);
    let volume = await NVImage.loadFromUrl({ url: url });
    this.setVolume(volume);
  } else {
    //const files = dt.files;
    const items = dt.items;
    if (items.length > 0) {
      // adding or replacing
      if (!e.shiftKey) {
        this.volumes = [];
        this.overlays = [];
        this.meshes = [];
      }
      for (const item of items) {
        const entry = item.getAsEntry || item.webkitGetAsEntry();
        if (entry.isFile) {
          let ext = this.getFileExt(entry.name);
          if (ext === "PNG") {
            entry.file((file) => {
              this.loadBmpTexture(file);
            });
            continue;
          }
          let pairedImageData = "";
          // check for afni HEAD BRIK pair
          if (entry.name.lastIndexOf("HEAD") !== -1) {
            for (const pairedItem of items) {
              const pairedEntry =
                pairedItem.getAsEntry || pairedItem.webkitGetAsEntry();
              let fileBaseName = entry.name.substring(
                0,
                entry.name.lastIndexOf("HEAD")
              );
              let pairedItemBaseName = pairedEntry.name.substring(
                0,
                pairedEntry.name.lastIndexOf("BRIK")
              );
              if (fileBaseName === pairedItemBaseName) {
                pairedImageData = pairedEntry;
              }
            }
          }
          if (entry.name.lastIndexOf("BRIK") !== -1) {
            continue;
          }
          if (
            ext === "ASC" ||
            ext === "DFS" ||
            ext === "FSM" ||
            ext === "PIAL" ||
            ext === "ORIG" ||
            ext === "INFLATED" ||
            ext === "SMOOTHWM" ||
            ext === "SPHERE" ||
            ext === "WHITE" ||
            ext === "GII" ||
            ext === "MZ3" ||
            ext === "NV" ||
            ext === "OBJ" ||
            ext === "OFF" ||
            ext === "PLY" ||
            ext === "SRF" ||
            ext === "STL" ||
            ext === "TCK" ||
            ext === "TRACT" ||
            ext === "TRK" ||
            ext === "TRX" ||
            ext === "VTK" ||
            ext === "X3D"
          ) {
            entry.file(async (file) => {
              let mesh = await NVMesh.loadFromFile({
                file: file,
                gl: this.gl,
                name: file.name,
              });
              this.scene.loading$.next(false);
              this.addMesh(mesh);
            });
            continue;
          }
          entry.file(async (file) => {
            // if we have paired header/img data
            if (pairedImageData !== "") {
              pairedImageData.file(async (imgfile) => {
                let volume = await NVImage.loadFromFile({
                  file: file,
                  urlImgData: imgfile,
                });
                this.addVolume(volume);
              });
            } else {
              // else, just a single file to load (not a pair)
              let volume = await NVImage.loadFromFile({
                file: file,
                urlImgData: pairedImageData,
              });
              this.addVolume(volume);
            }
          });
        } else if (entry.isDirectory) {
          /*
          let reader = entry.createReader();
          var allFilesInDir = [];
          let n = 0;
          let readEntries = () => {
            n = n + 1;
            //console.log('called ', n, ' times')
            reader.readEntries(async (entries) => {
              //console.log(entries)
              if (!entries.length) {
                let volume = await NVImage.loadFromFile({
                  file: allFilesInDir, // an array of file objects
                  urlImgData: null, // nothing
                  isDICOMDIR: true, // signify that this is a dicom directory
                });
                this.addVolume(volume);
              } else {
                for (let i = 0; i < entries.length; i++) {
                  if (!entries[i].isFile) continue;
                  if (entries[i].size < 256) continue;
                  if (entries[i].name.startsWith(".")) continue; //hidden, e.g. .DS_Store
                  console.log("adding " + entries[i].name);
                  entries[i].file((file) => {
                    allFilesInDir.push(file);
                  });
                }
                readEntries();
              }
            });
          };
          readEntries();
					*/
        }
      }
    }
  }
  //this.createEmptyDrawing();
  this.drawScene(); //<- this seems to be required if you drag and drop a mesh, not a volume
};

Niivue.prototype.setCornerOrientationText = function (isCornerOrientationText) {
  this.opts.isCornerOrientationText = isCornerOrientationText;
  this.updateGLVolume();
};

Niivue.prototype.setRadiologicalConvention = function (
  isRadiologicalConvention
) {
  this.opts.isRadiologicalConvention = isRadiologicalConvention;
  this.updateGLVolume();
};

Niivue.prototype.setMeshThicknessOn2D = function (meshThicknessOn2D) {
  this.opts.meshThicknessOn2D = meshThicknessOn2D;
  this.updateGLVolume();
};

Niivue.prototype.setSliceMosaicString = function (str) {
  this.sliceMosaicString = str;
  this.updateGLVolume();
};

Niivue.prototype.setSliceMM = function (isSliceMM) {
  this.opts.isSliceMM = isSliceMM;
  console.log("SliceMM feature is experimental");
  this.updateGLVolume();
};

Niivue.prototype.getRadiologicalConvention = function () {
  return this.opts.isRadiologicalConvention;
};

Niivue.prototype.setHighResolutionCapable = function (isHighResolutionCapable) {
  this.opts.isHighResolutionCapable = isHighResolutionCapable;
  console.log("HighDPI feature is experimental");
  this.resizeListener(); // test isHighResolutionCapable
  this.drawScene();
};

/**
 * add a new volume to the canvas
 * @param {NVImage} volume the new volume to add to the canvas
 * @example
 * niivue = new Niivue()
 * niivue.addVolume(NVImage.loadFromUrl({url:'./someURL.nii.gz'}))
 */
Niivue.prototype.addVolume = function (volume) {
  this.volumes.push(volume);
  let idx = this.volumes.length === 1 ? 0 : this.volumes.length - 1;
  this.setVolume(volume, idx);
  this.opts.onImageLoaded(volume);
};

/**
 * add a new mesh to the canvas
 * @param {NVMesh} mesh the new mesh to add to the canvas
 * @example
 * niivue = new Niivue()
 * niivue.addMesh(NVMesh.loadFromUrl({url:'./someURL.gii'}))
 */
Niivue.prototype.addMesh = function (mesh) {
  this.meshes.push(mesh);
  let idx = this.meshes.length === 1 ? 0 : this.meshes.length - 1;
  this.setMesh(mesh, idx);
  this.opts.onImageLoaded(mesh);
};

/**
 * get the index of a volume by its unique id. unique ids are assigned to the NVImage.id property when a new NVImage is created.
 * @param {string} id the id string to search for
 * @example
 * niivue = new Niivue()
 * niivue.getVolumeIndexByID(someVolume.id)
 */
Niivue.prototype.getVolumeIndexByID = function (id) {
  let n = this.volumes.length;
  for (let i = 0; i < n; i++) {
    let id_i = this.volumes[i].id;
    if (id_i === id) {
      return i;
    }
  }
  return -1; // -1 signals that no valid index was found for a volume with the given id
};

//inputs
// data: Uint8Array to compress
//output
// returns rle compressed Uint8Array

function encodeRLE(data) {
  //https://en.wikipedia.org/wiki/PackBits
  //run length encoding
  // input and output are Uint8Array
  // Will compress data with long runs up to x64
  // Worst case encoded size is ~1% larger than input
  let dl = data.length; //input length
  let dp = 0; //input position
  //worst case: run length encoding (1+1/127) times larger than input
  let r = new Uint8Array(dl + Math.ceil(0.01 * dl));
  let rI = new Int8Array(r.buffer); //typecast as header can be negative
  let rp = 0; //run length position
  while (dp < dl) {
    //for each byte in input
    let v = data[dp];
    dp++;
    let rl = 1; //run length
    while (rl < 129 && dp < dl && data[dp] === v) {
      dp++;
      rl++;
    } //count run length
    if (rl > 1) {
      //header
      rI[rp] = -rl + 1;
      rp++;
      r[rp] = v;
      rp++;
      continue;
    }
    //count literal length
    while (dp < dl) {
      if (rl > 127) break;
      if (dp + 2 < dl) {
        //console.log(':', v, data[dp], data[dp+1]);
        if (
          v !== data[dp] &&
          data[dp + 2] === data[dp] &&
          data[dp + 1] === data[dp]
        )
          break;
      }
      v = data[dp];
      dp++;
      rl++;
    }
    //write header
    r[rp] = rl - 1;
    rp++;
    for (let i = 0; i < rl; i++) {
      r[rp] = data[dp - rl + i];
      rp++;
    }
  }
  log.info("PackBits " + dl + " -> " + rp + " bytes (x" + dl / rp + ")");
  return r.slice(0, rp);
} // encodeRLE()

//inputs
// rle: packbits compressed stream
// decodedlen: size of uncompressed data
//output
// returns Uint8Array of decodedlen bytes
function decodeRLE(rle, decodedlen) {
  let r = new Uint8Array(rle.buffer);
  let rI = new Int8Array(r.buffer); //typecast as header can be negative
  let rp = 0; //input position in rle array
  //d: output uncompressed data array
  let d = new Uint8Array(decodedlen);
  let dp = 0; //output position in decoded array
  while (rp < r.length) {
    //read header
    let hdr = rI[rp];
    rp++;
    if (hdr < 0) {
      //write run
      let v = rI[rp];
      rp++;
      for (let i = 0; i < 1 - hdr; i++) {
        d[dp] = v;
        dp++;
      }
    } else {
      //write literal
      for (let i = 0; i < hdr + 1; i++) {
        d[dp] = rI[rp];
        rp++;
        dp++;
      }
    } //if run else literal
  } //while rp < r.length
  return d;
} // decodeRLE()

/*Niivue.prototype.testRLE = function() {
  //Demo to test encodeRLE/decodeRLE
  let len = 256*256*256;
  let data = new Uint8Array(len);
  for (let i = 0; i < len; i++)
    data[i] = ((Math.random() > 0.30) ? 1 : 0);
  console.log(data);
  let rle = encodeRLE(data);
  let ddata = decodeRLE(rle, len);
  let ok = true;
  for (let i = 0; i < len; i++)
    if (data[i] !== ddata[i])
      ok = false;
  console.log('decoded correctly:', ok);
} // testRLE()*/

Niivue.prototype.drawAddUndoBitmap = async function (fnm) {
  if (!this.drawBitmap || this.drawBitmap.length < 1) {
    console.log("drawAddUndoBitmap error: No drawing open");
    return false;
  }
  //let rle = encodeRLE(this.drawBitmap);
  //the bitmaps are a cyclical loop, like a revolver hand gun: increment the cylinder
  this.currentDrawUndoBitmap++;
  if (this.currentDrawUndoBitmap >= this.opts.maxDrawUndoBitmaps)
    this.currentDrawUndoBitmap = 0;
  this.drawUndoBitmaps[this.currentDrawUndoBitmap] = encodeRLE(this.drawBitmap);
}; // drawAddUndoBitmap()

Niivue.prototype.drawClearAllUndoBitmaps = async function () {
  this.currentDrawUndoBitmap = this.opts.maxDrawUndoBitmaps; //next add will be cylinder 0
  if (this.drawUndoBitmaps.length < 1) return;
  for (let i = this.drawUndoBitmaps.length - 1; i >= 0; i--) array[i] = [];
}; // drawClearAllUndoBitmaps()

Niivue.prototype.drawUndo = function () {
  if (this.drawUndoBitmaps.length < 1) {
    console.log("undo bitmaps not loaded");
    return;
  }
  //let dims = this.back.hdr.dims;
  //let nv = dims[1] * dims[2] * dims[3];
  this.currentDrawUndoBitmap--;
  if (this.currentDrawUndoBitmap < 0)
    this.currentDrawUndoBitmap = this.drawUndoBitmaps.length - 1;
  if (this.currentDrawUndoBitmap >= this.drawUndoBitmaps.length)
    this.currentDrawUndoBitmap = 0;
  if (this.drawUndoBitmaps[this.currentDrawUndoBitmap].length < 2) {
    console.log("drawUndo is misbehaving");
    return;
  }
  this.drawBitmap = decodeRLE(
    this.drawUndoBitmaps[this.currentDrawUndoBitmap],
    this.drawBitmap.length
  );
  this.refreshDrawing(true);
};

Niivue.prototype.loadDrawing = async function (fnm) {
  if (this.drawBitmap) console.log("Overwriting open drawing!");
  this.drawClearAllUndoBitmaps();
  let volume = await NVImage.loadFromUrl({ url: fnm });
  //let volume = await NVImage.loadFromFile({file: fnm});
  let dims = volume.hdr.dims; //reverse to original
  if (
    dims[1] !== this.back.hdr.dims[1] ||
    dims[2] !== this.back.hdr.dims[2] ||
    dims[3] !== this.back.hdr.dims[3]
  ) {
    console.log("drawing dimensions do not match background image");
    return false;
  }
  if (volume.img.constructor !== Uint8Array)
    console.log("Drawings should be UINT8");
  let perm = volume.permRAS;
  //if (perm[0] === 1 && perm[1] === 2 && perm[2] === 3) {
  let vx = dims[1] * dims[2] * dims[3];
  //this.drawBitmap = new Uint8Array(vx);
  //this.drawUndoBitmap = null;
  this.drawBitmap = new Uint8Array(vx);
  this.drawTexture = this.r8Tex(
    this.drawTexture,
    this.gl.TEXTURE7,
    this.back.dims,
    //this.volumes[0].hdr.dims,
    true
  );
  let layout = [0, 0, 0];
  for (let i = 0; i < 3; i++) {
    for (let j = 0; j < 3; j++) {
      if (Math.abs(perm[i]) - 1 !== j) continue;
      layout[j] = i * Math.sign(perm[i]);
    }
  }
  let stride = 1;
  let instride = [1, 1, 1];
  let inflip = [false, false, false];
  for (let i = 0; i < layout.length; i++) {
    for (let j = 0; j < layout.length; j++) {
      let a = Math.abs(layout[j]);
      if (a != i) continue;
      instride[j] = stride;
      //detect -0: https://medium.com/coding-at-dawn/is-negative-zero-0-a-number-in-javascript-c62739f80114
      if (layout[j] < 0 || Object.is(layout[j], -0)) inflip[j] = true;
      stride *= dims[j + 1];
    }
  }
  //lookup table for flips and stride offsets:
  const range = (start, stop, step) =>
    Array.from(
      { length: (stop - start) / step + 1 },
      (_, i) => start + i * step
    );
  let xlut = range(0, dims[1] - 1, 1);
  if (inflip[0]) xlut = range(dims[1] - 1, 0, -1);
  for (let i = 0; i < dims[1]; i++) xlut[i] *= instride[0];
  let ylut = range(0, dims[2] - 1, 1);
  if (inflip[1]) ylut = range(dims[2] - 1, 0, -1);
  for (let i = 0; i < dims[2]; i++) ylut[i] *= instride[1];
  let zlut = range(0, dims[3] - 1, 1);
  if (inflip[2]) zlut = range(dims[3] - 1, 0, -1);
  for (let i = 0; i < dims[3]; i++) zlut[i] *= instride[2];
  //convert data
  let inVs = volume.img; //new Uint8Array(this.drawBitmap);
  let outVs = this.drawBitmap;
  //for (let i = 0; i < vx; i++)
  //  outVs[i] = i % 3;
  let j = 0;
  for (let z = 0; z < dims[3]; z++) {
    for (let y = 0; y < dims[2]; y++) {
      for (let x = 0; x < dims[1]; x++) {
        outVs[xlut[x] + ylut[y] + zlut[z]] = inVs[j];
        j++;
      } //for x
    } //for y
  } //for z
  this.drawAddUndoBitmap();
  this.refreshDrawing(false);
  this.drawScene();
};

Niivue.prototype.saveImage = async function (fnm, isSaveDrawing = false) {
  if (!this.back.hasOwnProperty("dims")) {
    console.log("No voxelwise image open");
    return false;
  }
  if (isSaveDrawing) {
    if (!this.drawBitmap) {
      console.log("No drawing open");
      return false;
    }
    let perm = this.volumes[0].permRAS;
    if (perm[0] === 1 && perm[1] === 2 && perm[2] === 3) {
      await this.volumes[0].saveToDisk(fnm, this.drawBitmap); // createEmptyDrawing
      return true;
    } else {
      let dims = this.volumes[0].hdr.dims; //reverse to original
      //reverse RAS to native space, layout is mrtrix MIF format
      // for details see NVImage.readMIF()
      let layout = [0, 0, 0];
      for (let i = 0; i < 3; i++) {
        for (let j = 0; j < 3; j++) {
          if (Math.abs(perm[i]) - 1 !== j) continue;
          layout[j] = i * Math.sign(perm[i]);
        }
      }
      let stride = 1;
      let instride = [1, 1, 1];
      let inflip = [false, false, false];
      for (let i = 0; i < layout.length; i++) {
        for (let j = 0; j < layout.length; j++) {
          let a = Math.abs(layout[j]);
          if (a != i) continue;
          instride[j] = stride;
          //detect -0: https://medium.com/coding-at-dawn/is-negative-zero-0-a-number-in-javascript-c62739f80114
          if (layout[j] < 0 || Object.is(layout[j], -0)) inflip[j] = true;
          stride *= dims[j + 1];
        }
      }
      //lookup table for flips and stride offsets:
      const range = (start, stop, step) =>
        Array.from(
          { length: (stop - start) / step + 1 },
          (_, i) => start + i * step
        );
      let xlut = range(0, dims[1] - 1, 1);
      if (inflip[0]) xlut = range(dims[1] - 1, 0, -1);
      for (let i = 0; i < dims[1]; i++) xlut[i] *= instride[0];
      let ylut = range(0, dims[2] - 1, 1);
      if (inflip[1]) ylut = range(dims[2] - 1, 0, -1);
      for (let i = 0; i < dims[2]; i++) ylut[i] *= instride[1];
      let zlut = range(0, dims[3] - 1, 1);
      if (inflip[2]) zlut = range(dims[3] - 1, 0, -1);
      for (let i = 0; i < dims[3]; i++) zlut[i] *= instride[2];
      //convert data

      let inVs = new Uint8Array(this.drawBitmap);
      let outVs = new Uint8Array(dims[1] * dims[2] * dims[3]);
      let j = 0;
      for (let z = 0; z < dims[3]; z++) {
        for (let y = 0; y < dims[2]; y++) {
          for (let x = 0; x < dims[1]; x++) {
            outVs[j] = inVs[xlut[x] + ylut[y] + zlut[z]];
            j++;
          } //for x
        } //for y
      } //for z
      await this.volumes[0].saveToDisk(fnm, outVs);
      return true;
    } //if native image not RAS
  } //save bitmap drawing
  await this.volumes[0].saveToDisk(fnm);
  return true;
};

Niivue.prototype.getMeshIndexByID = function (id) {
  let n = this.meshes.length;
  for (let i = 0; i < n; i++) {
    let id_i = this.meshes[i].id;
    if (id_i === id) {
      return i;
    }
  }
  return -1; // -1 signals that no valid index was found for a volume with the given id
};

Niivue.prototype.setMeshProperty = function (id, key, val) {
  let idx = this.getMeshIndexByID(id);
  if (idx < 0) {
    log.warn("setMeshProperty() id not loaded", id);
    return;
  }
  this.meshes[idx].setProperty(key, val, this.gl);
  this.updateGLVolume();
};

Niivue.prototype.reverseFaces = function (mesh) {
  let idx = this.getMeshIndexByID(mesh);
  if (idx < 0) {
    log.warn("reverseFaces() id not loaded", mesh);
    return;
  }
  this.meshes[idx].reverseFaces(this.gl);
  this.updateGLVolume();
};

Niivue.prototype.setMeshLayerProperty = function (mesh, layer, key, val) {
  let idx = this.getMeshIndexByID(mesh);
  if (idx < 0) {
    log.warn("setMeshLayerProperty() id not loaded", mesh);
    return;
  }
  this.meshes[idx].setLayerProperty(layer, key, val, this.gl);
  this.updateGLVolume();
};

Niivue.prototype.setPan2Dxyzmm = function (xyzmmZoom) {
  this.scene.pan2Dxyzmm = xyzmmZoom;
  this.drawScene();
};

Niivue.prototype.setScale2D = function (zoomFactor) {
  this.scene.scale2D = zoomFactor;
  this.drawScene();
}; // setScale2D()

Niivue.prototype.setRenderAzimuthElevation = function (a, e) {
  this.scene.renderAzimuth = a;
  this.scene.renderElevation = e;
  this.drawScene();
}; // setRenderAzimuthElevation()

/**
 * get the index of an overlay by its unique id. unique ids are assigned to the NVImage.id property when a new NVImage is created.
 * @param {string} id the id string to search for
 * @see NiiVue#getVolumeIndexByID
 * @example
 * niivue = new Niivue()
 * niivue.getOverlayIndexByID(someVolume.id)
 */
Niivue.prototype.getOverlayIndexByID = function (id) {
  let n = this.overlays.length;
  for (let i = 0; i < n; i++) {
    let id_i = this.overlays[i].id;
    if (id_i === id) {
      return i;
    }
  }
  return -1; // -1 signals that no valid index was found for an overlay with the given id
};

/**
 * set the index of a volume. This will change it's ordering and appearance if there are multiple volumes loaded.
 * @param {NVImage} volume the volume to update
 * @param {number} [toIndex=0] the index to move the volume to. The default is the background (0 index)
 * @example
 * niivue = new Niivue()
 * niivue.setVolume(someVolume, 1) // move it to the second position in the array of loaded volumes (0 is the first position)
 */
Niivue.prototype.setVolume = function (volume, toIndex = 0) {
  this.volumes.map((v) => {
    log.debug(v.name);
  });
  let numberOfLoadedImages = this.volumes.length;
  if (toIndex > numberOfLoadedImages) {
    return;
  }
  let volIndex = this.getVolumeIndexByID(volume.id);
  if (toIndex === 0) {
    this.volumes.splice(volIndex, 1);
    this.volumes.unshift(volume);
    this.back = this.volumes[0];
    this.overlays = this.volumes.slice(1);
  } else if (toIndex < 0) {
    // -1 to remove a volume
    this.volumes.splice(this.getVolumeIndexByID(volume.id), 1);
    //this.volumes = this.overlays
    this.back = this.volumes[0];
    if (this.volumes.length > 1) {
      this.overlays = this.volumes.slice(1);
    } else {
      this.overlays = [];
    }
  } else {
    this.volumes.splice(volIndex, 1);
    this.volumes.splice(toIndex, 0, volume);
    this.overlays = this.volumes.slice(1);
    this.back = this.volumes[0];
  }
  this.updateGLVolume();
  this.volumes.map((v) => {
    log.debug(v.name);
  });
};

Niivue.prototype.setMesh = function (mesh, toIndex = 0) {
  this.meshes.map((m) => {
    log.debug("MESH: ", m.name);
  });
  let numberOfLoadedMeshes = this.meshes.length;
  if (toIndex > numberOfLoadedMeshes) {
    return;
  }
  let meshIndex = this.getMeshIndexByID(mesh.id);
  if (toIndex === 0) {
    this.meshes.splice(meshIndex, 1);
    this.meshes.unshift(mesh);
  } else if (toIndex < 0) {
    this.meshes.splice(this.getMeshIndexByID(mesh.id), 1);
  } else {
    this.meshes.splice(meshIndex, 1);
    this.meshes.splice(toIndex, 0, mesh);
  }
  this.updateGLVolume();
  this.meshes.map((m) => {
    log.debug(m.name);
  });
};

Niivue.prototype.removeVolume = function (volume) {
  this.setVolume(volume, -1);
};

Niivue.prototype.removeMesh = function (mesh) {
  this.setMesh(mesh, -1);
};

/**
 * Move a volume to the bottom of the stack of loaded volumes. The volume will become the background
 * @param {NVImage} volume the volume to move
 * @example
 * niivue = new Niivue()
 * niivue.moveVolumeToBottom(this.volumes[3]) // move the 4th volume to the 0 position. It will be the new background
 */
Niivue.prototype.moveVolumeToBottom = function (volume) {
  this.setVolume(volume, 0);
};

/**
 * Move a volume up one index position in the stack of loaded volumes. This moves it up one layer
 * @param {NVImage} volume the volume to move
 * @example
 * niivue = new Niivue()
 * niivue.moveVolumeUp(this.volumes[0]) // move the background image to the second index position (it was 0 index, now will be 1)
 */
Niivue.prototype.moveVolumeUp = function (volume) {
  let volIdx = this.getVolumeIndexByID(volume.id);
  this.setVolume(volume, volIdx + 1);
};

/**
 * Move a volume down one index position in the stack of loaded volumes. This moves it down one layer
 * @param {NVImage} volume the volume to move
 * @example
 * niivue = new Niivue()
 * niivue.moveVolumeDown(this.volumes[1]) // move the second image to the background position (it was 1 index, now will be 0)
 */
Niivue.prototype.moveVolumeDown = function (volume) {
  let volIdx = this.getVolumeIndexByID(volume.id);
  this.setVolume(volume, volIdx - 1);
};

/**
 * Move a volume to the top position in the stack of loaded volumes. This will be the top layer
 * @param {NVImage} volume the volume to move
 * @example
 * niivue = new Niivue()
 * niivue.moveVolumeToTop(this.volumes[0]) // move the background image to the top layer position
 */
Niivue.prototype.moveVolumeToTop = function (volume) {
  this.setVolume(volume, this.volumes.length - 1);
};

// not included in public docs
// update mouse position from new mouse down coordinates
// note: no test yet
Niivue.prototype.mouseDown = function mouseDown(x, y) {
  if (this.inRenderTile(x, y) < 0) return;
  this.mousePos = [x, y];
}; // mouseDown()

// not included in public docs
// note: no test yet
Niivue.prototype.mouseMove = function mouseMove(x, y) {
  if (this.inRenderTile(x, y) < 0) return;
  this.scene.renderAzimuth += x - this.mousePos[0];
  this.scene.renderElevation += y - this.mousePos[1];
  this.mousePos = [x, y];
  this.drawScene();
}; // mouseMove()

/**
 * convert spherical AZIMUTH, ELEVATION to Cartesian
 * @param {number} azimuth azimuth number
 * @param {number} elevation elevation number
 * @returns {array} the converted [x, y, z] coordinates
 * @example
 * niivue = new Niivue()
 * xyz = niivue.sph2cartDeg(42, 42)
 */
Niivue.prototype.sph2cartDeg = function sph2cartDeg(azimuth, elevation) {
  //convert spherical AZIMUTH,ELEVATION,RANGE to Cartesion
  //see Matlab's [x,y,z] = sph2cart(THETA,PHI,R)
  // reverse with cart2sph
  let Phi = -elevation * (Math.PI / 180);
  let Theta = ((azimuth - 90) % 360) * (Math.PI / 180);
  let ret = [
    Math.cos(Phi) * Math.cos(Theta),
    Math.cos(Phi) * Math.sin(Theta),
    Math.sin(Phi),
  ];
  let len = Math.sqrt(ret[0] * ret[0] + ret[1] * ret[1] + ret[2] * ret[2]);
  if (len <= 0.0) return ret;
  ret[0] /= len;
  ret[1] /= len;
  ret[2] /= len;
  return ret;
}; // sph2cartDeg()

/**
 * update the clip plane orientation in 3D view mode
 * @param {array} azimuthElevationDepth a two component vector. azimuth: camera position in degrees around object, typically 0..360 (or -180..+180). elevation: camera height in degrees, range -90..90
 * @example
 * niivue = new Niivue()
 * niivue.setClipPlane([42, 42])
 */
Niivue.prototype.setClipPlane = function (depthAzimuthElevation) {
  // azimuthElevation is 2 component vector [a, e, d]
  //  azimuth: camera position in degrees around object, typically 0..360 (or -180..+180)
  //  elevation: camera height in degrees, range -90..90
  //  depth: distance of clip plane from center of volume, range 0..~1.73 (e.g. 2.0 for no clip plane)
  let v = this.sph2cartDeg(
    depthAzimuthElevation[1] + 180,
    depthAzimuthElevation[2]
  );
  this.scene.clipPlane = [v[0], v[1], v[2], depthAzimuthElevation[0]];
  this.scene.clipPlaneDepthAziElev = depthAzimuthElevation;
  //if (this.sliceType != this.sliceTypeRender) return;
  this.drawScene();
}; // setClipPlane()

/**
 * set the crosshair color
 * @param {array} color an RGBA array. values range from 0 to 1
 * @example
 * niivue = new Niivue()
 * niivue.setCrosshairColor([0, 1, 0, 0.5]) // set crosshair to transparent green
 */
Niivue.prototype.setCrosshairColor = function (color) {
  this.opts.crosshairColor = color;
  this.drawScene();
}; // setCrosshairColor()

Niivue.prototype.setDrawingEnabled = function (trueOrFalse) {
  this.opts.drawingEnabled = trueOrFalse;
  if (this.opts.drawingEnabled) {
    if (!this.drawBitmap) this.createEmptyDrawing();
  }
  this.drawScene();
};

Niivue.prototype.setPenValue = function (penValue, isFilledPen = false) {
  this.opts.penValue = penValue;
  this.opts.isFilledPen = isFilledPen;
  this.drawScene();
};

Niivue.prototype.setDrawOpacity = function (opacity) {
  this.drawOpacity = opacity;
  this.sliceShader.use(this.gl);
  this.gl.uniform1f(this.sliceShader.uniforms["drawOpacity"], this.drawOpacity);
  this.drawScene();
};

/**
 * set the selection box color. A selection box is drawn when you right click and drag to change image intensity
 * @param {array} color an RGBA array. values range from 0 to 1
 * @example
 * niivue = new Niivue()
 * niivue.setSelectionBoxColor([0, 1, 0, 0.5]) // set to transparent green
 */
Niivue.prototype.setSelectionBoxColor = function (color) {
  this.opts.selectionBoxColor = color;
}; // setSelectionBoxColor()

// not included in public docs
Niivue.prototype.sliceScroll2D = function (posChange, x, y, isDelta = true) {
  this.mouseClick(x, y, posChange, isDelta);
}; // sliceScroll2D()

/**
 * set the slice type. This changes the view mode
 * @param {(Niivue.sliceTypeAxial | Niivue.sliceTypeCoronal | Niivue.sliceTypeSagittal | Niivue.sliceTypeMultiplanar | Niivue.sliceTypeRender)} sliceType an enum of slice types to use
 * @example
 * niivue = new Niivue()
 * niivue.setSliceType(Niivue.sliceTypeMultiplanar)
 */
Niivue.prototype.setSliceType = function (st) {
  this.sliceType = st;
  this.drawScene();
  return this;
}; // setSliceType()

/**
 * set the opacity of a volume given by volume index
 * @param {number} volIdx the volume index of the volume to change
 * @param {number} newOpacity the opacity value. valid values range from 0 to 1. 0 will effectively remove a volume from the scene
 * @example
 * niivue = new Niivue()
 * niivue.setOpacity(0, 0.5) // make the first volume transparent
 */
Niivue.prototype.setOpacity = function (volIdx, newOpacity) {
  this.volumes[volIdx].opacity = newOpacity;
  if (volIdx === 0) {
    //background layer opacity set dynamically with shader
    this.drawScene();
    return;
  }
  //all overlays are combined as a single texture, so changing opacity to one requires us to refresh textures
  this.updateGLVolume();
  //
}; // setOpacity()

/**
 * set the scale of the 3D rendering. Larger numbers effectively zoom.
 * @param {number} scale the new scale value
 * @example
 * niivue = new Niivue()
 * niivue.setScale(2) // zoom some
 */
Niivue.prototype.setScale = function (scale) {
  this.volScaleMultiplier = scale;
  this.drawScene();
}; // setScale()

/**
 * set the color of the 3D clip plane
 * @param {array} color the new color. expects an array of RGBA values. values can range from 0 to 1
 * @example
 * niivue = new Niivue()
 * niivue.setClipPlaneColor([1, 1, 1, 0.5]) // white, transparent
 */
Niivue.prototype.setClipPlaneColor = function (color) {
  this.opts.clipPlaneColor = color;
  this.renderShader.use(this.gl);
  this.gl.uniform4fv(
    this.renderShader.uniforms["clipPlaneColor"],
    this.opts.clipPlaneColor
  );
  this.drawScene();
}; // setClipPlaneColor()

// not included in public docs.
// note: marked for removal at some point in the future (this just makes a test sphere)
Niivue.prototype.overlayRGBA = function (volume) {
  let hdr = volume.hdr;
  let vox = hdr.dims[1] * hdr.dims[2] * hdr.dims[3];
  let imgRGBA = new Uint8ClampedArray(vox * 4);
  let radius = 0.2 * Math.min(Math.min(hdr.dims[1], hdr.dims[2]), hdr.dims[3]);
  let halfX = 0.5 * hdr.dims[1];
  let halfY = 0.5 * hdr.dims[2];
  let halfZ = 0.5 * hdr.dims[3];
  let j = 0;
  for (let z = 0; z < hdr.dims[3]; z++) {
    for (let y = 0; y < hdr.dims[2]; y++) {
      for (let x = 0; x < hdr.dims[1]; x++) {
        let dx = Math.abs(x - halfX);
        let dy = Math.abs(y - halfY);
        let dz = Math.abs(z - halfZ);
        let dist = Math.sqrt(dx * dx + dy * dy + dz * dz);
        let v = 0;
        if (dist < radius) v = 255;
        imgRGBA[j++] = 0; //Red
        imgRGBA[j++] = v; //Green
        imgRGBA[j++] = 0; //Blue
        imgRGBA[j++] = v * 0.5; //Alpha
      }
    }
  }
  return imgRGBA;
}; // overlayRGBA()

// not included in public docs
Niivue.prototype.vox2mm = function (XYZ, mtx) {
  let sform = mat.mat4.clone(mtx);
  mat.mat4.transpose(sform, sform);
  let pos = mat.vec4.fromValues(XYZ[0], XYZ[1], XYZ[2], 1);
  mat.vec4.transformMat4(pos, pos, sform);
  let pos3 = mat.vec3.fromValues(pos[0], pos[1], pos[2]);
  return pos3;
}; // vox2mm()

/**
 * clone a volume and return a new volume
 * @param {number} index the index of the volume to clone
 * @returns {NVImage} returns a new volume to work with, but that volume is not added to the canvas
 * @example
 * niivue = new Niivue()
 * niivue.cloneVolume(0)
 */
Niivue.prototype.cloneVolume = function (index) {
  return this.volumes[index].clone();
};

/**
 * load an array of volume objects
 * @param {array} volumeList the array of objects to load. each object must have a resolvable "url" property at a minimum
 * @returns {Niivue} returns the Niivue instance
 * @example
 * niivue = new Niivue()
 * niivue.loadVolumes([{url: 'someImage.nii.gz}, {url: 'anotherImage.nii.gz'}])
 */
Niivue.prototype.loadVolumes = async function (volumeList) {
  this.on("loading", (isLoading) => {
    if (isLoading) {
      this.loadingText = "loading...";
      this.drawScene();
    } else {
      this.loadingText = this.opts.loadingText;
    }
  });

  if (this.thumbnailVisible) {
    // defer volume loading until user clicks on canvas with thumbnail image
    this.deferredVolumes = volumeList;
    return this;
  }
  this.volumes = [];
  this.gl.clearColor(0.0, 0.0, 0.0, 1.0);
  this.gl.clear(this.gl.COLOR_BUFFER_BIT);

  this.scene.loading$.next(false);
  // for loop to load all volumes in volumeList
  for (let i = 0; i < volumeList.length; i++) {
    this.scene.loading$.next(true);
    let volume = await NVImage.loadFromUrl({
      url: volumeList[i].url,
      name: volumeList[i].name,
      colorMap: volumeList[i].colorMap,
      colorMapNegative: volumeList[i].colorMapNegative,
      opacity: volumeList[i].opacity,
      urlImgData: volumeList[i].urlImgData,
      cal_min: volumeList[i].cal_min,
      cal_max: volumeList[i].cal_max,
      trustCalMinMax: this.opts.trustCalMinMax,
    });
    this.scene.loading$.next(false);
    this.addVolume(volume);
    /*
    this.volumes.push(volume);
    if (i === 0) {
      this.back = volume;
    }
    this.overlays = this.volumes.slice(1);
    this.updateGLVolume();
		*/
  } // for
  return this;
}; // loadVolumes()

/**
 * load an array of meshes
 * @param {array} meshList the array of objects to load. each object must have a resolvable "url" property at a minimum
 * @returns {Niivue} returns the Niivue instance
 * @example
 * niivue = new Niivue()
 * niivue.loadMeshes([{url: 'someMesh.gii}])
 */
Niivue.prototype.loadMeshes = async function (meshList) {
  this.on("loading", (isLoading) => {
    if (isLoading) {
      this.loadingText = "loading...";
      this.drawScene();
    } else {
      this.loadingText = this.opts.loadingText;
    }
  });
  if (this.thumbnailVisible) {
    // defer loading until user clicks on canvas with thumbnail image
    this.deferredMeshes = meshList;
    return this;
  }
  if (!this.initialized) {
    //await this.init();
  }
  this.meshes = [];
  this.gl.clearColor(0.0, 0.0, 0.0, 1.0);
  this.gl.clear(this.gl.COLOR_BUFFER_BIT);

  this.scene.loading$.next(false);
  // for loop to load all volumes in volumeList
  for (let i = 0; i < meshList.length; i++) {
    this.scene.loading$.next(true);
    let mesh = await NVMesh.loadFromUrl({
      url: meshList[i].url,
      gl: this.gl,
      name: meshList[i].name,
      opacity: meshList[i].opacity,
      rgba255: meshList[i].rgba255,
      visible: meshList[i].visible,
      layers: meshList[i].layers,
    });
    this.scene.loading$.next(false);
    this.addMesh(mesh);
    //this.meshes.push(mesh);
    //this.updateGLVolume();
  } // for
  this.drawScene();
  return this;
}; // loadMeshes

Niivue.prototype.loadConnectome = async function (json) {
  this.on("loading", (isLoading) => {
    if (isLoading) {
      this.loadingText = "loading...";
      this.drawScene();
    } else {
      this.loadingText = this.opts.loadingText;
    }
  });
  if (!this.initialized) {
    //await this.init();
  }
  this.meshes = [];
  this.gl.clearColor(0.0, 0.0, 0.0, 1.0);
  this.gl.clear(this.gl.COLOR_BUFFER_BIT);
  this.scene.loading$.next(false);
  // for loop to load all volumes in volumeList
  for (let i = 0; i < 1; i++) {
    this.scene.loading$.next(true);
    let mesh = await NVMesh.loadConnectomeFromJSON(json, this.gl);
    this.scene.loading$.next(false);
    this.addMesh(mesh);
    //this.meshes.push(mesh);
    //this.updateGLVolume();
  } // for
  this.drawScene();
  return this;
}; // loadMeshes

//Generate a blank GPU texture and CPU bitmap for drawing
Niivue.prototype.createEmptyDrawing = function () {
  if (!this.back.hasOwnProperty("dims")) return;
  let mn = Math.min(
    Math.min(this.back.dims[1], this.back.dims[2]),
    this.back.dims[3]
  );
  if (mn < 1) return; //something is horribly wrong!
  let vx = this.back.dims[1] * this.back.dims[2] * this.back.dims[3];
  this.drawBitmap = new Uint8Array(vx);
  this.drawClearAllUndoBitmaps();
  this.drawAddUndoBitmap();
  //this.drawUndoBitmap = null;
  this.drawTexture = this.r8Tex(
    this.drawTexture,
    this.gl.TEXTURE7,
    this.back.dims,
    true
  );
  this.refreshDrawing(false);
};

Niivue.prototype.r16Tex = function (texID, activeID, dims, img16 = []) {
  if (texID) this.gl.deleteTexture(texID);
  texID = this.gl.createTexture();
  this.gl.activeTexture(activeID);
  this.gl.bindTexture(this.gl.TEXTURE_3D, texID);
  this.gl.texParameteri(
    this.gl.TEXTURE_3D,
    this.gl.TEXTURE_MIN_FILTER,
    this.gl.NEAREST
  );
  this.gl.texParameteri(
    this.gl.TEXTURE_3D,
    this.gl.TEXTURE_MAG_FILTER,
    this.gl.NEAREST
  );
  this.gl.texParameteri(
    this.gl.TEXTURE_3D,
    this.gl.TEXTURE_WRAP_R,
    this.gl.CLAMP_TO_EDGE
  );
  this.gl.texParameteri(
    this.gl.TEXTURE_3D,
    this.gl.TEXTURE_WRAP_S,
    this.gl.CLAMP_TO_EDGE
  );
  this.gl.texParameteri(
    this.gl.TEXTURE_3D,
    this.gl.TEXTURE_WRAP_T,
    this.gl.CLAMP_TO_EDGE
  );
  this.gl.pixelStorei(this.gl.UNPACK_ALIGNMENT, 1);
  this.gl.texStorage3D(
    this.gl.TEXTURE_3D,
    1,
    this.gl.R16I,
    dims[1],
    dims[2],
    dims[3]
  ); //output background dimensions
  let nv = dims[1] * dims[2] * dims[3];
  if (img16.length !== nv) img16 = new Int16Array(nv);
  this.gl.texSubImage3D(
    this.gl.TEXTURE_3D,
    0,
    0,
    0,
    0,
    dims[1],
    dims[2],
    dims[3],
    this.gl.RED_INTEGER,
    this.gl.SHORT,
    img16
  ); //this.gl.SHORT,

  return texID;
}; // r16Tex()

function img2ras16(volume) {
  // return image oriented to RAS space as int16
  let dims = volume.hdr.dims; //reverse to original
  let perm = volume.permRAS;
  let vx = dims[1] * dims[2] * dims[3];
  //this.drawBitmap = new Uint8Array(vx);
  let img16 = new Int16Array(vx);
  let layout = [0, 0, 0];
  for (let i = 0; i < 3; i++) {
    for (let j = 0; j < 3; j++) {
      if (Math.abs(perm[i]) - 1 !== j) continue;
      layout[j] = i * Math.sign(perm[i]);
    }
  }
  let stride = 1;
  let instride = [1, 1, 1];
  let inflip = [false, false, false];
  for (let i = 0; i < layout.length; i++) {
    for (let j = 0; j < layout.length; j++) {
      let a = Math.abs(layout[j]);
      if (a != i) continue;
      instride[j] = stride;
      //detect -0: https://medium.com/coding-at-dawn/is-negative-zero-0-a-number-in-javascript-c62739f80114
      if (layout[j] < 0 || Object.is(layout[j], -0)) inflip[j] = true;
      stride *= dims[j + 1];
    }
  }
  //lookup table for flips and stride offsets:
  const range = (start, stop, step) =>
    Array.from(
      { length: (stop - start) / step + 1 },
      (_, i) => start + i * step
    );
  let xlut = range(0, dims[1] - 1, 1);
  if (inflip[0]) xlut = range(dims[1] - 1, 0, -1);
  for (let i = 0; i < dims[1]; i++) xlut[i] *= instride[0];
  let ylut = range(0, dims[2] - 1, 1);
  if (inflip[1]) ylut = range(dims[2] - 1, 0, -1);
  for (let i = 0; i < dims[2]; i++) ylut[i] *= instride[1];
  let zlut = range(0, dims[3] - 1, 1);
  if (inflip[2]) zlut = range(dims[3] - 1, 0, -1);
  for (let i = 0; i < dims[3]; i++) zlut[i] *= instride[2];
  //convert data
  let j = 0;
  for (let z = 0; z < dims[3]; z++) {
    for (let y = 0; y < dims[2]; y++) {
      for (let x = 0; x < dims[1]; x++) {
        img16[xlut[x] + ylut[y] + zlut[z]] = volume.img[j];
        j++;
      } //for x
    } //for y
  } //for z
  return img16;
}

Niivue.prototype.drawGrowCut = function () {
  let hdr = this.back.hdr;
  let nv = hdr.dims[1] * hdr.dims[2] * hdr.dims[3];
  if (this.drawBitmap.length !== nv) {
    console.log("bitmap dims are wrong");
    return;
  }
  //this.drawUndoBitmap = this.drawBitmap.slice();
  let gl = this.gl;
  let fb = gl.createFramebuffer();
  gl.bindFramebuffer(gl.FRAMEBUFFER, fb);
  gl.disable(gl.CULL_FACE);
  gl.viewport(0, 0, this.back.dims[1], this.back.dims[2]); //output in background dimensions
  gl.disable(gl.BLEND);
  //we need to devote 5 textures to this shader 3,4,5,6,7
  let img16 = img2ras16(this.back);
  let background = this.r16Tex(null, gl.TEXTURE3, this.back.dims, img16);
  for (let i = 1; i < nv; i++) img16[i] = this.drawBitmap[i];
  let label0 = this.r16Tex(null, gl.TEXTURE6, this.back.dims, img16);
  let label1 = this.r16Tex(null, gl.TEXTURE7, this.back.dims, img16); //TEXTURE7 = draw Texture
  let kMAX_STRENGTH = 10000;
  for (let i = 1; i < nv; i++) if (img16[i] > 0) img16[i] = kMAX_STRENGTH;
  let strength0 = this.r16Tex(null, gl.TEXTURE4, this.back.dims, img16);
  let strength1 = this.r16Tex(null, gl.TEXTURE5, this.back.dims, img16);
  this.gl.bindVertexArray(this.genericVAO);
  let shader = this.growCutShader;
  shader.use(gl);
  let iterations = 128; //will run 2x this value
  gl.uniform1i(shader.uniforms["finalPass"], 0);
  gl.uniform1i(shader.uniforms["inputTexture0"], 3); // background is TEXTURE3
  for (let j = 0; j < iterations; j++) {
    gl.uniform1i(shader.uniforms["inputTexture1"], 6); // label0 is TEXTURE6
    gl.uniform1i(shader.uniforms["inputTexture2"], 4); // strength0 is TEXTURE4
    for (let i = 0; i < this.back.dims[3]; i++) {
      let coordZ = (1 / this.back.dims[3]) * (i + 0.5);
      this.gl.uniform1f(shader.uniforms["coordZ"], coordZ);
      this.gl.framebufferTextureLayer(
        this.gl.FRAMEBUFFER,
        this.gl.COLOR_ATTACHMENT0,
        label1,
        0,
        i
      );
      this.gl.framebufferTextureLayer(
        this.gl.FRAMEBUFFER,
        this.gl.COLOR_ATTACHMENT1,
        strength1,
        0,
        i
      );
      gl.drawBuffers([gl.COLOR_ATTACHMENT0, gl.COLOR_ATTACHMENT1]);
      let status = gl.checkFramebufferStatus(gl.FRAMEBUFFER);
      if (status != gl.FRAMEBUFFER_COMPLETE)
        console.error("Incomplete framebuffer");

      this.gl.drawArrays(this.gl.TRIANGLE_STRIP, 0, 4);
    } //for i: each slice
    //reverse order strength1/label1 and strength0/label0 for reading and writing:
    if (j === iterations - 1) gl.uniform1i(shader.uniforms["finalPass"], 1);
    gl.uniform1i(shader.uniforms["inputTexture1"], 7); // label1 is TEXTURE7
    gl.uniform1i(shader.uniforms["inputTexture2"], 5); // strength1 is TEXTURE5
    for (let i = 0; i < this.back.dims[3]; i++) {
      let coordZ = (1 / this.back.dims[3]) * (i + 0.5);
      this.gl.uniform1f(shader.uniforms["coordZ"], coordZ);
      this.gl.framebufferTextureLayer(
        this.gl.FRAMEBUFFER,
        this.gl.COLOR_ATTACHMENT0,
        label0,
        0,
        i
      );
      this.gl.framebufferTextureLayer(
        this.gl.FRAMEBUFFER,
        this.gl.COLOR_ATTACHMENT1,
        strength0,
        0,
        i
      );
      gl.drawBuffers([gl.COLOR_ATTACHMENT0, gl.COLOR_ATTACHMENT1]);
      let status = gl.checkFramebufferStatus(gl.FRAMEBUFFER);
      if (status != gl.FRAMEBUFFER_COMPLETE)
        console.error("Incomplete framebuffer");
      this.gl.drawArrays(this.gl.TRIANGLE_STRIP, 0, 4);
    } //for i: each slice
  } //for j: each iteration
  //read data
  gl.drawBuffers([gl.COLOR_ATTACHMENT0]);
  let readAttach = gl.COLOR_ATTACHMENT1;
  let readTex = label0;
  gl.readBuffer(readAttach); //label
  // assuming a framebuffer is bound with the texture to read attached
  const format = gl.getParameter(gl.IMPLEMENTATION_COLOR_READ_FORMAT);
  const type = gl.getParameter(gl.IMPLEMENTATION_COLOR_READ_TYPE);
  if (format !== gl.RED_INTEGER || type !== gl.SHORT)
    console.log("readPixels will fail.");
  img16 = [];
  let nv2D = this.back.dims[1] * this.back.dims[2];
  let slice16 = new Int16Array(nv2D);
  for (let i = 0; i < this.back.dims[3]; i++) {
    gl.framebufferTextureLayer(
      gl.FRAMEBUFFER,
      readAttach, //gl.COLOR_ATTACHMENT1,//COLOR_ATTACHMENT1
      readTex, //strength1,//strength0
      0,
      i
    );
    gl.readPixels(
      0,
      0,
      this.back.dims[1],
      this.back.dims[2],
      format,
      type,
      slice16
    );
    //img16.push(...slice16); // <- will elicit call stack limit error
    img16 = [...img16, ...slice16];
  }
  let mx = img16[0];
  for (let i = 0; i < img16.length; i++) mx = Math.max(mx, img16[i]);
  for (let i = 1; i < nv; i++) this.drawBitmap[i] = img16[i];
  //clean up
  //restore textures
  gl.activeTexture(gl.TEXTURE2);
  gl.bindTexture(gl.TEXTURE_3D, this.overlayTexture);
  gl.activeTexture(gl.TEXTURE3);
  gl.bindTexture(gl.TEXTURE_2D, this.fontTexture);
  gl.activeTexture(gl.TEXTURE4);
  gl.bindTexture(gl.TEXTURE_2D, this.bmpTexture);
  gl.activeTexture(gl.TEXTURE7);
  gl.bindTexture(gl.TEXTURE_3D, this.drawTexture);
  gl.deleteTexture(background);
  gl.deleteTexture(strength0);
  gl.deleteTexture(strength1);
  gl.deleteTexture(label0);
  gl.deleteTexture(label1);
  gl.bindVertexArray(this.unusedVAO);
  //gl.deleteTexture(blendTexture);
  gl.viewport(0, 0, gl.canvas.width, gl.canvas.height);
  gl.bindFramebuffer(gl.FRAMEBUFFER, null);
  gl.deleteFramebuffer(fb);
  this.drawAddUndoBitmap();
  this.refreshDrawing(true);
};

Niivue.prototype.drawPt = function (x, y, z, penValue) {
  let dx = this.back.dims[1];
  let dy = this.back.dims[2];
  let dz = this.back.dims[3];
  x = Math.min(Math.max(x, 0), dx - 1);
  y = Math.min(Math.max(y, 0), dy - 1);
  z = Math.min(Math.max(z, 0), dz - 1);
  this.drawBitmap[x + y * dx + z * dx * dy] = penValue;
};

//https://en.wikipedia.org/wiki/Bresenham%27s_line_algorithm
// https://www.geeksforgeeks.org/bresenhams-algorithm-for-3-d-line-drawing/
// ptA, ptB are start and end points of line (each XYZ)
Niivue.prototype.drawPenLine = function (ptA, ptB, penValue) {
  let dx = Math.abs(ptA[0] - ptB[0]);
  let dy = Math.abs(ptA[1] - ptB[1]);
  let dz = Math.abs(ptA[2] - ptB[2]);
  let xs = -1;
  let ys = -1;
  let zs = -1;
  if (ptB[0] > ptA[0]) xs = 1;
  if (ptB[1] > ptA[1]) ys = 1;
  if (ptB[2] > ptA[2]) zs = 1;
  let x1 = ptA[0];
  let y1 = ptA[1];
  let z1 = ptA[2];
  let x2 = ptB[0];
  let y2 = ptB[1];
  let z2 = ptB[2];

  if (dx >= dy && dx >= dz) {
    //Driving axis is X-axis"
    let p1 = 2 * dy - dx;
    let p2 = 2 * dz - dx;
    while (x1 != x2) {
      x1 += xs;
      if (p1 >= 0) {
        y1 += ys;
        p1 -= 2 * dx;
      }
      if (p2 >= 0) {
        z1 += zs;
        p2 -= 2 * dx;
      }
      p1 += 2 * dy;
      p2 += 2 * dz;
      this.drawPt(x1, y1, z1, penValue);
    } //while
  } else if (dy >= dx && dy >= dz) {
    //Driving axis is Y-axis"
    let p1 = 2 * dx - dy;
    let p2 = 2 * dz - dy;
    while (y1 != y2) {
      y1 += ys;
      if (p1 >= 0) {
        x1 += xs;
        p1 -= 2 * dy;
      }
      if (p2 >= 0) {
        z1 += zs;
        p2 -= 2 * dy;
      }
      p1 += 2 * dx;
      p2 += 2 * dz;
      this.drawPt(x1, y1, z1, penValue);
    } //while
  } else {
    //# Driving axis is Z-axis
    let p1 = 2 * dy - dz;
    let p2 = 2 * dx - dz;
    while (z1 != z2) {
      z1 += zs;
      if (p1 >= 0) {
        y1 += ys;
        p1 -= 2 * dz;
      }
      if (p2 >= 0) {
        x1 += xs;
        p2 -= 2 * dz;
      }
      p1 += 2 * dy;
      p2 += 2 * dx;
      this.drawPt(x1, y1, z1, penValue);
    } //while
  }
};

Niivue.prototype.drawFloodFill = function (seedXYZ, newColor = 0) {
  //3D "paint bucket" fill:
  // set all voxels connected to seed point to newColor
  // https://en.wikipedia.org/wiki/Flood_fill
  newColor = Math.abs(newColor);
  let dims = [this.back.dims[1], this.back.dims[2], this.back.dims[3]]; //+1: dims indexed from 0!
  if (seedXYZ[0] < 0 || seedXYZ[1] < 0 || seedXYZ[2] < 0) return;
  if (seedXYZ[0] >= dims[0] || seedXYZ[1] >= dims[1] || seedXYZ[2] >= dims[2])
    return;
  let nx = dims[0];
  let nxy = nx * dims[1];
  let nxyz = nxy * dims[2];
  let img = this.drawBitmap.slice();
  if (img.length !== nxy * dims[2]) return;
  function xyz2vx(pt) {
    //provided an XYZ 3D point, provide address in 1D array
    return pt[0] + pt[1] * nx + pt[2] * nxy;
  }
  function vx2xyz(vx) {
    //provided address in 1D array, return XYZ coordinate
    let Z = Math.floor(vx / nxy); //slice
    let Y = Math.floor((vx - Z * nxy) / nx); //column
    let X = Math.floor(vx % nx);
    return [X, Y, Z];
  }
  let seedVx = xyz2vx(seedXYZ);
  let seedColor = img[seedVx];
  if (seedColor === newColor) {
    console.log("drawFloodFill selected voxel is already desired color");
    return;
  }
  //img is binary mask with selected color as 1 and all other colors 0
  for (let i = 1; i < nxyz; i++) {
    img[i] = 0;
    if (this.drawBitmap[i] === seedColor) img[i] = 1;
  }
  //1. Set Q to the empty queue or stack.
  let Q = [];
  //2. Add node to the end of Q.
  Q.push(seedVx);
  img[seedVx] = 2; //part of cluster
  //3. While Q is not empty:
  while (Q.length > 0) {
    //4.   Set n equal to the first element of Q.
    let vx = Q[0];
    //5.   Remove first element from Q.
    Q.shift();
    //6. Test six neighbors of n (left,right,anterior,posterior,inferior, superior
    //   If any is is unfound part of cluster (value = 1) set it to found (value 2) and add to Q
    let xyz = vx2xyz(vx);
    function testNeighbor(offset) {
      let xyzN = xyz.slice();
      xyzN[0] += offset[0];
      xyzN[1] += offset[1];
      xyzN[2] += offset[2];
      if (xyzN[0] < 0 || xyzN[1] < 0 || xyzN[2] < 0) return;
      if (xyzN[0] >= dims[0] || xyzN[1] >= dims[1] || xyzN[2] >= dims[2])
        return;
      let vxT = xyz2vx(xyzN);
      if (img[vxT] !== 1) return;
      img[vxT] = 2; //part of cluster
      Q.push(vxT);
    }
    testNeighbor([0, 0, -1]); //inferior
    testNeighbor([0, 0, 1]); //superior
    testNeighbor([0, -1, 0]); //posterior
    testNeighbor([0, 1, 0]); //anterior
    testNeighbor([-1, 0, 0]); //left
    testNeighbor([1, 0, 0]); //right
    //7. Continue looping until Q is exhausted.
  }
  //8. Return
  //this.drawUndoBitmap = this.drawBitmap.slice();
  for (let i = 1; i < nxyz; i++)
    if (img[i] === 2)
      //if part of cluster
      this.drawBitmap[i] = newColor;
  this.drawAddUndoBitmap();
  this.refreshDrawing(false);
}; // drawFloodFill()

Niivue.prototype.drawPenFilled = function () {
  let nPts = this.drawPenFillPts.length;
  if (nPts < 2) {
    //can not fill single line
    this.drawPenFillPts = [];
    return;
  }
  //do fill in 2D, based on axial (0), coronal (1) or sagittal drawing (2
  let axCorSag = this.drawPenAxCorSag;
  //axial is x(0)*y(1) horizontal*vertical
  let h = 0;
  let v = 1;
  if (axCorSag === 1) v = 2; //coronal is x(0)*z(0)
  if (axCorSag === 2) {
    //sagittal is y(1)*z(2)
    h = 1;
    v = 2;
  }
  let dims2D = [this.back.dims[h + 1], this.back.dims[v + 1]]; //+1: dims indexed from 0!
  //create bitmap of horizontal*vertical voxels:
  var img2D = new Uint8Array(dims2D[0] * dims2D[1]);
  var pen = 1; //do not use this.opts.penValue, as "erase" is zero
  function drawLine2D(ptA, ptB, penValue) {
    let dx = Math.abs(ptA[0] - ptB[0]);
    let dy = Math.abs(ptA[1] - ptB[1]);
    img2D[ptA[0] + ptA[1] * dims2D[0]] = pen;
    img2D[ptB[0] + ptB[1] * dims2D[0]] = pen;
    let xs = -1;
    let ys = -1;
    if (ptB[0] > ptA[0]) xs = 1;
    if (ptB[1] > ptA[1]) ys = 1;
    let x1 = ptA[0];
    let y1 = ptA[1];
    let x2 = ptB[0];
    let y2 = ptB[1];
    if (dx >= dy) {
      //Driving axis is X-axis"
      let p1 = 2 * dy - dx;
      while (x1 != x2) {
        x1 += xs;
        if (p1 >= 0) {
          y1 += ys;
          p1 -= 2 * dx;
        }
        p1 += 2 * dy;
        img2D[x1 + y1 * dims2D[0]] = pen;
      } //while
    } else {
      //Driving axis is Y-axis"
      let p1 = 2 * dx - dy;
      while (y1 != y2) {
        y1 += ys;
        if (p1 >= 0) {
          x1 += xs;
          p1 -= 2 * dy;
        }
        p1 += 2 * dx;
        img2D[x1 + y1 * dims2D[0]] = pen;
      } //while
    }
  }
  let startPt = [this.drawPenFillPts[0][h], this.drawPenFillPts[0][v]];
  let prevPt = startPt;
  for (let i = 1; i < nPts; i++) {
    let pt = [this.drawPenFillPts[i][h], this.drawPenFillPts[i][v]];
    drawLine2D(prevPt, pt);
    prevPt = pt;
  }
  drawLine2D(startPt, prevPt); //close drawing
  //flood fill
  let seeds = [];
  function setSeed(pt) {
    if (pt[0] < 0 || pt[1] < 0 || pt[0] >= dims2D[0] || pt[1] >= dims2D[1])
      return;
    let pxl = pt[0] + pt[1] * dims2D[0];
    if (img2D[pxl] !== 0) return; //not blank
    seeds.push(pt);
    img2D[pxl] = 2;
  }
  // https://en.wikipedia.org/wiki/Flood_fill
  // first seed all edges
  //bottom row
  for (let i = 0; i < dims2D[0]; i++) setSeed([i, 0]);
  //top row
  for (let i = 0; i < dims2D[0]; i++) setSeed([i, dims2D[1] - 1]);
  //left column
  for (let i = 0; i < dims2D[1]; i++) setSeed([0, i]);
  //right columns
  for (let i = 0; i < dims2D[1]; i++) setSeed([dims2D[0] - 1, i]);
  //now retire first in first out
  while (seeds.length > 0) {
    //always remove one seed, plant 0..4 new ones
    let seed = seeds.shift();
    setSeed([seed[0] - 1, seed[1]]);
    setSeed([seed[0] + 1, seed[1]]);
    setSeed([seed[0], seed[1] - 1]);
    setSeed([seed[0], seed[1] + 1]);
  }
  //all voxels with value of zero have no path to edges
  //insert surviving pixels from 2D bitmap into 3D bitmap
  pen = this.opts.penValue;
  let slice = this.drawPenFillPts[0][3 - (h + v)];
  if (axCorSag === 0) {
    //axial
    let offset = slice * dims2D[0] * dims2D[1];
    for (let i = 0; i < dims2D[0] * dims2D[1]; i++) {
      if (img2D[i] !== 2) this.drawBitmap[i + offset] = pen;
    }
  } else {
    let xStride = 1; //coronal: horizontal LR pixels contiguous
    let yStride = this.back.dims[1] * this.back.dims[2]; //coronal: vertical is slice
    let zOffset = slice * this.back.dims[1]; //coronal: slice is number of columns
    if (axCorSag === 2) {
      //sagittal
      xStride = this.back.dims[1];
      zOffset = slice;
    }
    let i = 0;
    for (let y = 0; y < dims2D[1]; y++) {
      for (let x = 0; x < dims2D[0]; x++) {
        if (img2D[i] !== 2)
          this.drawBitmap[x * xStride + y * yStride + zOffset] = pen;
        i++;
      } // x column
    } //y row
  } //not axial
  //this.drawUndoBitmaps[this.currentDrawUndoBitmap]
  if (
    !this.drawFillOverwrites &&
    this.drawUndoBitmaps[this.currentDrawUndoBitmap].length > 0
  ) {
    let nv = this.drawBitmap.length;
    let bmp = decodeRLE(this.drawUndoBitmaps[this.currentDrawUndoBitmap], nv);
    for (let i = 0; i < nv; i++) {
      if (bmp[i] === 0) continue;
      this.drawBitmap[i] = bmp[i];
    }
  }
  this.drawPenFillPts = [];
  this.drawAddUndoBitmap();
  this.refreshDrawing(false);
}; // drawPenFilled()

/*
//Demonstrate how to create drawing
Niivue.prototype.createRandomDrawing = function () {
  if (!this.drawBitmap) this.createEmptyDrawing();
  if (!this.back.hasOwnProperty("dims")) return;
  let vx = this.back.dims[1] * this.back.dims[2] * this.back.dims[3];
  if (vx !== this.drawBitmap.length) {
    log.error("Epic drawing failure");
  }
  let dx = this.back.dims[1] - 1;
  let dy = this.back.dims[2] - 1;
  let dz = this.back.dims[3];
  let ptA = [0, 0, 0];
  let ptB = [dx, dy, 0];

  for (let i = 0; i < dz; i++) {
    ptA[2] = i;
    ptB[2] = i;
    this.drawLine(ptA, ptB, (i % 3) + 1);
  }
  this.refreshDrawing(true);
};*/

//release GPU and CPU memory: make sure you have saved any changes before calling this!
Niivue.prototype.closeDrawing = function () {
  this.rgbaTex(this.drawTexture, this.gl.TEXTURE7, [2, 2, 2, 2], true, true);
  this.drawBitmap = null;
};

//Copy drawing bitmap from CPU to GPU storage and redraw the screen
Niivue.prototype.refreshDrawing = function (isForceRedraw = true) {
  let dims = this.back.dims.slice();
  //let dims = this.volumes[0].hdr.dims.slice();
  let vx = this.back.dims[1] * this.back.dims[2] * this.back.dims[3];
  if (this.drawBitmap.length === 8) {
    dims[1] = 2;
    dims[2] = 2;
    dims[3] = 2;
  } else if (vx !== this.drawBitmap.length) {
    log.warn("Drawing bitmap must match the background image");
  }
  this.gl.activeTexture(this.gl.TEXTURE7);
  this.gl.bindTexture(this.gl.TEXTURE_3D, this.drawTexture);
  this.gl.texSubImage3D(
    this.gl.TEXTURE_3D,
    0,
    0,
    0,
    0,
    dims[1],
    dims[2],
    dims[3],
    this.gl.RED,
    this.gl.UNSIGNED_BYTE,
    this.drawBitmap
  );
  if (isForceRedraw) this.drawScene();
};

// not included in public docs
Niivue.prototype.r8Tex = function (texID, activeID, dims, isInit = false) {
  if (texID) this.gl.deleteTexture(texID);
  texID = this.gl.createTexture();
  this.gl.activeTexture(activeID);
  this.gl.bindTexture(this.gl.TEXTURE_3D, texID);
  this.gl.texParameteri(
    this.gl.TEXTURE_3D,
    this.gl.TEXTURE_MIN_FILTER,
    this.gl.NEAREST
  );
  this.gl.texParameteri(
    this.gl.TEXTURE_3D,
    this.gl.TEXTURE_MAG_FILTER,
    this.gl.NEAREST
  );
  this.gl.texParameteri(
    this.gl.TEXTURE_3D,
    this.gl.TEXTURE_WRAP_R,
    this.gl.CLAMP_TO_EDGE
  );
  this.gl.texParameteri(
    this.gl.TEXTURE_3D,
    this.gl.TEXTURE_WRAP_S,
    this.gl.CLAMP_TO_EDGE
  );
  this.gl.texParameteri(
    this.gl.TEXTURE_3D,
    this.gl.TEXTURE_WRAP_T,
    this.gl.CLAMP_TO_EDGE
  );
  this.gl.pixelStorei(this.gl.UNPACK_ALIGNMENT, 1);
  this.gl.texStorage3D(
    this.gl.TEXTURE_3D,
    1,
    this.gl.R8,
    dims[1],
    dims[2],
    dims[3]
  ); //output background dimensions
  if (isInit) {
    let img8 = new Uint8Array(dims[1] * dims[2] * dims[3]);
    this.gl.texSubImage3D(
      this.gl.TEXTURE_3D,
      0,
      0,
      0,
      0,
      dims[1],
      dims[2],
      dims[3],
      this.gl.RED,
      this.gl.UNSIGNED_BYTE,
      img8
    );
  }
  return texID;
}; // r8Tex()

// not included in public docs
Niivue.prototype.rgbaTex = function (texID, activeID, dims, isInit = false) {
  if (texID) this.gl.deleteTexture(texID);
  texID = this.gl.createTexture();
  this.gl.activeTexture(activeID);
  this.gl.bindTexture(this.gl.TEXTURE_3D, texID);
  this.gl.texParameteri(
    this.gl.TEXTURE_3D,
    this.gl.TEXTURE_MIN_FILTER,
    this.gl.LINEAR
  );
  this.gl.texParameteri(
    this.gl.TEXTURE_3D,
    this.gl.TEXTURE_MAG_FILTER,
    this.gl.LINEAR
  );
  this.gl.texParameteri(
    this.gl.TEXTURE_3D,
    this.gl.TEXTURE_WRAP_R,
    this.gl.CLAMP_TO_EDGE
  );
  this.gl.texParameteri(
    this.gl.TEXTURE_3D,
    this.gl.TEXTURE_WRAP_S,
    this.gl.CLAMP_TO_EDGE
  );
  this.gl.texParameteri(
    this.gl.TEXTURE_3D,
    this.gl.TEXTURE_WRAP_T,
    this.gl.CLAMP_TO_EDGE
  );
  this.gl.pixelStorei(this.gl.UNPACK_ALIGNMENT, 1);
  this.gl.texStorage3D(
    this.gl.TEXTURE_3D,
    1,
    this.gl.RGBA8,
    dims[1],
    dims[2],
    dims[3]
  ); //output background dimensions
  if (isInit) {
    let img8 = new Uint8Array(dims[1] * dims[2] * dims[3] * 4);
    this.gl.texSubImage3D(
      this.gl.TEXTURE_3D,
      0,
      0,
      0,
      0,
      dims[1],
      dims[2],
      dims[3],
      this.gl.RGBA,
      this.gl.UNSIGNED_BYTE,
      img8
    );
  }
  return texID;
}; // rgbaTex()

// not included in public docs
// remove cross origin if not from same domain. From https://webglfundamentals.org/webgl/lessons/webgl-cors-permission.html
Niivue.prototype.requestCORSIfNotSameOrigin = function (img, url) {
  if (new URL(url, window.location.href).origin !== window.location.origin) {
    img.crossOrigin = "";
  }
};

// not included in public docs
Niivue.prototype.loadPngAsTexture = function (pngUrl, textureNum) {
  return new Promise((resolve, reject) => {
    let img = new Image();
    img.onload = () => {
      let pngTexture = [];
      if (textureNum === 4) {
        if (this.bmpTexture !== null) this.gl.deleteTexture(this.bmpTexture);
        this.bmpTexture = this.gl.createTexture();
        pngTexture = this.bmpTexture;
        this.bmpTextureWH = img.width / img.height;
        this.gl.activeTexture(this.gl.TEXTURE4);
        this.bmpShader.use(this.gl);
        this.gl.uniform1i(this.bmpShader.uniforms["bmpTexture"], 4);
      } else {
        this.fontShader.use(this.gl);
        this.gl.activeTexture(this.gl.TEXTURE3);
        this.gl.uniform1i(this.fontShader.uniforms["fontTexture"], 3);
        if (this.fontTexture !== null) this.gl.deleteTexture(this.fontTexture);
        this.fontTexture = this.gl.createTexture();
        pngTexture = this.fontTexture;
      }
      this.gl.bindTexture(this.gl.TEXTURE_2D, pngTexture);
      // Set the parameters so we can render any size image.
      this.gl.texParameteri(
        this.gl.TEXTURE_2D,
        this.gl.TEXTURE_WRAP_S,
        this.gl.CLAMP_TO_EDGE
      );
      this.gl.texParameteri(
        this.gl.TEXTURE_2D,
        this.gl.TEXTURE_WRAP_T,
        this.gl.CLAMP_TO_EDGE
      );
      this.gl.texParameteri(
        this.gl.TEXTURE_2D,
        this.gl.TEXTURE_MIN_FILTER,
        this.gl.LINEAR
      );
      this.gl.texParameteri(
        this.gl.TEXTURE_2D,
        this.gl.TEXTURE_MAG_FILTER,
        this.gl.LINEAR
      );
      // Upload the image into the texture.
      this.gl.texImage2D(
        this.gl.TEXTURE_2D,
        0,
        this.gl.RGBA,
        this.gl.RGBA,
        this.gl.UNSIGNED_BYTE,
        img
      );

      resolve(pngTexture);
      if (textureNum !== 4) this.drawScene(); //draw the font
    };

    img.onerror = reject;

    this.requestCORSIfNotSameOrigin(img, pngUrl);
    img.src = pngUrl;
  });
};

Niivue.prototype.loadFontTexture = function (fontUrl) {
  this.loadPngAsTexture(fontUrl, 3);
};

Niivue.prototype.loadBmpTexture = async function (bmpUrl) {
  await this.loadPngAsTexture(bmpUrl, 4);
};

// not included in public docs
Niivue.prototype.initFontMets = function () {
  this.fontMets = [];
  for (let id = 0; id < 256; id++) {
    //clear ASCII codes 0..256
    this.fontMets[id] = {};
    this.fontMets[id].xadv = 0;
    this.fontMets[id].uv_lbwh = [0, 0, 0, 0];
    this.fontMets[id].lbwh = [0, 0, 0, 0];
  }

  this.fontMets.distanceRange = this.fontMetrics.atlas.distanceRange;
  this.fontMets.size = this.fontMetrics.atlas.size;
  let scaleW = this.fontMetrics.atlas.width;
  let scaleH = this.fontMetrics.atlas.height;
  for (let i = 0; i < this.fontMetrics.glyphs.length; i++) {
    let glyph = this.fontMetrics.glyphs[i];
    let id = glyph.unicode;
    this.fontMets[id].xadv = glyph.advance;
    if (glyph.planeBounds === undefined) continue;
    let l = glyph.atlasBounds.left / scaleW;
    let b = (scaleH - glyph.atlasBounds.top) / scaleH;
    let w = (glyph.atlasBounds.right - glyph.atlasBounds.left) / scaleW;
    let h = (glyph.atlasBounds.top - glyph.atlasBounds.bottom) / scaleH;
    this.fontMets[id].uv_lbwh = [l, b, w, h];
    l = glyph.planeBounds.left;
    b = glyph.planeBounds.bottom;
    w = glyph.planeBounds.right - glyph.planeBounds.left;
    h = glyph.planeBounds.top - glyph.planeBounds.bottom;
    this.fontMets[id].lbwh = [l, b, w, h];
  }
};

// not included in public docs
Niivue.prototype.loadFont = async function (
  fontSheetUrl = defaultFontPNG,
  metricsUrl = defaultFontMetrics
) {
  await this.loadFontTexture(fontSheetUrl);
  let response = await fetch(metricsUrl);
  if (!response.ok) {
    throw Error(response.statusText);
  }

  let jsonText = await response.text();
  this.fontMetrics = JSON.parse(jsonText);

  this.initFontMets();

  this.fontShader.use(this.gl);
  //this.gl.uniform1i(this.fontShader.uniforms["fontTexture"], 3);
  this.drawScene();
};

// not included in public docs
Niivue.prototype.loadDefaultFont = async function () {
  await this.loadFontTexture(this.DEFAULT_FONT_GLYPH_SHEET);
  this.fontMetrics = this.DEFAULT_FONT_METRICS;
  this.initFontMets();
};

// not included in public docs
Niivue.prototype.initText = async function () {
  // font shader
  //multi-channel signed distance font https://github.com/Chlumsky/msdfgen
  this.fontShader = new Shader(this.gl, vertFontShader, fragFontShader);
  this.fontShader.use(this.gl);
  await this.loadDefaultFont();
  this.drawLoadingText(this.loadingText);
}; // initText()

Niivue.prototype.setMeshShader = function (meshShaderNameOrNumber = 2) {
  //Niivue.prototype.setMeshShader = function (name) {
  this.gl.deleteProgram(this.meshShader.program);
  let num = 0;
  if (typeof meshShaderNameOrNumber === "number") num = meshShaderNameOrNumber;
  else {
    let name = meshShaderNameOrNumber.toLowerCase();
    for (var i = 0; i < this.meshShaders.length; i++) {
      if (this.meshShaders[i].Name.toLowerCase() === name) {
        num = i;
        break;
      }
    }
  }
  num = Math.min(num, this.meshShaders.length - 1);
  num = Math.max(num, 0);
  this.meshShader = new Shader(
    this.gl,
    vertMeshShader,
    this.meshShaders[num].Frag
  );
  this.updateGLVolume();
};

Niivue.prototype.setCustomMeshShader = function (fragmentShaderText = "") {
  if (fragmentShaderText.length < 1)
    fragmentShaderText = this.meshShaders[0].Frag;
  this.meshShader = new Shader(this.gl, vertMeshShader, fragmentShaderText);
  this.updateGLVolume();
};

Niivue.prototype.meshShaderNames = function (sort = true) {
  let cm = [];
  for (var i = 0; i < this.meshShaders.length; i++)
    cm.push(this.meshShaders[i].Name);
  return sort === true ? cm.sort() : cm;
};

// not included in public docs
Niivue.prototype.init = async function () {
  //initial setup: only at the startup of the component
  // print debug info (gpu vendor and renderer)
  let rendererInfo = this.gl.getExtension("WEBGL_debug_renderer_info");
  let vendor = this.gl.getParameter(rendererInfo.UNMASKED_VENDOR_WEBGL);
  let renderer = this.gl.getParameter(rendererInfo.UNMASKED_RENDERER_WEBGL);
  // await this.loadFont()
  log.info("renderer vendor: ", vendor);
  log.info("renderer: ", renderer);
  this.gl.clearDepth(0.0);
  this.gl.enable(this.gl.CULL_FACE);
  this.gl.cullFace(this.gl.FRONT);
  this.gl.enable(this.gl.BLEND);
  this.gl.blendFunc(this.gl.SRC_ALPHA, this.gl.ONE_MINUS_SRC_ALPHA);

  // register volume and overlay textures
  this.volumeTexture = this.rgbaTex(
    this.volumeTexture,
    this.gl.TEXTURE0,
    [2, 2, 2, 2],
    true
  );
  this.overlayTexture = this.rgbaTex(
    this.overlayTexture,
    this.gl.TEXTURE2,
    [2, 2, 2, 2],
    true
  );
  this.drawTexture = this.r8Tex(
    this.drawTexture,
    this.gl.TEXTURE7,
    [2, 2, 2, 2],
    true
  );

  let rectStrip = [
    1,
    1,
    0, //RAI
    1,
    0,
    0, //RPI
    0,
    1,
    0, //LAI
    0,
    0,
    0, //LPI
  ];

  this.cuboidVertexBuffer = this.gl.createBuffer();
  this.gl.bindBuffer(this.gl.ARRAY_BUFFER, this.cuboidVertexBuffer);
  this.gl.bufferData(
    this.gl.ARRAY_BUFFER,
    new Float32Array(rectStrip),
    this.gl.STATIC_DRAW
  );

  //setup generic VAO style sheet:
  this.genericVAO = this.gl.createVertexArray(); //2D slices, fonts, lines
  this.gl.bindVertexArray(this.genericVAO);
  //this.gl.bindBuffer(this.gl.ELEMENT_ARRAY_BUFFER, this.cuboidVertexBuffer); //triangle strip does not need indices
  this.gl.bindBuffer(this.gl.ARRAY_BUFFER, this.cuboidVertexBuffer);
  this.gl.enableVertexAttribArray(0);
  this.gl.vertexAttribPointer(0, 3, this.gl.FLOAT, false, 0, 0);
  this.gl.bindVertexArray(this.unusedVAO); //switch off to avoid tampering with settings

  this.pickingMeshShader = new Shader(
    this.gl,
    vertMeshShader,
    fragMeshDepthShader
  );
  this.pickingImageShader = new Shader(
    this.gl,
    vertRenderShader,
    fragVolumePickingShader
  );
  this.pickingImageShader.use(this.gl);
  this.gl.uniform1i(this.pickingImageShader.uniforms["volume"], 0);
  //this.gl.uniform1i(pickingShader.uniforms["colormap"], 1); //orient shader applies colormap
  this.gl.uniform1i(this.pickingImageShader.uniforms["overlay"], 2);
  this.pickingImageShader.mvpUniformLoc =
    this.pickingImageShader.uniforms["mvpMtx"];
  this.pickingImageShader.rayDirUniformLoc =
    this.pickingImageShader.uniforms["rayDir"];
  this.pickingImageShader.clipPlaneUniformLoc =
    this.pickingImageShader.uniforms["clipPlane"];
  // slice shader
  this.sliceShader = new Shader(this.gl, vertSliceShader, fragSliceShader);
  this.sliceShader.use(this.gl);
  this.gl.uniform1i(this.sliceShader.uniforms["volume"], 0);
  this.gl.uniform1i(this.sliceShader.uniforms["overlay"], 2);
  this.gl.uniform1i(this.sliceShader.uniforms["drawing"], 7);
  this.gl.uniform1f(this.sliceShader.uniforms["drawOpacity"], this.drawOpacity);
  // slice mm shader
  this.sliceMMShader = new Shader(
    this.gl,
    vertSliceMMShader,
    fragSliceMMShader
  );
  this.sliceMMShader.use(this.gl);
  this.gl.uniform1i(this.sliceMMShader.uniforms["volume"], 0);
  this.gl.uniform1i(this.sliceMMShader.uniforms["overlay"], 2);
  this.gl.uniform1i(this.sliceMMShader.uniforms["drawing"], 7);
  this.gl.uniform1f(
    this.sliceMMShader.uniforms["drawOpacity"],
    this.drawOpacity
  );
  //orient cube
  this.orientCubeShader = new Shader(
    this.gl,
    vertOrientCubeShader,
    fragOrientCubeShader
  );
  let gl = this.gl;
  this.orientCubeShaderVAO = gl.createVertexArray();
  gl.bindVertexArray(this.orientCubeShaderVAO);
  let program = this.orientCubeShader.program;
  this.orientCubeMtxLoc = gl.getUniformLocation(program, "u_matrix");
  // Create a buffer
  var positionBuffer = gl.createBuffer();
  gl.enableVertexAttribArray(0);
  gl.enableVertexAttribArray(1);
  gl.bindBuffer(gl.ARRAY_BUFFER, positionBuffer);
  gl.bufferData(gl.ARRAY_BUFFER, orientCube, gl.STATIC_DRAW);
  //XYZ position: (three floats)
  gl.vertexAttribPointer(0, 3, gl.FLOAT, false, 24, 0);
  //RGB color: (also three floats)
  gl.enableVertexAttribArray(1);
  gl.vertexAttribPointer(1, 3, gl.FLOAT, false, 24, 12);
  gl.bindVertexArray(this.unusedVAO);
  // rect shader (crosshair): horizontal and vertical lines only
  this.rectShader = new Shader(this.gl, vertRectShader, fragRectShader);
  // line shader: diagonal lines
  this.lineShader = new Shader(this.gl, vertLineShader, fragRectShader);
  this.graphShader = new Shader(this.gl, vertGraphShader, fragRectShader);
  // render shader (3D)
  this.renderShader = new Shader(this.gl, vertRenderShader, fragRenderShader);
  this.renderShader.use(this.gl);
  this.gl.uniform1i(this.renderShader.uniforms["volume"], 0);
  //this.gl.uniform1i(this.renderShader.uniforms["colormap"], 1); //orient shader applies colormap
  this.gl.uniform1i(this.renderShader.uniforms["overlay"], 2);
  (this.renderShader.mvpUniformLoc = this.renderShader.uniforms["mvpMtx"]),
    (this.renderShader.mvpMatRASLoc = this.renderShader.uniforms["matRAS"]);
  (this.renderShader.rayDirUniformLoc = this.renderShader.uniforms["rayDir"]),
    (this.renderShader.clipPlaneUniformLoc =
      this.renderShader.uniforms["clipPlane"]),
    // colorbar shader
    (this.colorbarShader = new Shader(
      this.gl,
      vertColorbarShader,
      fragColorbarShader
    ));
  this.colorbarShader.use(this.gl);
  this.gl.uniform1i(this.colorbarShader.uniforms["colormap"], 1);

  this.growCutShader = new Shader(
    this.gl,
    vertGrowCutShader,
    fragGrowCutShader
  );

  // orientation shaders
  this.passThroughShader = new Shader(
    this.gl,
    vertPassThroughShader,
    fragPassThroughShader
  );

  this.orientShaderAtlasU = new Shader(
    this.gl,
    vertOrientShader,
    fragOrientShaderU.concat(fragOrientShaderAtlas)
  );

  this.orientShaderU = new Shader(
    this.gl,
    vertOrientShader,
    fragOrientShaderU.concat(fragOrientShader)
  );
  this.orientShaderI = new Shader(
    this.gl,
    vertOrientShader,
    fragOrientShaderI.concat(fragOrientShader)
  );
  this.orientShaderF = new Shader(
    this.gl,
    vertOrientShader,
    fragOrientShaderF.concat(fragOrientShader)
  );
  this.orientShaderRGBU = new Shader(
    this.gl,
    vertOrientShader,
    fragOrientShaderU.concat(fragRGBOrientShader)
  );
  // 3D crosshair cylinder
  this.surfaceShader = new Shader(
    this.gl,
    vertSurfaceShader,
    fragSurfaceShader
  );

  // tractography fibers
  this.fiberShader = new Shader(this.gl, vertFiberShader, fragFiberShader);

  //mesh
  this.meshShader = new Shader(
    this.gl,
    vertMeshShader,
    this.meshShaders[0].Frag
  );

  this.bmpShader = new Shader(this.gl, vertBmpShader, fragBmpShader);

  await this.initText();
  if (this.opts.thumbnail.length > 0) {
    await this.loadBmpTexture(this.opts.thumbnail);
    this.thumbnailVisible = true;
  }
  this.updateGLVolume();
  this.initialized = true;
  if (this.opts.isHighResolutionCapable) this.resizeListener();
  this.drawScene();
  return this;
}; // init()

/**
 * update the webGL 2.0 scene after making changes to the array of volumes. It's always good to call this method after altering one or more volumes manually (outside of Niivue setter methods)
 * @example
 * niivue = new Niivue()
 * niivue.updateGLVolume()
 */
Niivue.prototype.updateGLVolume = function () {
  //load volume or change contrast
  let visibleLayers = 0;
  let numLayers = this.volumes.length;
  // loop through loading volumes in this.volume
  this.refreshColormaps();
  for (let i = 0; i < numLayers; i++) {
    // avoid trying to refresh a volume that isn't ready
    if (!this.volumes[i].toRAS) {
      continue;
    }
    this.refreshLayers(this.volumes[i], visibleLayers, numLayers);
    visibleLayers++;
  }
  this.furthestVertexFromOrigin = 0.0;
  if (numLayers > 0)
    this.furthestVertexFromOrigin =
      this.volumeObject3D.furthestVertexFromOrigin;
  if (this.meshes)
    for (let i = 0; i < this.meshes.length; i++)
      this.furthestVertexFromOrigin = Math.max(
        this.furthestVertexFromOrigin,
        this.meshes[i].furthestVertexFromOrigin
      );
  this.drawScene();
}; // updateVolume()

// not included in public docs
Niivue.prototype.getDescriptives = function (
  layer = 0,
  ignoreZeros = false,
  masks = []
) {
  let hdr = this.volumes[layer].hdr;
  let slope = hdr.scl_slope;
  if (isNaN(slope)) slope = 1;
  let inter = hdr.scl_inter;
  if (isNaN(inter)) inter = 1;
  let imgRaw = this.volumes[layer].img;
  let nv = imgRaw.length; //number of voxels
  //create mask
  let img = new Float32Array(nv);
  for (var i = 0; i < nv; i++) img[i] = imgRaw[i] * slope + inter; //assume all voxels survive
  let mask = new Uint8Array(nv);
  for (var i = 0; i < nv; i++) mask[i] = 1; //assume all voxels survive
  if (ignoreZeros) {
    for (var i = 0; i < nv; i++) if (img[i] === 0) mask[i] = 0;
  }
  if (masks.length > 0) {
    for (var m = 0; m < masks.length; m++) {
      let imgMask = this.volumes[masks[m]].img;
      if (imgMask.length !== nv) {
        console.log(
          "Mask resolution does not match image. Skipping masking layer " +
            masks[m]
        );
        continue;
      }
      for (var i = 0; i < nv; i++) {
        if (imgMask[i] === 0 || isNaN(imgMask[i])) mask[i] = 0;
      } //for each voxel in mask
    } //for each mask
  } //if masks
  //Welfords method
  //https://www.embeddedrelated.com/showarticle/785.php
  //https://www.johndcook.com/blog/2008/09/26/comparing-three-methods-of-computing-standard-deviation/
  let k = 0;
  let M = 0;
  let S = 0;
  let mx = Number.NEGATIVE_INFINITY;
  let mn = Number.POSITIVE_INFINITY;
  for (var i = 0; i < nv; i++) {
    if (mask[i] < 1) continue;
    k += 1;
    let x = img[i];
    mn = Math.min(x, mx);
    mx = Math.max(x, mx);
    let Mnext = M + (x - M) / k;
    S = S + (x - M) * (x - Mnext);
    M = Mnext;
  }
  let stdev = Math.sqrt(S / (k - 1));
  let str =
    "Number of voxels: " +
    k +
    "\nMean:" +
    M +
    "\nMin:" +
    mn +
    "\nMax:" +
    mx +
    "\nStandard deviation: " +
    stdev +
    "\nRobust Min: " +
    this.volumes[layer].robust_min +
    "\nRobust Max: " +
    this.volumes[layer].robust_max;
  return {
    mean: M,
    stdev: stdev,
    nvox: k,
    min: mn,
    max: mx,
    robust_min: this.volumes[layer].robust_min,
    robust_max: this.volumes[layer].robust_max,
  };
};

// not included in public docs
Niivue.prototype.refreshLayers = function (overlayItem, layer, numLayers) {
  if (this.volumes.length < 1) return; //e.g. only meshes
  let hdr = overlayItem.hdr;
  let img = overlayItem.img;
  if (overlayItem.frame4D > 0 && overlayItem.frame4D < overlayItem.nFrame4D)
    img = overlayItem.img.slice(
      overlayItem.frame4D * overlayItem.nVox3D,
      (overlayItem.frame4D + 1) * overlayItem.nVox3D
    );
  let opacity = overlayItem.opacity;
  let outTexture = null;
  this.gl.bindVertexArray(this.unusedVAO);
  if (this.crosshairs3D !== null) this.crosshairs3D.mm[0] = NaN; //force crosshairs3D redraw
  let mtx = mat.mat4.clone(overlayItem.toRAS);
  if (layer === 0) {
    this.volumeObject3D = overlayItem.toNiivueObject3D(this.VOLUME_ID, this.gl);
    mat.mat4.invert(mtx, mtx);
    //log.debug(`mtx layer ${layer}`, mtx);
    this.back.matRAS = overlayItem.matRAS;
    this.back.dims = overlayItem.dimsRAS;
    this.back.pixDims = overlayItem.pixDimsRAS;
    outTexture = this.rgbaTex(
      this.volumeTexture,
      this.gl.TEXTURE0,
      overlayItem.dimsRAS
    ); //this.back.dims)
    let { volScale, vox } = this.sliceScale(); // slice scale determined by this.back --> the base image layer
    this.volScale = volScale;
    this.vox = vox;
    this.volumeObject3D.scale = volScale;
    this.renderShader.use(this.gl);
    this.gl.uniform3fv(this.renderShader.uniforms["texVox"], vox);
    this.gl.uniform3fv(this.renderShader.uniforms["volScale"], volScale);
    // add shader to object
    let pickingShader = this.pickingImageShader;
    pickingShader.use(this.gl);
    this.gl.uniform1i(pickingShader.uniforms["volume"], 0);
    this.gl.uniform1i(pickingShader.uniforms["colormap"], 1);
    this.gl.uniform1i(pickingShader.uniforms["overlay"], 2);
    this.gl.uniform3fv(pickingShader.uniforms["volScale"], volScale);
    log.debug(this.volumeObject3D);
  } else {
    if (this.back.dims === undefined)
      log.error(
        "Fatal error: Unable to render overlay: background dimensions not defined!"
      );
    let f000 = this.mm2frac(overlayItem.mm000); //origin in output space
    let f100 = this.mm2frac(overlayItem.mm100);
    let f010 = this.mm2frac(overlayItem.mm010);
    let f001 = this.mm2frac(overlayItem.mm001);
    f100 = mat.vec3.subtract(f100, f100, f000); // direction of i dimension from origin
    f010 = mat.vec3.subtract(f010, f010, f000); // direction of j dimension from origin
    f001 = mat.vec3.subtract(f001, f001, f000); // direction of k dimension from origin
    mtx = mat.mat4.fromValues(
      f100[0],
      f010[0],
      f001[0],
      f000[0],

      f100[1],
      f010[1],
      f001[1],
      f000[1],

      f100[2],
      f010[2],
      f001[2],
      f000[2],
      0,
      0,
      0,
      1
    );
    mat.mat4.invert(mtx, mtx);
    if (layer === 1) {
      outTexture = this.rgbaTex(
        this.overlayTexture,
        this.gl.TEXTURE2,
        this.back.dims
      );
      this.overlayTextureID = outTexture;
    } else outTexture = this.overlayTextureID;
  }
  let fb = this.gl.createFramebuffer();
  this.gl.bindFramebuffer(this.gl.FRAMEBUFFER, fb);
  this.gl.disable(this.gl.CULL_FACE);
  this.gl.viewport(0, 0, this.back.dims[1], this.back.dims[2]); //output in background dimensions
  this.gl.disable(this.gl.BLEND);
  let tempTex3D = this.gl.createTexture();
  this.gl.activeTexture(this.gl.TEXTURE6); //Temporary 3D Texture
  this.gl.bindTexture(this.gl.TEXTURE_3D, tempTex3D);
  this.gl.texParameteri(
    this.gl.TEXTURE_3D,
    this.gl.TEXTURE_MIN_FILTER,
    this.gl.NEAREST
  );
  this.gl.texParameteri(
    this.gl.TEXTURE_3D,
    this.gl.TEXTURE_MAG_FILTER,
    this.gl.NEAREST
  );
  this.gl.texParameteri(
    this.gl.TEXTURE_3D,
    this.gl.TEXTURE_WRAP_R,
    this.gl.CLAMP_TO_EDGE
  );
  this.gl.texParameteri(
    this.gl.TEXTURE_3D,
    this.gl.TEXTURE_WRAP_S,
    this.gl.CLAMP_TO_EDGE
  );
  this.gl.texParameteri(
    this.gl.TEXTURE_3D,
    this.gl.TEXTURE_WRAP_T,
    this.gl.CLAMP_TO_EDGE
  );
  this.gl.pixelStorei(this.gl.UNPACK_ALIGNMENT, 1);
  //https://webgl2fundamentals.org/webgl/lessons/webgl-data-textures.html
  //https://www.khronos.org/registry/OpenGL-Refpages/es3.0/html/glTexStorage3D.xhtml
  let orientShader = this.orientShaderU;
  if (hdr.datatypeCode === 2) {
    // raw input data
    if (hdr.intent_code === 1002) orientShader = this.orientShaderAtlasU;
    this.gl.texStorage3D(
      this.gl.TEXTURE_3D,
      1,
      this.gl.R8UI,
      hdr.dims[1],
      hdr.dims[2],
      hdr.dims[3]
    );
    this.gl.texSubImage3D(
      this.gl.TEXTURE_3D,
      0,
      0,
      0,
      0,
      hdr.dims[1],
      hdr.dims[2],
      hdr.dims[3],
      this.gl.RED_INTEGER,
      this.gl.UNSIGNED_BYTE,
      img
    );
  } else if (hdr.datatypeCode === 4) {
    this.gl.texStorage3D(
      this.gl.TEXTURE_3D,
      1,
      this.gl.R16I,
      hdr.dims[1],
      hdr.dims[2],
      hdr.dims[3]
    );
    this.gl.texSubImage3D(
      this.gl.TEXTURE_3D,
      0,
      0,
      0,
      0,
      hdr.dims[1],
      hdr.dims[2],
      hdr.dims[3],
      this.gl.RED_INTEGER,
      this.gl.SHORT,
      img
    );
    orientShader = this.orientShaderI;
  } else if (hdr.datatypeCode === 16) {
    this.gl.texStorage3D(
      this.gl.TEXTURE_3D,
      1,
      this.gl.R32F,
      hdr.dims[1],
      hdr.dims[2],
      hdr.dims[3]
    );
    this.gl.texSubImage3D(
      this.gl.TEXTURE_3D,
      0,
      0,
      0,
      0,
      hdr.dims[1],
      hdr.dims[2],
      hdr.dims[3],
      this.gl.RED,
      this.gl.FLOAT,
      img
    );
    orientShader = this.orientShaderF;
  } else if (hdr.datatypeCode === 64) {
    let img32f = new Float32Array();
    img32f = Float32Array.from(img);
    this.gl.texStorage3D(
      this.gl.TEXTURE_3D,
      1,
      this.gl.R32F,
      hdr.dims[1],
      hdr.dims[2],
      hdr.dims[3]
    );
    this.gl.texSubImage3D(
      this.gl.TEXTURE_3D,
      0,
      0,
      0,
      0,
      hdr.dims[1],
      hdr.dims[2],
      hdr.dims[3],
      this.gl.RED,
      this.gl.FLOAT,
      img32f
    );
    orientShader = this.orientShaderF;
  } else if (hdr.datatypeCode === 128) {
    orientShader = this.orientShaderRGBU;
    orientShader.use(this.gl);
    this.gl.uniform1i(orientShader.uniforms["hasAlpha"], false);
    this.gl.texStorage3D(
      this.gl.TEXTURE_3D,
      1,
      this.gl.RGB8UI,
      hdr.dims[1],
      hdr.dims[2],
      hdr.dims[3]
    );
    this.gl.texSubImage3D(
      this.gl.TEXTURE_3D,
      0,
      0,
      0,
      0,
      hdr.dims[1],
      hdr.dims[2],
      hdr.dims[3],
      this.gl.RGB_INTEGER,
      this.gl.UNSIGNED_BYTE,
      img
    );
  } else if (hdr.datatypeCode === 512) {
    this.gl.texStorage3D(
      this.gl.TEXTURE_3D,
      1,
      this.gl.R16UI,
      hdr.dims[1],
      hdr.dims[2],
      hdr.dims[3]
    );
    this.gl.texSubImage3D(
      this.gl.TEXTURE_3D,
      0,
      0,
      0,
      0,
      hdr.dims[1],
      hdr.dims[2],
      hdr.dims[3],
      this.gl.RED_INTEGER,
      this.gl.UNSIGNED_SHORT,
      img
    );
  } else if (hdr.datatypeCode === 2304) {
    orientShader = this.orientShaderRGBU;
    orientShader.use(this.gl);
    this.gl.uniform1i(orientShader.uniforms["hasAlpha"], true);
    this.gl.texStorage3D(
      this.gl.TEXTURE_3D,
      1,
      this.gl.RGBA8UI,
      hdr.dims[1],
      hdr.dims[2],
      hdr.dims[3]
    );
    this.gl.texSubImage3D(
      this.gl.TEXTURE_3D,
      0,
      0,
      0,
      0,
      hdr.dims[1],
      hdr.dims[2],
      hdr.dims[3],
      this.gl.RGBA_INTEGER,
      this.gl.UNSIGNED_BYTE,
      img
    );
  }
  if (overlayItem.global_min === undefined) {
    //only once, first time volume is loaded
    // this.calMinMax(overlayItem, imgRaw);
    overlayItem.calMinMax();
  }
  //blend texture
  let blendTexture = null;
  this.gl.bindVertexArray(this.genericVAO);
  if (layer > 1) {
    //use pass-through shader to copy previous color to temporary 2D texture
    blendTexture = this.rgbaTex(blendTexture, this.gl.TEXTURE5, this.back.dims);
    this.gl.bindTexture(this.gl.TEXTURE_3D, blendTexture);
    let passShader = this.passThroughShader;
    passShader.use(this.gl);
    this.gl.uniform1i(passShader.uniforms["in3D"], 2); //overlay volume
    for (let i = 0; i < this.back.dims[3]; i++) {
      //output slices
      let coordZ = (1 / this.back.dims[3]) * (i + 0.5);
      this.gl.uniform1f(passShader.uniforms["coordZ"], coordZ);
      this.gl.framebufferTextureLayer(
        this.gl.FRAMEBUFFER,
        this.gl.COLOR_ATTACHMENT0,
        blendTexture,
        0,
        i
      );
      //this.gl.clear(this.gl.DEPTH_BUFFER_BIT); //exhaustive, so not required
      this.gl.drawArrays(this.gl.TRIANGLE_STRIP, 0, 4);
    }
  } else
    blendTexture = this.rgbaTex(blendTexture, this.gl.TEXTURE5, [2, 2, 2, 2]);
  orientShader.use(this.gl);
  this.gl.activeTexture(this.gl.TEXTURE1);
  this.gl.bindTexture(this.gl.TEXTURE_2D, this.colormapTexture);
  this.gl.uniform1f(orientShader.uniforms["cal_min"], overlayItem.cal_min);
  this.gl.uniform1f(orientShader.uniforms["cal_max"], overlayItem.cal_max);
  this.gl.bindTexture(this.gl.TEXTURE_3D, tempTex3D);
  this.gl.uniform1i(orientShader.uniforms["intensityVol"], 6);
  this.gl.uniform1i(orientShader.uniforms["blend3D"], 5);
  this.gl.uniform1i(orientShader.uniforms["colormap"], 1);
  this.gl.uniform1f(orientShader.uniforms["layer"], layer);
  //this.gl.uniform1f(orientShader.uniforms["numLayers"], numLayers);
  this.gl.uniform1f(orientShader.uniforms["scl_inter"], hdr.scl_inter);
  this.gl.uniform1f(orientShader.uniforms["scl_slope"], hdr.scl_slope);
  this.gl.uniform1f(orientShader.uniforms["opacity"], opacity);

  this.gl.uniform1i(orientShader.uniforms["modulationVol"], 7);
  let modulateTexture = null;
  if (
    overlayItem.modulationImage &&
    overlayItem.modulationImage >= 0 &&
    overlayItem.modulationImage < this.volumes.length
  ) {
    console.log(this.volumes);
    let mhdr = this.volumes[overlayItem.modulationImage].hdr;
    if (
      mhdr.dims[1] === hdr.dims[1] &&
      mhdr.dims[2] === hdr.dims[2] &&
      mhdr.dims[3] === hdr.dims[3]
    ) {
      this.gl.uniform1i(orientShader.uniforms["modulation"], 1);

      //r8Tex(texID, activeID, dims, isInit = false)
      modulateTexture = this.r8Tex(
        modulateTexture,
        this.gl.TEXTURE7,
        hdr.dims,
        true
      );
      this.gl.activeTexture(this.gl.TEXTURE7);
      this.gl.bindTexture(this.gl.TEXTURE_3D, modulateTexture);
      let vx = hdr.dims[1] * hdr.dims[2] * hdr.dims[3];
      let modulateVolume = new Uint8Array(vx);
      let mn = mhdr.cal_min;
      let scale = 255.0 / (mhdr.cal_max - mhdr.cal_min);
      let imgRaw = this.volumes[overlayItem.modulationImage].img.buffer;
      let img = new Uint8Array(imgRaw);
      switch (mhdr.datatypeCode) {
        case overlayItem.DT_SIGNED_SHORT:
          img = new Int16Array(imgRaw);
          break;
        case overlayItem.DT_FLOAT:
          img = new Float32Array(imgRaw);
          break;
        case overlayItem.DT_DOUBLE:
          img = new Float64Array(imgRaw);
          break;
        case overlayItem.DT_RGB:
          img = new Uint8Array(imgRaw);
          break;
        case overlayItem.DT_UINT16:
          img = new Uint16Array(imgRaw);
          break;
      }
      console.log(this.volumes[overlayItem.modulationImage]);
      for (let i = 0; i < vx; i++) {
        let v = img[i] * mhdr.scl_slope + mhdr.scl_inter;
        v = (v - mn) * scale;
        v = Math.min(Math.max(v, 0.0), 255.0);
        modulateVolume[i] = v;
      }
      this.gl.texSubImage3D(
        this.gl.TEXTURE_3D,
        0,
        0,
        0,
        0,
        hdr.dims[1],
        hdr.dims[2],
        hdr.dims[3],
        this.gl.RED,
        this.gl.UNSIGNED_BYTE,
        modulateVolume
      );
    } else console.log("Modulation image dimensions do not match target");
  } else this.gl.uniform1i(orientShader.uniforms["modulation"], 0);
  this.gl.uniformMatrix4fv(orientShader.uniforms["mtx"], false, mtx);
  if (hdr.intent_code === 1002) {
    let x = 1.0 / this.back.dims[1];
    if (!this.opts.isAtlasOutline) x = -x;
    this.gl.uniform3fv(orientShader.uniforms["xyzFrac"], [
      x,
      1.0 / this.back.dims[2],
      1.0 / this.back.dims[3],
    ]);
  }
  log.debug("back dims: ", this.back.dims);
  for (let i = 0; i < this.back.dims[3]; i++) {
    //output slices
    let coordZ = (1 / this.back.dims[3]) * (i + 0.5);
    this.gl.uniform1f(orientShader.uniforms["coordZ"], coordZ);
    this.gl.framebufferTextureLayer(
      this.gl.FRAMEBUFFER,
      this.gl.COLOR_ATTACHMENT0,
      outTexture,
      0,
      i
    );
    //this.gl.clear(this.gl.DEPTH_BUFFER_BIT); //exhaustive, so not required
    this.gl.drawArrays(this.gl.TRIANGLE_STRIP, 0, 4);
  }
  this.gl.bindVertexArray(this.unusedVAO);
  this.gl.deleteTexture(tempTex3D);
  this.gl.deleteTexture(modulateTexture);
  this.gl.deleteTexture(blendTexture);
  this.gl.viewport(0, 0, this.gl.canvas.width, this.gl.canvas.height);
  this.gl.bindFramebuffer(this.gl.FRAMEBUFFER, null);

  this.gl.deleteFramebuffer(fb);

  // set slice scale for render shader
  this.renderShader.use(this.gl);
  let slicescl = this.sliceScale(); // slice scale determined by this.back --> the base image layer
  let vox = slicescl.vox;
  let volScale = slicescl.volScale;
  this.gl.uniform1f(this.renderShader.uniforms["overlays"], this.overlays);
  this.gl.uniform4fv(
    this.renderShader.uniforms["clipPlaneColor"],
    this.opts.clipPlaneColor
  );
  this.gl.uniform1f(
    this.renderShader.uniforms["backOpacity"],
    this.volumes[0].opacity
  );
  this.gl.uniform4fv(
    this.renderShader.uniforms["clipPlane"],
    this.scene.clipPlane
  );
  this.gl.uniform3fv(this.renderShader.uniforms["texVox"], vox);
  this.gl.uniform3fv(this.renderShader.uniforms["volScale"], volScale);
  this.pickingImageShader.use(this.gl);
  this.gl.uniform1f(
    this.pickingImageShader.uniforms["overlays"],
    this.overlays.length
  );
  this.gl.uniform3fv(this.pickingImageShader.uniforms["texVox"], vox);
  this.sliceMMShader.use(this.gl);
  this.gl.uniform1f(
    this.sliceMMShader.uniforms["overlays"],
    this.overlays.length
  );
  this.gl.uniform1f(
    this.sliceMMShader.uniforms["drawOpacity"],
    this.drawOpacity
  );
  this.gl.uniform1i(this.sliceMMShader.uniforms["drawing"], 7);
  // set overlays for slice shader
  this.sliceShader.use(this.gl);
  this.gl.uniform1f(
    this.sliceShader.uniforms["overlays"],
    this.overlays.length
  );
  this.gl.uniform1f(this.sliceShader.uniforms["drawOpacity"], this.drawOpacity);
  this.gl.uniform1i(this.sliceShader.uniforms["drawing"], 7);
  this.gl.activeTexture(this.gl.TEXTURE7);
  this.gl.bindTexture(this.gl.TEXTURE_3D, this.drawTexture);
  this.updateInterpolation(layer);
  //this.createEmptyDrawing(); //DO NOT DO THIS ON EVERY CALL TO REFRESH LAYERS!!!!
  //this.createRandomDrawing(); //DO NOT DO THIS ON EVERY CALL TO REFRESH LAYERS!!!!
}; // refreshLayers()

/**
 * query all available color maps that can be applied to volumes
 * @param {boolean} [sort=true] whether or not to sort the returned array
 * @returns {array} an array of colormap strings
 * @example
 * niivue = new Niivue()
 * colormaps = niivue.colorMaps()
 */
Niivue.prototype.colorMaps = function (sort = true) {
  return cmapper.colorMaps();
};

/**
 * update the colormap of an image given its ID
 * @param {string} id the ID of the NVImage
 * @param {string} colorMap the name of the colorMap to use
 * @example
 * niivue = new Niivue()
 * niivue.setColorMap(someImage.id, 'red')
 */
Niivue.prototype.setColorMap = function (id, colorMap) {
  let idx = this.getVolumeIndexByID(id);
  this.volumes[idx].colorMap = colorMap;
  this.updateGLVolume();
};

Niivue.prototype.setColorMapNegative = function (id, colorMapNegative) {
  let idx = this.getVolumeIndexByID(id);
  this.volumes[idx].colorMapNegative = colorMapNegative;
  this.updateGLVolume();
};

Niivue.prototype.setModulationImage = function (idTarget, idModulation) {
  //to set:
  // nv1.setModulationImage(nv1.volumes[0].id, nv1.volumes[1].id);
  //to clear:
  // nv1.setModulationImage(nv1.volumes[0].id, null);
  let idxTarget = this.getVolumeIndexByID(idTarget);
  let idxModulation = null;
  //if (idModulation)
  idxModulation = this.getVolumeIndexByID(idModulation);
  this.volumes[idxTarget].modulationImage = idxModulation;
  this.updateGLVolume();
};
Niivue.prototype.setGamma = function (gamma = 1.0) {
  cmapper.gamma = gamma;
  this.updateGLVolume();
};

Niivue.prototype.setFrame4D = function (id, frame4D) {
  let idx = this.getVolumeIndexByID(id);
  // don't allow indexing timepoints beyond the max number of time points.
  if (frame4D > this.volumes[idx].nFrame4D - 1) {
    frame4D = this.volumes[idx].nFrame4D;
  }
  // don't allow negative timepoints
  if (frame4D < 0) {
    frame4D = 0;
  }
  this.volumes[idx].frame4D = frame4D;
  this.updateGLVolume();
};

Niivue.prototype.getFrame4D = function (id) {
  let idx = this.getVolumeIndexByID(id);
  return this.volumes[idx].nFrame4D;
};

// not included in public docs
Niivue.prototype.colormapFromKey = function (name) {
  return cmapper.colormapFromKey(name);
};

// not included in public docs
Niivue.prototype.colormap = function (lutName = "") {
  return cmapper.colormap(lutName);
}; // colormap()

// not included in public docs
Niivue.prototype.refreshColormaps = function () {
  let nLayer = this.volumes.length;
  if (nLayer < 1) return;
  if (this.colormapTexture !== null)
    this.gl.deleteTexture(this.colormapTexture);
  this.colormapTexture = this.gl.createTexture();
  this.gl.activeTexture(this.gl.TEXTURE1);
  this.gl.bindTexture(this.gl.TEXTURE_2D, this.colormapTexture);
  this.gl.texStorage2D(this.gl.TEXTURE_2D, 1, this.gl.RGBA8, 256, nLayer * 2);
  this.gl.texParameteri(
    this.gl.TEXTURE_2D,
    this.gl.TEXTURE_MIN_FILTER,
    this.gl.LINEAR
  );
  this.gl.texParameteri(
    this.gl.TEXTURE_2D,
    this.gl.TEXTURE_MAG_FILTER,
    this.gl.LINEAR
  );
  //this.gl.texParameteri(this.gl.TEXTURE_2D, this.gl.TEXTURE_MIN_FILTER, this.gl.NEAREST);
  //this.gl.texParameteri(this.gl.TEXTURE_2D, this.gl.TEXTURE_MAG_FILTER, this.gl.NEAREST);
  this.gl.texParameteri(
    this.gl.TEXTURE_2D,
    this.gl.TEXTURE_WRAP_R,
    this.gl.CLAMP_TO_EDGE
  );
  this.gl.texParameteri(
    this.gl.TEXTURE_2D,
    this.gl.TEXTURE_WRAP_S,
    this.gl.CLAMP_TO_EDGE
  );
  this.gl.pixelStorei(this.gl.UNPACK_ALIGNMENT, 1);
  let luts = this.colormap(this.volumes[0].colorMap);
  function addColormap(lut) {
    let c = new Uint8ClampedArray(luts.length + lut.length);
    c.set(luts);
    c.set(lut, luts.length);
    luts = c;
  }
  for (let i = 1; i < nLayer; i++)
    addColormap(this.colormap(this.volumes[i].colorMap));
  //slots for (optional) negative colorMaps
  let bogusLut = new Uint8ClampedArray(1024);
  //bogus LUT key - allow shader to discriminate slots used for colorMapNegative
  bogusLut[0] = 255; //R
  bogusLut[1] = 255; //G
  bogusLut[2] = 255; //B
  bogusLut[3] = 0; //A
  bogusLut[4] = 0; //R
  bogusLut[5] = 0; //G
  bogusLut[6] = 0; //B
  bogusLut[7] = 255; //A
  for (let i = 0; i < nLayer; i++) {
    let lut = bogusLut.slice();
    if (this.volumes[i].colorMapNegative.length > 0)
      lut = this.colormap(this.volumes[i].colorMapNegative);
    addColormap(lut);
  } //each layer
  this.gl.texSubImage2D(
    this.gl.TEXTURE_2D,
    0,
    0,
    0,
    256,
    nLayer * 2,
    this.gl.RGBA,
    this.gl.UNSIGNED_BYTE,
    luts
  );
  return this;
}; // refreshColormaps()

// not included in public docs
Niivue.prototype.sliceScale = function () {
  let dimsMM = this.screenFieldOfViewMM(this.sliceTypeAxial);
  var longestAxis = Math.max(dimsMM[0], Math.max(dimsMM[1], dimsMM[2]));
  var volScale = [
    dimsMM[0] / longestAxis,
    dimsMM[1] / longestAxis,
    dimsMM[2] / longestAxis,
  ];
  var vox = [this.back.dims[1], this.back.dims[2], this.back.dims[3]];
  return { volScale, vox, longestAxis, dimsMM };
}; // sliceScale()

function swizzleVec3(vec, order = [0, 1, 2]) {
  let vout = mat.vec3.create();
  vout[0] = vec[order[0]];
  vout[1] = vec[order[1]];
  vout[2] = vec[order[2]];
  return vout;
}

Niivue.prototype.inRenderTile = function (x, y) {
  for (let i = 0; i < this.screenSlices.length; i++) {
    if (this.screenSlices[i].axCorSag !== this.sliceTypeRender) continue;
    let ltwh = this.screenSlices[i].leftTopWidthHeight;
    if (
      x > ltwh[0] &&
      y > ltwh[1] &&
      x < ltwh[0] + ltwh[2] &&
      y < ltwh[1] + ltwh[3]
    )
      return i;
  }
  return -1; //mouse position not in rendering tile
};

Niivue.prototype.sliceScroll3D = function (posChange = 0) {
  if (posChange === 0) return;
  //n.b. clip plane only influences voxel-based volumes, so zoom is only action for meshes
  if (this.volumes.length > 0 && this.scene.clipPlaneDepthAziElev[0] < 1.8) {
    //clipping mode: change clip plane depth
    //if (this.scene.clipPlaneDepthAziElev[0] > 1.8) return;
    let depthAziElev = this.scene.clipPlaneDepthAziElev.slice();
    //bound clip sqrt(3) = 1.73
    if (posChange > 0) depthAziElev[0] = Math.min(1.5, depthAziElev[0] + 0.025);
    if (posChange < 0)
      depthAziElev[0] = Math.max(-1.5, depthAziElev[0] - 0.025); //Math.max(-1.7,
    if (depthAziElev[0] !== this.scene.clipPlaneDepthAziElev[0]) {
      this.scene.clipPlaneDepthAziElev = depthAziElev;
      return this.setClipPlane(this.scene.clipPlaneDepthAziElev);
    }
    return;
  }
  if (posChange > 0)
    this.volScaleMultiplier = Math.min(2.0, this.volScaleMultiplier * 1.1);
  if (posChange < 0)
    this.volScaleMultiplier = Math.max(0.5, this.volScaleMultiplier * 0.9);
  this.drawScene();
};

Niivue.prototype.mouseClick = function (x, y, posChange = 0, isDelta = true) {
  var posNow;
  var posFuture;
  this.canvas.focus();
  if (this.thumbnailVisible) {
    this.gl.deleteTexture(this.bmpTexture);
    this.bmpTexture = null;
    this.thumbnailVisible = false;
    //the thumbnail is now released, do something profound: actually load the images
    this.loadVolumes(this.deferredVolumes);
    this.loadMeshes(this.deferredMeshes);
    return;
  }
  if (
    this.graph.opacity > 0.0 &&
    this.volumes[0].nFrame4D > 1 &&
    this.graph.plotLTWH
  ) {
    let pos = [x - this.graph.plotLTWH[0], y - this.graph.plotLTWH[1]];
    if (
      pos[0] > 0 &&
      pos[1] > 0 &&
      pos[0] <= this.graph.plotLTWH[2] &&
      pos[1] <= this.graph.plotLTWH[3]
    ) {
      let vol = Math.round(
        (pos[0] / this.graph.plotLTWH[2]) * (this.volumes[0].nFrame4D - 1)
      );
      //this.graph.selectedColumn = vol;
      this.volumes[0].frame4D = vol;
      this.updateGLVolume();
      return;
    }
  }
  //if (this.sliceType === this.sliceTypeRender) {
  if (this.inRenderTile(x, y) >= 0) {
    this.sliceScroll3D(posChange);
    this.drawScene(); //TODO: twice?
    return;
  }
  if (
    this.screenSlices.length < 1 ||
    this.gl.canvas.height < 1 ||
    this.gl.canvas.width < 1
  )
    return;
  //mouse click X,Y in screen coordinates, origin at top left
  // webGL clip space L,R,T,B = [-1, 1, 1, 1]
  // n.b. webGL Y polarity reversed
  // https://webglfundamentals.org/webgl/lessons/webgl-fundamentals.html
  for (let i = 0; i < this.screenSlices.length; i++) {
    var axCorSag = this.screenSlices[i].axCorSag;
    if (this.drawPenAxCorSag >= 0 && this.drawPenAxCorSag !== axCorSag)
      continue; //if mouse is drawing on axial slice, ignore any entry to coronal slice
    if (axCorSag > this.sliceTypeSagittal) continue;
    let texFrac = this.screenXY2TextureFrac(x, y, i);
    if (texFrac[0] < 0) continue; //click not on slice i

    if (true) {
      //user clicked on slice i
      if (!isDelta) {
        this.scene.crosshairPos[2 - axCorSag] = posChange;
        this.drawScene();
        return;
      }
      // scrolling... not mouse
      if (posChange !== 0) {
        posNow = this.scene.crosshairPos[2 - axCorSag];
        posFuture = posNow + posChange;
        if (posFuture > 1) posFuture = 1;
        if (posFuture < 0) posFuture = 0;
        this.scene.crosshairPos[2 - axCorSag] = posFuture;
        this.drawScene();
        this.opts.onLocationChange({
          mm: this.frac2mm(this.scene.crosshairPos),
          vox: this.frac2vox(this.scene.crosshairPos),
          frac: this.scene.crosshairPos,
          xy: [x, y],
          values: this.volumes.map((v) => {
            let mm = this.frac2mm(this.scene.crosshairPos);
            let vox = v.mm2vox(mm);
            let val = v.getValue(...vox);
            return { name: v.name, value: val, id: v.id, mm: mm, vox: vox };
          }),
        });
        return;
      }
      this.scene.crosshairPos = texFrac.slice();
      if (this.opts.drawingEnabled) {
        let pt = this.frac2vox(this.scene.crosshairPos);
        if (this.opts.penValue < 0 || Object.is(this.opts.penValue, -0)) {
          this.drawFloodFill(pt, Math.abs(this.opts.penValue));
          return;
        }
        if (isNaN(this.drawPenLocation[0])) {
          this.drawPenAxCorSag = axCorSag;
          this.drawPenFillPts = [];
          this.drawPt(...pt, this.opts.penValue);
        } else {
          if (
            pt[0] === this.drawPenLocation[0] &&
            pt[1] === this.drawPenLocation[1] &&
            pt[2] === this.drawPenLocation[2]
          )
            return;
          this.drawPenLine(pt, this.drawPenLocation, this.opts.penValue);
        }
        this.drawPenLocation = pt;
        if (this.opts.isFilledPen) this.drawPenFillPts.push(pt);
        this.refreshDrawing(false);
      }
      this.drawScene();
      this.opts.onLocationChange({
        mm: this.frac2mm(this.scene.crosshairPos),
        vox: this.frac2vox(this.scene.crosshairPos),
        frac: this.scene.crosshairPos,
        xy: [x, y],
        values: this.volumes.map((v) => {
          let mm = this.frac2mm(this.scene.crosshairPos);
          let vox = v.mm2vox(mm);
          let val = v.getValue(...vox);
          return { name: v.name, value: val, id: v.id, mm: mm, vox: vox };
        }),
      });
      return;
    } else {
      //if click in slice i
      // if x and y are null, likely due to a slider widget sending the posChange (no mouse info in that case)
      if (x === null && y === null) {
        this.scene.crosshairPos[2 - axCorSag] = posChange;
        this.drawScene();
        return;
      }
    }
  } //for i: each slice on screen
}; // mouseClick()

Niivue.prototype.drawRuler = function () {
  let fovMM = [];
  let ltwh = [];
  //leftTopWidthHeight
  for (let i = 0; i < this.screenSlices.length; i++) {
    if (this.screenSlices[i].axCorSag === this.sliceTypeRender) continue;
    //let ltwh = this.screenSlices[i].leftTopWidthHeight;
    if (this.screenSlices[i].fovMM.length > 1) {
      ltwh = this.screenSlices[i].leftTopWidthHeight;
      fovMM = this.screenSlices[i].fovMM;
      break;
    }
  }
  if (ltwh.length < 4) return;
  let frac10cm = 100.0 / fovMM[0];
  let pix10cm = frac10cm * ltwh[2];
  let pixLeft = ltwh[0] + 0.5 * ltwh[2] - 0.5 * pix10cm;
  let pixTop = ltwh[1] + ltwh[3] - 2 * this.opts.rulerWidth;
  let startXYendXY = [pixLeft, pixTop, pixLeft + pix10cm, pixTop];
  this.drawRuler10cm(startXYendXY);
};

Niivue.prototype.drawRuler10cm = function (startXYendXY) {
  this.gl.bindVertexArray(this.genericVAO);
  this.lineShader.use(this.gl);
  this.gl.uniform4fv(
    this.lineShader.uniforms["lineColor"],
    this.opts.rulerColor
  );
  this.gl.uniform2fv(this.lineShader.uniforms["canvasWidthHeight"], [
    this.gl.canvas.width,
    this.gl.canvas.height,
  ]);
  //draw Line
  this.gl.uniform1f(
    this.lineShader.uniforms["thickness"],
    this.opts.rulerWidth
  );
  this.gl.uniform4fv(this.lineShader.uniforms["startXYendXY"], startXYendXY);
  this.gl.drawArrays(this.gl.TRIANGLE_STRIP, 0, 4);
  //draw tick marks
  let w1cm = -0.1 * (startXYendXY[0] - startXYendXY[2]);
  let b = startXYendXY[1];
  let t = b - 2 * this.opts.rulerWidth;
  let t2 = b - 4 * this.opts.rulerWidth;
  for (let i = 0; i < 11; i++) {
    let l = startXYendXY[0] + i * w1cm;
    let xyxy = [l, b, l, t];
    if (i % 5 === 0) xyxy[3] = t2;
    this.gl.uniform4fv(this.lineShader.uniforms["startXYendXY"], xyxy);
    this.gl.drawArrays(this.gl.TRIANGLE_STRIP, 0, 4);
  }

  this.gl.bindVertexArray(this.unusedVAO); //set vertex attributes
};

Niivue.prototype.drawMeasurementTool = function (startXYendXY) {
  let gl = this.gl;
  gl.bindVertexArray(this.genericVAO);

  gl.depthFunc(gl.ALWAYS);
  gl.enable(gl.BLEND);
  gl.blendFunc(gl.SRC_ALPHA, gl.ONE_MINUS_SRC_ALPHA);

  this.lineShader.use(this.gl);
  gl.uniform4fv(this.lineShader.uniforms["lineColor"], this.opts.rulerColor);
  gl.uniform2fv(this.lineShader.uniforms["canvasWidthHeight"], [
    gl.canvas.width,
    gl.canvas.height,
  ]);
  //draw Line
  gl.uniform1f(this.lineShader.uniforms["thickness"], this.opts.rulerWidth);
  gl.uniform4fv(this.lineShader.uniforms["startXYendXY"], startXYendXY);
  gl.drawArrays(gl.TRIANGLE_STRIP, 0, 4);
  //draw startCap
  let c = this.opts.rulerColor;
  c[3] = 1.0; //opaque
  gl.uniform4fv(this.lineShader.uniforms["lineColor"], c);
  let w = this.opts.rulerWidth;
  gl.uniform1f(this.lineShader.uniforms["thickness"], w * 2);
  let sXYeXY = [
    startXYendXY[0],
    startXYendXY[1] - w,
    startXYendXY[0],
    startXYendXY[1] + w,
  ];
  gl.uniform4fv(this.lineShader.uniforms["startXYendXY"], sXYeXY);
  gl.drawArrays(gl.TRIANGLE_STRIP, 0, 4);
  //end cap
  sXYeXY = [
    startXYendXY[2],
    startXYendXY[3] - w,
    startXYendXY[2],
    startXYendXY[3] + w,
  ];
  gl.uniform4fv(this.lineShader.uniforms["startXYendXY"], sXYeXY);
  gl.drawArrays(gl.TRIANGLE_STRIP, 0, 4);
  //distance between start and stop
  let startXY = this.canvasPos2frac([startXYendXY[0], startXYendXY[1]]);
  let endXY = this.canvasPos2frac([startXYendXY[2], startXYendXY[3]]);
  if (startXY[0] >= 0 && endXY[0] >= 0) {
    startXY = this.frac2mm(startXY);
    endXY = this.frac2mm(endXY);
    let v = mat.vec3.create();
    mat.vec3.sub(v, startXY, endXY);
    let lenMM = mat.vec3.len(v);
    let decimals = 2;
    if (lenMM > 9) decimals = 1;
    if (lenMM > 99) decimals = 0;
    let stringMM = lenMM.toFixed(decimals);
    this.drawTextBetween(startXYendXY, stringMM);
  }
  gl.bindVertexArray(this.unusedVAO); //set vertex attributes
};

// not included in public docs
Niivue.prototype.drawBox = function (
  leftTopWidthHeight,
  lineColor = [1, 0, 0, 1]
) {
  this.rectShader.use(this.gl);
  this.gl.enable(this.gl.BLEND);
  this.gl.uniform4fv(this.rectShader.uniforms["lineColor"], lineColor);
  this.gl.uniform2fv(this.rectShader.uniforms["canvasWidthHeight"], [
    this.gl.canvas.width,
    this.gl.canvas.height,
  ]);
  this.gl.uniform4f(
    this.rectShader.uniforms["leftTopWidthHeight"],
    leftTopWidthHeight[0],
    leftTopWidthHeight[1],
    leftTopWidthHeight[2],
    leftTopWidthHeight[3]
  );
  this.gl.bindVertexArray(this.genericVAO);
  this.gl.drawArrays(this.gl.TRIANGLE_STRIP, 0, 4);
  this.gl.bindVertexArray(this.unusedVAO); //switch off to avoid tampering with settings
};

Niivue.prototype.drawSelectionBox = function (
  leftTopWidthHeight,
  lineColor = [1, 0, 0, 1]
) {
  this.drawBox(leftTopWidthHeight, this.opts.selectionBoxColor);
};

function tickSpacingX(tickCount, mn, mx) {
  //https://www.realtimerendering.com/resources/GraphicsGems/gems/Label.c
  //https://stackoverflow.com/questions/326679/choosing-an-attractive-linear-scale-for-a-graphs-y-axis
  let range = Math.abs(mx - mn);
  if (range === 0.0) return [0, 0];
  let unroundedTickSize = range / (tickCount - 1);
  let x = Math.ceil(Math.log10(unroundedTickSize) - 1);
  let pow10x = Math.pow(10, x);
  let spacing = Math.ceil(unroundedTickSize / pow10x) * pow10x;
  let ticMin = mn;
  if (ticMin % spacing !== 0.0 && range % spacing !== 0.0)
    ticMin = Math.floor((mn + spacing) / spacing) * spacing;
  if ((mn / spacing) % 1 !== 0.0)
    ticMin = Math.sign(ticMin) * Math.round(Math.abs(ticMin));
  return [spacing, ticMin];
}

function tickSpacing(mn, mx) {
  let range = Math.abs(mx - mn);
  let [spacing, ticMin] = tickSpacingX(5, mn, mx);
  if (range % spacing === 0) return [spacing, ticMin];
  [spacing, ticMin] = tickSpacingX(4, mn, mx);
  if (range % spacing === 0) return [spacing, ticMin];
  [spacing, ticMin] = tickSpacingX(5, mn, mx);
  return [spacing, ticMin];
}

Niivue.prototype.effectiveCanvasHeight = function () {
  //available canvas height differs from actual height if bottom colorbar is shown
  return this.gl.canvas.height - this.colorbarHeight;
};

Niivue.prototype.reserveColorbarPanel = function () {
  let txtHt = Math.max(this.opts.textHeight, 0.01);
  txtHt = txtHt * Math.min(this.gl.canvas.height, this.gl.canvas.width);
  let margin = txtHt;
  let fullHt = 3 * txtHt;
  let leftTopWidthHeight = [
    0,
    this.gl.canvas.height - fullHt,
    this.gl.canvas.width,
    fullHt,
  ];
  this.colorbarHeight = leftTopWidthHeight[3] + 1;
  return leftTopWidthHeight;
};

Niivue.prototype.drawColorbarCore = function (
  layer = 0,
  leftTopWidthHeight = [0, 0, 0, 0],
  isNegativeColor = false
) {
  if (this.volumes.length < 1) return;
  if (layer >= this.volumes.length) layer = 0;
  if (leftTopWidthHeight[2] <= 0 || leftTopWidthHeight[3] <= 0) return;
  let txtHt = Math.max(this.opts.textHeight, 0.01);
  txtHt = txtHt * Math.min(this.gl.canvas.height, this.gl.canvas.width);
  let margin = txtHt;
  let fullHt = 3 * txtHt;
  let barHt = txtHt;
  if (leftTopWidthHeight[3] < fullHt) {
    //no space for text
    if (leftTopWidthHeight[3] < 3) return;
    margin = 1;
    barHt = leftTopWidthHeight[3] - 2;
  }
  this.gl.disable(this.gl.DEPTH_TEST);
  this.colorbarHeight = leftTopWidthHeight[3] + 1;
  let clr = [
    this.opts.backColor[0],
    this.opts.backColor[1],
    this.opts.backColor[2],
    0.5,
  ];
  let top = leftTopWidthHeight[1];
  let barLTWH = [
    leftTopWidthHeight[0] + margin,
    leftTopWidthHeight[1],
    leftTopWidthHeight[2] - 2 * margin,
    barHt,
  ];
  let rimLTWH = [
    barLTWH[0] - 1,
    barLTWH[1] - 1,
    barLTWH[2] + 2,
    barLTWH[3] + 2,
  ];
  this.drawBox(rimLTWH, this.opts.crosshairColor);
  this.colorbarShader.use(this.gl);
  this.gl.activeTexture(this.gl.TEXTURE1);
  this.gl.bindTexture(this.gl.TEXTURE_2D, this.colormapTexture);
  this.gl.texParameteri(
    this.gl.TEXTURE_2D,
    this.gl.TEXTURE_MIN_FILTER,
    this.gl.NEAREST
  );
  this.gl.texParameteri(
    this.gl.TEXTURE_2D,
    this.gl.TEXTURE_MAG_FILTER,
    this.gl.NEAREST
  );
  let lx = layer;
  if (isNegativeColor) lx += this.volumes.length;
  this.gl.uniform1f(this.colorbarShader.uniforms["layer"], lx);
  this.gl.uniform2fv(this.colorbarShader.uniforms["canvasWidthHeight"], [
    this.gl.canvas.width,
    this.gl.canvas.height,
  ]);
  this.gl.uniform4fv(
    this.colorbarShader.uniforms["leftTopWidthHeight"],
    barLTWH
  );
  this.gl.bindVertexArray(this.genericVAO);
  this.gl.drawArrays(this.gl.TRIANGLE_STRIP, 0, 4);
  this.gl.bindVertexArray(this.unusedVAO); //switch off to avoid tampering with settings
  this.gl.texParameteri(
    this.gl.TEXTURE_2D,
    this.gl.TEXTURE_MIN_FILTER,
    this.gl.LINEAR
  );
  this.gl.texParameteri(
    this.gl.TEXTURE_2D,
    this.gl.TEXTURE_MAG_FILTER,
    this.gl.LINEAR
  );
  let min = this.volumes[layer].cal_min;
  let max = this.volumes[layer].cal_max;
  if (min >= max || txtHt < 1) return;
  let range = max - min;
  let [spacing, ticMin] = tickSpacing(min, max);
  //determine font size
  function humanize(x) {
    //drop trailing zeros from numerical string
    return x.toFixed(6).replace(/\.?0*$/, "");
  }
  let tic = ticMin;
  let ticLTWH = [0, barLTWH[1] + barLTWH[3] - txtHt * 0.5, 2, txtHt * 0.75];
  let txtTop = ticLTWH[1] + ticLTWH[3];
  while (tic <= max) {
    ticLTWH[0] = barLTWH[0] + ((tic - min) / range) * barLTWH[2];
    this.drawBox(ticLTWH);
    let str = humanize(tic);
    if (isNegativeColor) str = "-" + str;
    //if (fntSize > 0)
    this.drawTextBelow([ticLTWH[0], txtTop], str);
    //this.drawTextRight([plotLTWH[0], y], str, fntScale)
    tic += spacing;
  }
}; // drawColorbarCore()

Niivue.prototype.drawColorbar = function () {
  let nlayers = this.volumes.length;
  if (nlayers < 1) return;
  let ncolorMapNegative = 0;
  for (let i = 0; i < nlayers; i++)
    if (this.volumes[i].colorMapNegative.length > 0) ncolorMapNegative++;
  let leftTopWidthHeight = this.reserveColorbarPanel();
  let txtHt = Math.max(this.opts.textHeight, 0.01);
  txtHt = txtHt * Math.min(this.gl.canvas.height, this.gl.canvas.width);
  let fullHt = 3 * txtHt;
  let wid = leftTopWidthHeight[2] / (nlayers + ncolorMapNegative);
  if (leftTopWidthHeight[2] <= 0 || leftTopWidthHeight[3] <= 0) {
    wid = this.gl.canvas.width / nlayers;
    leftTopWidthHeight = [0, this.gl.canvas.height - fullHt, wid, fullHt];
  }
  leftTopWidthHeight[2] = wid;
  for (let i = 0; i < nlayers; i++) {
    this.drawColorbarCore(i, leftTopWidthHeight);
    leftTopWidthHeight[0] += wid;
    if (this.volumes[i].colorMapNegative.length === 0) continue;
    this.drawColorbarCore(i, leftTopWidthHeight, true);
    leftTopWidthHeight[0] += wid;
  }
};

// not included in public docs
Niivue.prototype.textWidth = function (scale, str) {
  let w = 0;
  var bytes = new TextEncoder().encode(str);
  for (let i = 0; i < str.length; i++)
    w += scale * this.fontMets[bytes[i]].xadv;
  return w;
}; // textWidth()

// not included in public docs
Niivue.prototype.drawChar = function (xy, scale, char) {
  //draw single character, never call directly: ALWAYS call from drawText()
  let metrics = this.fontMets[char];
  let l = xy[0] + scale * metrics.lbwh[0];
  let b = -(scale * metrics.lbwh[1]);
  let w = scale * metrics.lbwh[2];
  let h = scale * metrics.lbwh[3];
  let t = xy[1] + (b - h) + scale;
  this.gl.uniform4f(this.fontShader.uniforms["leftTopWidthHeight"], l, t, w, h);
  this.gl.uniform4fv(
    this.fontShader.uniforms["uvLeftTopWidthHeight"],
    metrics.uv_lbwh
  );
  this.gl.drawArrays(this.gl.TRIANGLE_STRIP, 0, 4);
  return scale * metrics.xadv;
}; // drawChar()

// not included in public docs
Niivue.prototype.drawLoadingText = function (text) {
  this.gl.viewport(0, 0, this.gl.canvas.width, this.gl.canvas.height);
  this.gl.enable(this.gl.CULL_FACE);
  this.gl.enable(this.gl.BLEND);
  this.drawTextBelow([this.canvas.width / 2, this.canvas.height / 2], text, 3);
  this.canvas.focus();
};

// not included in public docs
Niivue.prototype.drawText = function (xy, str, scale = 1, color = null) {
  //to right of x, vertically centered on y
  if (this.opts.textHeight <= 0) return;
  this.fontShader.use(this.gl);
  //let size = this.opts.textHeight * this.gl.canvas.height * scale;
  let size =
    this.opts.textHeight *
    Math.min(this.gl.canvas.height, this.gl.canvas.width) *
    scale;
  this.gl.enable(this.gl.BLEND);
  this.gl.uniform2f(
    this.fontShader.uniforms["canvasWidthHeight"],
    this.gl.canvas.width,
    this.gl.canvas.height
  );
  if (color === null) color = this.opts.crosshairColor;
  this.gl.uniform4fv(this.fontShader.uniforms["fontColor"], color);
  let screenPxRange = (size / this.fontMets.size) * this.fontMets.distanceRange;
  screenPxRange = Math.max(screenPxRange, 1.0); //screenPxRange() must never be lower than 1
  this.gl.uniform1f(this.fontShader.uniforms["screenPxRange"], screenPxRange);
  var bytes = new TextEncoder().encode(str);
  this.gl.bindVertexArray(this.genericVAO);
  for (let i = 0; i < str.length; i++)
    xy[0] += this.drawChar(xy, size, bytes[i]);
  this.gl.bindVertexArray(this.unusedVAO);
}; // drawText()

// not included in public docs
Niivue.prototype.drawTextRight = function (xy, str, scale = 1) {
  //to right of x, vertically centered on y
  if (this.opts.textHeight <= 0) return;
  xy[1] -= 0.5 * this.opts.textHeight * this.gl.canvas.height;
  this.drawText(xy, str, scale);
}; // drawTextRight()

// not included in public docs
Niivue.prototype.drawTextLeft = function (xy, str, scale = 1, color = null) {
  //to right of x, vertically centered on y
  if (this.opts.textHeight <= 0) return;
  let size = this.opts.textHeight * this.gl.canvas.height * scale;
  xy[0] -= this.textWidth(size, str);
  xy[1] -= 0.5 * size;
  this.drawText(xy, str, scale, color);
}; // drawTextLeft()

// not included in public docs
Niivue.prototype.drawTextRightBelow = function (
  xy,
  str,
  scale = 1,
  color = null
) {
  //to right of x, vertically centered on y
  if (this.opts.textHeight <= 0) return;
  let size = this.opts.textHeight * this.gl.canvas.height * scale;
  //xy[0] -= this.textWidth(size, str);
  //xy[1] -= 0.5 * size;
  this.drawText(xy, str, scale, color);
}; // drawTextLeftBelow()

// not included in public docs
Niivue.prototype.drawTextBetween = function (
  startXYendXY,
  str,
  scale = 1,
  color = null
) {
  //horizontally centered on x, below y
  if (this.opts.textHeight <= 0) return;
  let xy = [
    (startXYendXY[0] + startXYendXY[2]) * 0.5,
    (startXYendXY[1] + startXYendXY[3]) * 0.5,
  ];
  let size = this.opts.textHeight * this.gl.canvas.height * scale;
  let w = this.textWidth(size, str);
  xy[0] -= 0.5 * w;
  xy[1] -= 0.5 * size;
  let LTWH = [xy[0] - 1, xy[1] - 1, w + 2, size + 2];
  let clr = color;
  if (clr === null) clr = this.opts.crosshairColor;
  if (clr[0] + clr[1] + clr[2] > 0.8) clr = [0, 0, 0, 0.5];
  else clr = [1, 1, 1, 0.5];
  this.drawRect(LTWH, clr);
  this.drawText(xy, str, scale, color);
}; // drawTextBetween()

// not included in public docs
Niivue.prototype.drawTextBelow = function (xy, str, scale = 1, color = null) {
  //horizontally centered on x, below y
  if (this.opts.textHeight <= 0) return;
  let size = this.opts.textHeight * this.gl.canvas.height * scale;
  xy[0] -= 0.5 * this.textWidth(size, str);
  this.drawText(xy, str, scale, color);
}; // drawTextBelow()

Niivue.prototype.updateInterpolation = function (layer) {
  let interp = this.gl.LINEAR;
  if (this.opts.isNearestInterpolation) interp = this.gl.NEAREST;
  if (layer === 0) this.gl.activeTexture(this.gl.TEXTURE0);
  //background
  else this.gl.activeTexture(this.gl.TEXTURE2);
  this.gl.texParameteri(this.gl.TEXTURE_3D, this.gl.TEXTURE_MIN_FILTER, interp);
  this.gl.texParameteri(this.gl.TEXTURE_3D, this.gl.TEXTURE_MAG_FILTER, interp);
};

Niivue.prototype.setAtlasOutline = function (isOutline) {
  this.opts.isAtlasOutline = isOutline;
  this.updateGLVolume();
  this.drawScene();
}; // setAtlasOutline()

Niivue.prototype.setInterpolation = function (isNearest) {
  this.opts.isNearestInterpolation = isNearest;
  let numLayers = this.volumes.length;
  if (numLayers < 1) return;
  this.updateInterpolation(0);
  if (numLayers > 1) this.updateInterpolation(1);
  this.drawScene();
}; // setInterpolation()

function deg2rad(deg) {
  return deg * (Math.PI / 180.0);
} // deg2rad()

Niivue.prototype.calculateMvpMatrix2D = function (
  leftTopWidthHeight,
  mn,
  mx,
  clipTolerance = Infinity,
  clipDepth = 0,
  azimuth = null,
  elevation = null,
  isRadiolgical
) {
  let gl = this.gl;
  gl.viewport(
    leftTopWidthHeight[0],
    this.gl.canvas.height - (leftTopWidthHeight[1] + leftTopWidthHeight[3]), //lower numbers near bottom
    leftTopWidthHeight[2],
    leftTopWidthHeight[3]
  );
  let left = mn[0];
  let right = mx[0];
  let leftTopMM = [left, mn[1]];
  let fovMM = [right - left, mx[1] - mn[1]];
  if (isRadiolgical) {
    leftTopMM = [mx[0], mn[1]];
    fovMM = [mn[0] - mx[0], mx[1] - mn[1]];
    left = -mx[0];
    right = -mn[0];
  }
  let scale = 2 * Math.max(Math.abs(mn[2]), Math.abs(mx[2])); //3rd dimension is near/far from camera
  let projectionMatrix = mat.mat4.create();
  let near = 0.01;
  let far = scale * 8.0;
  if (clipTolerance !== Infinity) {
    let r = isRadiolgical;
    if (elevation === 0 && (azimuth === 0 || azimuth === 180)) r = !r;
    let dx = scale * 1.8 - clipDepth;
    if (!r) dx = scale * 1.8 + clipDepth;
    near = dx - clipTolerance;
    far = dx + clipTolerance;
  }
  mat.mat4.ortho(projectionMatrix, left, right, mn[1], mx[1], near, far);
  const modelMatrix = mat.mat4.create();
  modelMatrix[0] = -1; //mirror X coordinate
  //push the model away from the camera so camera not inside model
  let translateVec3 = mat.vec3.fromValues(0, 0, -scale * 1.8); // to avoid clipping, >= SQRT(3)
  mat.mat4.translate(modelMatrix, modelMatrix, translateVec3);
  //apply elevation
  mat.mat4.rotateX(modelMatrix, modelMatrix, deg2rad(270 - elevation));
  //apply azimuth
  mat.mat4.rotateZ(modelMatrix, modelMatrix, deg2rad(azimuth - 180));
  let iModelMatrix = mat.mat4.create();
  mat.mat4.invert(iModelMatrix, modelMatrix);
  let normalMatrix = mat.mat4.create();
  mat.mat4.transpose(normalMatrix, iModelMatrix);
  let modelViewProjectionMatrix = mat.mat4.create();
  mat.mat4.multiply(modelViewProjectionMatrix, projectionMatrix, modelMatrix);

  return {
    modelViewProjectionMatrix,
    modelMatrix,
    normalMatrix,
    leftTopMM,
    fovMM,
  };
}; // calculateMvpMatrix2D

Niivue.prototype.swizzleVec3MM = function (v3, axCorSag) {
  // change order of vector components
  if (axCorSag === this.sliceTypeCoronal) {
    //2D coronal screenXYZ = nifti [i,k,j]
    v3 = swizzleVec3(v3, [0, 2, 1]);
  } else if (axCorSag === this.sliceTypeSagittal) {
    //2D sagittal screenXYZ = nifti [j,k,i]
    v3 = swizzleVec3(v3, [1, 2, 0]);
  }
  return v3;
}; // swizzleVec3MM()

Niivue.prototype.screenFieldOfViewMM = function (
  axCorSag = 0,
  forceSliceMM = false
) {
  //extent of volume/mesh (in millimeters) in screen space
  if (!forceSliceMM && !this.opts.isSliceMM) {
    //return voxel space
    let fov = this.volumeObject3D.fieldOfViewDeObliqueMM.slice();
    return this.swizzleVec3MM(fov, axCorSag);
  }
  let mnMM = this.volumeObject3D.extentsMin.slice();
  let mxMM = this.volumeObject3D.extentsMax.slice();
  let rotation = mat.mat4.create(); //identity matrix: 2D axial screenXYZ = nifti [i,j,k]
  mnMM = this.swizzleVec3MM(mnMM, axCorSag);
  mxMM = this.swizzleVec3MM(mxMM, axCorSag);
  let fovMM = mat.vec3.create();
  mat.vec3.subtract(fovMM, mxMM, mnMM);
  return fovMM;
};

Niivue.prototype.screenFieldOfViewExtendedMM = function (axCorSag = 0) {
  //extent of volume/mesh (in millimeters) in screen space
  let mnMM = this.volumeObject3D.extentsMin.slice();
  let mxMM = this.volumeObject3D.extentsMax.slice();
  let rotation = mat.mat4.create(); //identity matrix: 2D axial screenXYZ = nifti [i,j,k]
  mnMM = this.swizzleVec3MM(mnMM, axCorSag);
  mxMM = this.swizzleVec3MM(mxMM, axCorSag);
  let fovMM = mat.vec3.create();
  mat.vec3.subtract(fovMM, mxMM, mnMM);
  return { mnMM, mxMM, rotation, fovMM };
};

Niivue.prototype.drawSliceOrientationText = function (
  leftTopWidthHeight,
  axCorSag
) {
  this.gl.viewport(0, 0, this.gl.canvas.width, this.gl.canvas.height);
  let topText = "S";

  if (axCorSag === this.sliceTypeAxial) topText = "A";
  let leftText = this.opts.isRadiologicalConvention ? "R" : "L";
  if (axCorSag === this.sliceTypeSagittal)
    leftText = this.opts.sagittalNoseLeft ? "A" : "P";
  if (this.opts.isCornerOrientationText) {
    this.drawTextRightBelow(
      [leftTopWidthHeight[0], leftTopWidthHeight[1]],
      leftText + topText
    );
    return;
  }
  this.drawTextBelow(
    [
      leftTopWidthHeight[0] + leftTopWidthHeight[2] * 0.5,
      leftTopWidthHeight[1],
    ],
    topText
  );

  this.drawTextRight(
    [
      leftTopWidthHeight[0],
      leftTopWidthHeight[1] + leftTopWidthHeight[3] * 0.5,
    ],
    leftText
  );
};

Niivue.prototype.xyMM2xyzMM = function (axCorSag, sliceFrac) {
  //given X and Y, find Z for a plane defined by 3 points (a,b,c)
  //https://math.stackexchange.com/questions/851742/calculate-coordinate-of-any-point-on-triangle-in-3d-plane
  let sliceDim = 2; //axial depth is NIfTI k dimension
  if (axCorSag === this.sliceTypeCoronal) sliceDim = 1; //sagittal depth is NIfTI j dimension
  if (axCorSag === this.sliceTypeSagittal) sliceDim = 0; //sagittal depth is NIfTI i dimension
  let a = [0, 0, 0];
  let b = [1, 1, 0];
  let c = [1, 0, 1];

  a[sliceDim] = sliceFrac;
  b[sliceDim] = sliceFrac;
  c[sliceDim] = sliceFrac;
  a = this.frac2mm(a);
  b = this.frac2mm(b);
  c = this.frac2mm(c);
  a = this.swizzleVec3MM(a, axCorSag);
  b = this.swizzleVec3MM(b, axCorSag);
  c = this.swizzleVec3MM(c, axCorSag);
  let denom = (b[0] - a[0]) * (c[1] - a[1]) - (c[0] - a[0]) * (b[1] - a[1]);
  let yMult = (b[0] - a[0]) * (c[2] - a[2]) - (c[0] - a[0]) * (b[2] - a[2]);
  yMult /= denom;
  let xMult = (b[1] - a[1]) * (c[2] - a[2]) - (c[1] - a[1]) * (b[2] - a[2]);
  xMult /= denom;
  let AxyzMxy = [0, 0, 0, 0, 0];
  AxyzMxy[0] = a[0];
  AxyzMxy[1] = a[1];
  AxyzMxy[2] = a[2];
  AxyzMxy[3] = xMult;
  AxyzMxy[4] = yMult;
  return AxyzMxy;
};

Niivue.prototype.draw2DMM = function (
  leftTopWidthHeight,
  axCorSag,
  customMM = NaN
) {
  let screen = this.screenFieldOfViewExtendedMM(axCorSag);
  let isRadiolgical =
    this.opts.isRadiologicalConvention && axCorSag < this.sliceTypeSagittal;
  if (customMM === Infinity || customMM === -Infinity) {
    isRadiolgical = customMM !== Infinity;
    if (axCorSag === this.sliceTypeCoronal) isRadiolgical = !isRadiolgical;
  } else if (this.opts.sagittalNoseLeft && axCorSag === this.sliceTypeSagittal)
    isRadiolgical = !isRadiolgical;
  let elevation = 0;
  let azimuth = 0;
  if (axCorSag === this.sliceTypeSagittal) {
    azimuth = isRadiolgical ? 90 : -90;
  } else if (axCorSag === this.sliceTypeCoronal) {
    azimuth = isRadiolgical ? 180 : 0;
  } else {
    azimuth = isRadiolgical ? 180 : 0;
    elevation = isRadiolgical ? -90 : 90;
  }
  if (leftTopWidthHeight[2] === 0 || leftTopWidthHeight[3] === 0)
    //use full screen
    leftTopWidthHeight = this.scaleSlice(screen.fovMM[0], screen.fovMM[1]);
  if (isNaN(customMM)) {
    let panXY = this.swizzleVec3MM(this.scene.pan2Dxyzmm, axCorSag);
    screen.mnMM[0] -= panXY[0];
    screen.mxMM[0] -= panXY[0];
    screen.mnMM[1] -= panXY[1];
    screen.mxMM[1] -= panXY[1];
    screen.mnMM[0] /= this.scene.pan2Dxyzmm[3];
    screen.mxMM[0] /= this.scene.pan2Dxyzmm[3];
    screen.mnMM[1] /= this.scene.pan2Dxyzmm[3];
    screen.mxMM[1] /= this.scene.pan2Dxyzmm[3];
  }
  let sliceDim = 2; //axial depth is NIfTI k dimension
  if (axCorSag === this.sliceTypeCoronal) sliceDim = 1; //sagittal depth is NIfTI j dimension
  if (axCorSag === this.sliceTypeSagittal) sliceDim = 0; //sagittal depth is NIfTI i dimension
  let sliceFrac = this.scene.crosshairPos[sliceDim];
  let mm = this.frac2mm(this.scene.crosshairPos);
  if (!isNaN(customMM) && customMM !== Infinity && customMM !== -Infinity) {
    mm = this.frac2mm([0.5, 0.5, 0.5]);
    mm[sliceDim] = customMM;
    let frac = this.mm2frac(mm);
    sliceFrac = frac[sliceDim];
  }
  let sliceMM = mm[sliceDim];
  let gl = this.gl;
  gl.clear(gl.DEPTH_BUFFER_BIT);
  let obj = this.calculateMvpMatrix2D(
    leftTopWidthHeight,
    screen.mnMM,
    screen.mxMM,
    Infinity,
    0,
    azimuth,
    elevation,
    isRadiolgical
  );
  if (customMM === Infinity || customMM === -Infinity) {
    //draw rendering
    this.draw3D(
      leftTopWidthHeight,
      obj.modelViewProjectionMatrix,
      obj.modelMatrix,
      obj.normalMatrix,
      azimuth,
      elevation
    );
    return;
  }
  gl.enable(gl.DEPTH_TEST);
  gl.blendFunc(gl.SRC_ALPHA, gl.ONE_MINUS_SRC_ALPHA);
  //draw the slice
  gl.disable(gl.BLEND);
  gl.depthFunc(gl.GREATER);
  gl.disable(gl.CULL_FACE); //show front and back faces
  this.sliceMMShader.use(this.gl);
  this.gl.uniform1i(
    this.sliceMMShader.uniforms["backgroundMasksOverlays"],
    this.backgroundMasksOverlays
  );
  this.gl.uniform1f(
    this.sliceMMShader.uniforms["opacity"],
    this.volumes[0].opacity
  );
  this.gl.uniform1i(this.sliceMMShader.uniforms["axCorSag"], axCorSag);
  this.gl.uniform1f(this.sliceMMShader.uniforms["slice"], sliceFrac);
  this.gl.uniformMatrix4fv(
    this.sliceMMShader.uniforms["frac2mm"],
    false,
    this.volumes[0].frac2mm
  );
  this.gl.uniformMatrix4fv(
    this.sliceMMShader.uniforms["mvpMtx"],
    false,
    obj.modelViewProjectionMatrix.slice()
  );
  this.gl.bindVertexArray(this.genericVAO); //set vertex attributes
  this.gl.drawArrays(this.gl.TRIANGLE_STRIP, 0, 4);
  this.gl.bindVertexArray(this.unusedVAO); //set vertex attributes
  //record screenSlices to detect mouse click positions
  this.screenSlices.push({
    leftTopWidthHeight: leftTopWidthHeight,
    axCorSag: axCorSag,
    sliceFrac: sliceFrac,
    AxyzMxy: this.xyMM2xyzMM(axCorSag, sliceFrac),
    leftTopMM: obj.leftTopMM,
    fovMM: obj.fovMM,
  });
  if (isNaN(customMM)) {
    //draw crosshairs
    this.drawCrosshairs3D(true, 1.0, obj.modelViewProjectionMatrix);
  }
  if (this.opts.meshThicknessOn2D > 0.0) {
    if (this.opts.meshThicknessOn2D !== Infinity)
      obj = this.calculateMvpMatrix2D(
        leftTopWidthHeight,
        screen.mnMM,
        screen.mxMM,
        this.opts.meshThicknessOn2D,
        sliceMM,
        azimuth,
        elevation,
        isRadiolgical
      );
    this.drawMesh3D(
      true,
      1,
      obj.modelViewProjectionMatrix,
      obj.modelMatrix,
      obj.normalMatrix
    );
  }

  if (isNaN(customMM))
    //no crossbars for mosaic view
    this.drawCrosshairs3D(false, 0.15, obj.modelViewProjectionMatrix);
  this.drawSliceOrientationText(leftTopWidthHeight, axCorSag);
  //gl.viewport(0, 0, gl.canvas.width, gl.canvas.height);
  this.readyForSync = true;
}; // draw2DMM()

// not included in public docs
Niivue.prototype.draw2DVox = function (
  leftTopWidthHeight,
  axCorSag,
  customMM = NaN
) {
  let fovMM = this.screenFieldOfViewMM(axCorSag);
  if (leftTopWidthHeight[2] === 0 || leftTopWidthHeight[3] === 0) {
    //use full screen
    leftTopWidthHeight = this.scaleSlice(fovMM[0], fovMM[1]);
  }
  this.gl.cullFace(this.gl.FRONT);
  let ltwh = leftTopWidthHeight.slice();
  let gl = this.gl;
  gl.viewport(0, 0, gl.canvas.width, gl.canvas.height);
  //gl.viewport(ltwh[0], ltwh[1], ltwh[2], ltwh[3]);
  gl.disable(gl.DEPTH_TEST);
  let sliceDim = 2;
  let crossXYZ = [
    this.scene.crosshairPos[0],
    this.scene.crosshairPos[1],
    this.scene.crosshairPos[2],
  ]; //axial: width=i, height=j, slice=k
  if (axCorSag === this.sliceTypeCoronal) {
    sliceDim = 1;
    crossXYZ = [
      this.scene.crosshairPos[0],
      this.scene.crosshairPos[2],
      this.scene.crosshairPos[1],
    ]; //coronal: width=i, height=k, slice=j
  }
  if (axCorSag === this.sliceTypeSagittal) {
    sliceDim = 0;
    crossXYZ = [
      this.scene.crosshairPos[1],
      this.scene.crosshairPos[2],
      this.scene.crosshairPos[0],
    ]; //sagittal: width=j, height=k, slice=i
  }
  if (!isNaN(customMM)) {
    let mm = this.frac2mm([0.5, 0.5, 0.5]);
    mm[sliceDim] = customMM;
    let frac = this.mm2frac(mm);
    crossXYZ[2] = frac[sliceDim];
  }
  let isMirrorLR =
    this.opts.isRadiologicalConvention && axCorSag < this.sliceTypeSagittal;
  if (this.opts.sagittalNoseLeft && axCorSag === this.sliceTypeSagittal)
    isMirrorLR = !isMirrorLR;
  this.sliceShader.use(this.gl);
  this.gl.uniform1f(
    this.sliceShader.uniforms["opacity"],
    this.volumes[0].opacity
  );
  this.gl.uniform1i(
    this.sliceShader.uniforms["backgroundMasksOverlays"],
    this.backgroundMasksOverlays
  );
  this.gl.uniform1i(this.sliceShader.uniforms["axCorSag"], axCorSag);
  this.gl.uniform1f(this.sliceShader.uniforms["slice"], crossXYZ[2]);
  this.gl.uniform2fv(this.sliceShader.uniforms["canvasWidthHeight"], [
    this.gl.canvas.width,
    this.gl.canvas.height,
  ]);
  if (isMirrorLR) {
    this.gl.disable(this.gl.CULL_FACE);
    leftTopWidthHeight[2] = -leftTopWidthHeight[2];
    leftTopWidthHeight[0] = leftTopWidthHeight[0] - leftTopWidthHeight[2];
  }
  this.gl.uniform4f(
    this.sliceShader.uniforms["leftTopWidthHeight"],
    leftTopWidthHeight[0],
    leftTopWidthHeight[1],
    leftTopWidthHeight[2],
    leftTopWidthHeight[3]
  );
  this.gl.bindVertexArray(this.genericVAO); //set vertex attributes
  this.gl.drawArrays(this.gl.TRIANGLE_STRIP, 0, 4);
  //record screenSlices to detect mouse click positions
  this.screenSlices.push({
    leftTopWidthHeight: leftTopWidthHeight,
    axCorSag: axCorSag,
    sliceFrac: crossXYZ[2],
    AxyzMxy: [],
    leftTopMM: [],
    fovMM: [fovMM[0], fovMM[1]],
  });
  gl.viewport(0, 0, gl.canvas.width, gl.canvas.height);
  this.drawSliceOrientationText(ltwh, axCorSag);
  if (!isNaN(customMM)) return;
  if (this.opts.crosshairWidth <= 0.0) return;
  this.gl.bindVertexArray(this.genericVAO);
  this.rectShader.use(this.gl);
  this.gl.uniform4fv(
    this.rectShader.uniforms["lineColor"],
    this.opts.crosshairColor
  );
  this.gl.uniform2fv(this.rectShader.uniforms["canvasWidthHeight"], [
    this.gl.canvas.width,
    this.gl.canvas.height,
  ]);
  //vertical line of crosshair:
  var xleft = leftTopWidthHeight[0] + leftTopWidthHeight[2] * crossXYZ[0];
  this.gl.uniform4f(
    this.rectShader.uniforms["leftTopWidthHeight"],
    xleft - 0.5 * this.opts.crosshairWidth,
    leftTopWidthHeight[1],
    this.opts.crosshairWidth,
    leftTopWidthHeight[3]
  );
  this.gl.drawArrays(this.gl.TRIANGLE_STRIP, 0, 4);
  //horizontal line of crosshair:
  var xtop =
    leftTopWidthHeight[1] + leftTopWidthHeight[3] * (1.0 - crossXYZ[1]);
  this.gl.uniform4f(
    this.rectShader.uniforms["leftTopWidthHeight"],
    leftTopWidthHeight[0],
    xtop - 0.5 * this.opts.crosshairWidth,
    leftTopWidthHeight[2],
    this.opts.crosshairWidth
  );
  this.gl.drawArrays(this.gl.TRIANGLE_STRIP, 0, 4);
  this.gl.bindVertexArray(this.unusedVAO); //set vertex attributes
  this.gl.enable(this.gl.CULL_FACE);
  gl.enable(gl.DEPTH_TEST);
  gl.depthFunc(gl.ALWAYS);
  gl.clearDepth(0.0);
  this.sync();
}; // draw2DVox()

Niivue.prototype.draw2D = function (
  leftTopWidthHeight,
  axCorSag,
  customMM = NaN
) {
  if (this.opts.isSliceMM)
    this.draw2DMM(leftTopWidthHeight, axCorSag, customMM);
  else this.draw2DVox(leftTopWidthHeight, axCorSag, customMM);
};

Niivue.prototype.calculateMvpMatrix = function (
  unused,
  leftTopWidthHeight = [0, 0, 0, 0],
  azimuth,
  elevation
) {
  if (leftTopWidthHeight[2] === 0 || leftTopWidthHeight[3] === 0)
    //use full canvas
    leftTopWidthHeight = [0, 0, this.gl.canvas.width, this.gl.canvas.height];
  let whratio = leftTopWidthHeight[2] / leftTopWidthHeight[3];
  //let whratio = this.gl.canvas.clientWidth / this.gl.canvas.clientHeight;
  //pivot from center of objects
  //let scale = this.furthestVertexFromOrigin;
  //let origin = [0,0,0];
  let scale = this.furthestFromPivot;
  let origin = this.pivot3D;
  let projectionMatrix = mat.mat4.create();
  scale = (0.8 * scale) / this.volScaleMultiplier; //2.0 WebGL viewport has range of 2.0 [-1,-1]...[1,1]
  if (whratio < 1)
    //tall window: "portrait" mode, width constrains
    mat.mat4.ortho(
      projectionMatrix,
      -scale,
      scale,
      -scale / whratio,
      scale / whratio,
      0.01,
      scale * 8.0
    );
  //Wide window: "landscape" mode, height constrains
  else
    mat.mat4.ortho(
      projectionMatrix,
      -scale * whratio,
      scale * whratio,
      -scale,
      scale,
      0.01,
      scale * 8.0
    );
  const modelMatrix = mat.mat4.create();
  modelMatrix[0] = -1; //mirror X coordinate
  //push the model away from the camera so camera not inside model

  let translateVec3 = mat.vec3.fromValues(0, 0, -scale * 1.8); // to avoid clipping, >= SQRT(3)
  mat.mat4.translate(modelMatrix, modelMatrix, translateVec3);
  if (this.position)
    mat.mat4.translate(modelMatrix, modelMatrix, this.position);
  //apply elevation
  mat.mat4.rotateX(modelMatrix, modelMatrix, deg2rad(270 - elevation));
  //apply azimuth
  mat.mat4.rotateZ(modelMatrix, modelMatrix, deg2rad(azimuth - 180));
  mat.mat4.translate(modelMatrix, modelMatrix, [
    -origin[0],
    -origin[1],
    -origin[2],
  ]);
  //
  let iModelMatrix = mat.mat4.create();
  mat.mat4.invert(iModelMatrix, modelMatrix);
  let normalMatrix = mat.mat4.create();
  mat.mat4.transpose(normalMatrix, iModelMatrix);
  let modelViewProjectionMatrix = mat.mat4.create();
  mat.mat4.multiply(modelViewProjectionMatrix, projectionMatrix, modelMatrix);
  return [modelViewProjectionMatrix, modelMatrix, normalMatrix];
}; // calculateMvpMatrix

// not included in public docs
Niivue.prototype.calculateRayDirection = function (azimuth, elevation) {
  function deg2rad(deg) {
    return deg * (Math.PI / 180.0);
  }
  const modelMatrix = mat.mat4.create();
  modelMatrix[0] = -1; //mirror X coordinate
  //push the model away from the camera so camera not inside model
  //apply elevation
  mat.mat4.rotateX(modelMatrix, modelMatrix, deg2rad(270 - elevation));
  //apply azimuth
  mat.mat4.rotateZ(modelMatrix, modelMatrix, deg2rad(azimuth - 180));
  if (this.back.obliqueRAS) {
    let oblique = mat.mat4.clone(this.back.obliqueRAS);
    mat.mat4.multiply(modelMatrix, modelMatrix, oblique);
  }
  //from NIfTI spatial coordinates (X=right, Y=anterior, Z=superior) to WebGL (screen X=right,Y=up, Z=depth)
  let projectionMatrix = mat.mat4.fromValues(
    1,
    0,
    0,
    0,
    0,
    -1,
    0,
    0,
    0,
    0,
    -1,
    0,
    0,
    0,
    0,
    1
  );
  let mvpMatrix = mat.mat4.create();
  mat.mat4.multiply(mvpMatrix, projectionMatrix, modelMatrix);
  var inv = mat.mat4.create();
  mat.mat4.invert(inv, mvpMatrix);
  var rayDir4 = mat.vec4.fromValues(0, 0, -1, 1);
  mat.vec4.transformMat4(rayDir4, rayDir4, inv);
  let rayDir = mat.vec3.fromValues(rayDir4[0], rayDir4[1], rayDir4[2]);
  mat.vec3.normalize(rayDir, rayDir);
  //defuzz, avoid divide by zero
  const tiny = 0.00005;
  if (Math.abs(rayDir[0]) < tiny) rayDir[0] = tiny;
  if (Math.abs(rayDir[1]) < tiny) rayDir[1] = tiny;
  if (Math.abs(rayDir[2]) < tiny) rayDir[2] = tiny;
  return rayDir;
}; // calculateRayDirection

Niivue.prototype.sceneExtentsMinMax = function () {
  let mn = mat.vec3.fromValues(0, 0, 0);
  let mx = mat.vec3.fromValues(0, 0, 0);
  if (this.volumes.length > 0) {
    mn = mat.vec3.fromValues(
      this.volumeObject3D.extentsMin[0],
      this.volumeObject3D.extentsMin[1],
      this.volumeObject3D.extentsMin[2]
    );
    mx = mat.vec3.fromValues(
      this.volumeObject3D.extentsMax[0],
      this.volumeObject3D.extentsMax[1],
      this.volumeObject3D.extentsMax[2]
    );
  }
  if (this.meshes.length > 0) {
    if (this.volumes.length < 1) {
      mn = mat.vec3.fromValues(
        this.meshes[0].extentsMin[0],
        this.meshes[0].extentsMin[1],
        this.meshes[0].extentsMin[2]
      );
      mx = mat.vec3.fromValues(
        this.meshes[0].extentsMax[0],
        this.meshes[0].extentsMax[1],
        this.meshes[0].extentsMax[2]
      );
    }
    for (let i = 0; i < this.meshes.length; i++) {
      let v = mat.vec3.fromValues(
        this.meshes[i].extentsMin[0],
        this.meshes[i].extentsMin[1],
        this.meshes[i].extentsMin[2]
      );
      mat.vec3.min(mn, mn, v);
      mat.vec3.max(mx, mx, v);
    }
  }
  let range = mat.vec3.create();
  mat.vec3.subtract(range, mx, mn);
  return [mn, mx, range];
};

Niivue.prototype.setPivot3D = function () {
  //compute extents of all volumes and meshes in scene
  // pivot around center of these.
  let [mn, mx] = this.sceneExtentsMinMax();
  let pivot = mat.vec3.create();
  //pivot is half way between min and max:
  mat.vec3.add(pivot, mn, mx);
  mat.vec3.scale(pivot, pivot, 0.5);
  this.pivot3D = [pivot[0], pivot[1], pivot[2]];
  //find scale of scene
  mat.vec3.subtract(pivot, mx, mn);
  this.extentsMin = mn;
  this.extentsMax = mx;
  this.furthestFromPivot = mat.vec3.length(pivot) * 0.5; //pivot is half way between the extreme vertices
}; // setPivot3D()

Niivue.prototype.drawGraphLine = function (
  LTRB,
  color = [1, 0, 0, 0.5],
  thickness = 2
) {
  this.graphShader.use(this.gl);
  this.gl.uniform4fv(this.graphShader.uniforms["lineColor"], color);
  this.gl.uniform2fv(this.graphShader.uniforms["canvasWidthHeight"], [
    this.gl.canvas.width,
    this.gl.canvas.height,
  ]);
  this.gl.uniform1f(this.graphShader.uniforms["thickness"], thickness);
  this.gl.uniform4f(
    this.graphShader.uniforms["leftTopRightBottom"],
    LTRB[0],
    LTRB[1],
    LTRB[2],
    LTRB[3]
  );
  this.gl.bindVertexArray(this.genericVAO);
  this.gl.drawArrays(this.gl.TRIANGLE_STRIP, 0, 4);
  this.gl.bindVertexArray(this.unusedVAO); //switch off to avoid tampering with settings
};

Niivue.prototype.drawRect = function (LTWH, color = [1, 0, 0, 0.5]) {
  this.rectShader.use(this.gl);
  this.gl.uniform4fv(this.rectShader.uniforms["lineColor"], color);
  this.gl.uniform2fv(this.rectShader.uniforms["canvasWidthHeight"], [
    this.gl.canvas.width,
    this.gl.canvas.height,
  ]);
  this.gl.uniform4f(
    this.rectShader.uniforms["leftTopWidthHeight"],
    LTWH[0],
    LTWH[1],
    LTWH[2],
    LTWH[3]
  );
  this.gl.bindVertexArray(this.genericVAO);
  this.gl.drawArrays(this.gl.TRIANGLE_STRIP, 0, 4);
  this.gl.bindVertexArray(this.unusedVAO); //switch off to avoid tampering with settings
};

Niivue.prototype.drawGraph = function () {
  let gl = this.gl;
  let graph = this.graph;
  if (
    this.graph.autoSizeMultiplanar &&
    this.sliceType === this.sliceTypeMultiplanar
  ) {
    for (let i = 0; i < this.screenSlices.length; i++) {
      var axCorSag = this.screenSlices[i].axCorSag;
      if (axCorSag !== this.sliceTypeSagittal) continue;
      var ltwh = this.screenSlices[i].leftTopWidthHeight;
      graph.LTWH[0] = ltwh[0];
      graph.LTWH[1] = ltwh[1] + ltwh[3];
      graph.LTWH[2] = ltwh[2];
      graph.LTWH[3] = ltwh[2];
    }
  }
  if (graph.opacity <= 0.0 || graph.LTWH[2] <= 5 || graph.LTWH[3] <= 5) {
    return;
  }
  graph.backColor = [0.15, 0.15, 0.15, graph.opacity];
  graph.lineColor = [1, 1, 1, 1];
  graph.lineThickness = 4;
  graph.lineAlpha = 1;
  graph.textColor = [1, 1, 1, 1];
  graph.lines = [];
  let vols = [];
  if (graph.vols.length < 1) {
    if (this.volumes[0] != null) vols.push(0);
  } else {
    for (let i = 0; i < graph.vols.length; i++) {
      let j = graph.vols[i];
      if (this.volumes[j] == null) continue;
      let n = this.volumes[j].nFrame4D;
      if (n < 2) continue;
      vols.push(j);
    }
  }
  if (vols.length < 1) return;
  //let vols = graph.vols;
  let maxVols = this.volumes[vols[0]].nFrame4D;
  this.graph.selectedColumn = this.volumes[vols[0]].frame4D;
  if (maxVols < 2) {
    console.log("Unable to generate a graph: Selected volume is 3D not 4D");
    return;
  }
  for (let i = 0; i < vols.length; i++) {
    graph.lines[i] = [];
    let vox = this.frac2vox(this.scene.crosshairPos);
    let v = this.volumes[vols[i]];
    let n = v.nFrame4D;
    n = Math.min(n, maxVols);
    for (let j = 0; j < n; j++) {
      let val = v.getValue(...vox, j);
      graph.lines[i].push(val);
    }
  }
  graph.lineRGB = [
    [1, 0, 0],
    [0, 0.7, 0],
    [0, 0, 1],
    [1, 1, 0],
    [1, 0, 1],
    [0, 1, 1],
    [1, 1, 1],
    [0, 0, 0],
  ];
  //find min, max, range for all lines
  let mn = graph.lines[0][0];
  let mx = graph.lines[0][0];
  for (let j = 0; j < graph.lines.length; j++)
    for (let i = 0; i < graph.lines[j].length; i++) {
      let v = graph.lines[j][i];
      mn = Math.min(v, mn);
      mx = Math.max(v, mx);
    }
  if (graph.normalizeValues && mx > mn) {
    let range = mx - mn;
    for (let j = 0; j < graph.lines.length; j++)
      for (let i = 0; i < graph.lines[j].length; i++) {
        let v = graph.lines[j][i];
        graph.lines[j][i] = (v - mn) / range;
      }
    mn = 0;
    mx = 1;
  }
  if (mn >= mx) {
    mx = mn + 1.0;
  }
  let dark = 0.9; //make border around graph a bit darker than graph body
  let borderColor = [
    dark * graph.backColor[0],
    dark * graph.backColor[1],
    dark * graph.backColor[2],
    graph.backColor[3],
  ];
  this.drawRect(graph.LTWH, borderColor);
  let [spacing, ticMin] = tickSpacing(mn, mx);
  //determine font size
  function humanize(x) {
    //drop trailing zeros from numerical string
    return x.toFixed(6).replace(/\.?0*$/, "");
  }
  let minWH = Math.min(graph.LTWH[2], graph.LTWH[3]);
  let fntScale = 0.1 * (minWH / this.fontMets.size);
  let fntSize = this.opts.textHeight * this.gl.canvas.height * fntScale;
  if (fntSize < 16) fntSize = 0;
  //let fntHeight = fntScale * this.fontMets.size;
  let maxTextWid = 0;
  let lineH = ticMin;
  //determine widest label in vertical axis

  while (fntSize > 0 && lineH <= mx) {
    let str = humanize(lineH);
    let w = this.textWidth(fntSize, str);
    maxTextWid = Math.max(w, maxTextWid);
    lineH += spacing;
  }
  let margin = 0.05;
  //frame is the entire region including labels, plot is the inner lines
  let frameWid = Math.abs(graph.LTWH[2]);
  let frameHt = Math.abs(graph.LTWH[3]);
  //plot is region where lines are drawn
  let plotLTWH = [
    graph.LTWH[0] + margin * frameWid + maxTextWid,
    graph.LTWH[1] + margin * frameHt,
    graph.LTWH[2] - maxTextWid - 2 * margin * frameWid,
    graph.LTWH[3] - fntSize - 2 * margin * frameHt,
  ];
  this.graph.plotLTWH = plotLTWH;
  this.drawRect(plotLTWH, [
    graph.backColor[0],
    graph.backColor[1],
    graph.backColor[2],
    graph.backColor[3] * 2,
  ]);
  //draw horizontal lines
  //  let [spacing, ticMin] = tickSpacing(mn, mx);
  let rangeH = mx - mn;
  let scaleH = plotLTWH[3] / rangeH;
  let scaleW = plotLTWH[2] / (graph.lines[0].length - 1);
  let plotBottom = plotLTWH[1] + plotLTWH[3];
  //draw thin horizontal lines
  lineH = ticMin + 0.5 * spacing;
  let thinColor = graph.lineColor.slice();
  thinColor[3] = 0.25 * graph.lineColor[3];
  while (lineH <= mx) {
    let y = plotBottom - (lineH - mn) * scaleH;
    this.drawGraphLine(
      [plotLTWH[0], y, plotLTWH[0] + plotLTWH[2], y],
      thinColor,
      0.5 * graph.lineThickness
    );
    lineH += spacing;
  }
  lineH = ticMin;
  //draw thick horizontal lines
  while (lineH <= mx) {
    let y = plotBottom - (lineH - mn) * scaleH;
    this.drawGraphLine(
      [plotLTWH[0], y, plotLTWH[0] + plotLTWH[2], y],
      graph.lineColor,
      graph.lineThickness
    );
    let str = humanize(lineH);
    if (fntSize > 0)
      this.drawTextLeft([plotLTWH[0] - 6, y], str, fntScale, graph.textColor);
    //this.drawTextRight([plotLTWH[0], y], str, fntScale)
    lineH += spacing;
  }
  //draw vertical lines
  let stride = 1; //e.g. how frequent are vertical lines
  while (graph.lines[0].length / stride > 20) {
    stride *= 5;
  }
  for (let i = 0; i < graph.lines[0].length; i += stride) {
    let x = i * scaleW + plotLTWH[0];
    let thick = graph.lineThickness;
    if (i % 2 === 1) {
      thick *= 0.5;
      this.drawGraphLine(
        [x, plotLTWH[1], x, plotLTWH[1] + plotLTWH[3]],
        thinColor,
        thick
      );
    } else {
      let str = humanize(i);
      if (fntSize > 0)
        this.drawTextBelow(
          [x, 2 + plotLTWH[1] + plotLTWH[3]],
          str,
          fntScale,
          graph.textColor
        );
      this.drawGraphLine(
        [x, plotLTWH[1], x, plotLTWH[1] + plotLTWH[3]],
        graph.lineColor,
        thick
      );
    } //this.drawTextBelow(xy, str, scale = 1);
    //this.drawRect([x, plotLTWH[1], 1, plotLTWH[3]], graph.lineColor);
  }
  //graph the lines for intensity across time
  for (let j = 0; j < graph.lines.length; j++) {
    let lineRGBA = [1, 0, 0, graph.lineAlpha];
    if (j < graph.lineRGB.length) {
      lineRGBA = [
        graph.lineRGB[j][0],
        graph.lineRGB[j][1],
        graph.lineRGB[j][2],
        graph.lineAlpha,
      ];
    }
    for (let i = 1; i < graph.lines[j].length; i++) {
      let x0 = (i - 1) * scaleW; //
      let x1 = i * scaleW;
      let y0 = (graph.lines[j][i - 1] - mn) * scaleH;
      let y1 = (graph.lines[j][i] - mn) * scaleH;
      //let LTWH = [plotLTWH[0]+x0, plotLTWH[1]+plotLTWH[3]-y0, plotLTWH[0]+x1, -(y1-y0)];
      let LTWH = [
        plotLTWH[0] + x0,
        plotLTWH[1] + plotLTWH[3] - y0,
        plotLTWH[0] + x1,
        plotLTWH[1] + plotLTWH[3] - y1,
      ];
      this.drawGraphLine(LTWH, lineRGBA, graph.lineThickness);
    } //for i: each point
  } //for j: each line
  //draw vertical line indicating selected volume
  if (
    graph.selectedColumn >= 0 &&
    graph.selectedColumn < graph.lines[0].length
  ) {
    let x = graph.selectedColumn * scaleW + plotLTWH[0];
    let color = graph.lineRGB[0];
    this.drawGraphLine(
      [x, plotLTWH[1], x, plotLTWH[1] + plotLTWH[3]],
      [graph.lineRGB[3][0], graph.lineRGB[3][1], graph.lineRGB[3][2], 1],
      graph.lineThickness
    );
  }
};

function isRadiological(mtx) {
  let vRight = mat.vec4.fromValues(1, 0, 0, 0); //pure right vector
  let vRotated = mat.vec4.create();
  mat.vec4.transformMat4(vRotated, vRight, mtx);
  return vRotated[0];
} //n.b. ambiguous for pure sagittal views

//function unProject(winX, winY, winZ, model, proj, view) {
function unProject(winX, winY, winZ, mvpMatrix) {
  //https://github.com/bringhurst/webgl-unproject
  let inp = mat.vec4.fromValues(winX, winY, winZ, 1.0);
  let finalMatrix = mat.mat4.clone(mvpMatrix);
  //mat.mat4.multiply(finalMatrix, model, proj);
  mat.mat4.invert(finalMatrix, finalMatrix);
  //view is leftTopWidthHeight
  /* Map to range -1 to 1 */
  inp[0] = inp[0] * 2 - 1;
  inp[1] = inp[1] * 2 - 1;
  inp[2] = inp[2] * 2 - 1;
  let out = mat.vec4.create();
  mat.vec4.transformMat4(out, inp, finalMatrix);
  if (out[3] === 0.0) return out; //error
  out[0] /= out[3];
  out[1] /= out[3];
  out[2] /= out[3];
  return out;
}

function unpackFloatFromVec4i(val) {
  //Convert 32-bit rgba to float32
  //https://github.com/rii-mango/Papaya/blob/782a19341af77a510d674c777b6da46afb8c65f1/src/js/viewer/screensurface.js#L552
  var bitSh = [
    1.0 / (256.0 * 256.0 * 256.0),
    1.0 / (256.0 * 256.0),
    1.0 / 256.0,
    1.0,
  ];
  return (
    (val[0] * bitSh[0] +
      val[1] * bitSh[1] +
      val[2] * bitSh[2] +
      val[3] * bitSh[3]) /
    255.0
  );
}

Niivue.prototype.depthPicker = function (leftTopWidthHeight, mvpMatrix) {
  //use color of screen pixel to infer X,Y,Z coordinates
  if (!this.scene.mouseDepthPicker) return;
  //start PICKING: picking shader and reading values is slow
  this.scene.mouseDepthPicker = false;
  let gl = this.gl;
  const pixelX =
    (this.mousePos[0] * leftTopWidthHeight[2]) / leftTopWidthHeight[2];
  const pixelY =
    gl.canvas.height -
    (this.mousePos[1] * leftTopWidthHeight[3]) / leftTopWidthHeight[3] -
    1;
  console.log(pixelX + "/" + pixelY);
  const rgbaPixel = new Uint8Array(4);
  gl.readPixels(
    pixelX, // x
    pixelY, // y
    1, // width
    1, // height
    gl.RGBA, // format
    gl.UNSIGNED_BYTE, // type
    rgbaPixel
  ); // typed array to hold result
  this.selectedObjectId = rgbaPixel[3];
  if (this.selectedObjectId === this.VOLUME_ID) {
    this.scene.crosshairPos = new Float32Array(rgbaPixel.slice(0, 3)).map(
      (x) => x / 255.0
    );
    return;
  }
  let depthZ = unpackFloatFromVec4i(rgbaPixel);
  if (depthZ > 1.0) return;
  let fracX =
    (this.mousePos[0] - leftTopWidthHeight[0]) / leftTopWidthHeight[2];
  let fracY =
    (gl.canvas.height - this.mousePos[1] - leftTopWidthHeight[1]) /
    leftTopWidthHeight[3];
  //todo: check when top is not zero: leftTopWidthHeight[1]
  let mm = unProject(fracX, fracY, depthZ, mvpMatrix);
  let frac = this.mm2frac(mm);
  if (
    frac[0] < 0 ||
    frac[0] > 1 ||
    frac[1] < 0 ||
    frac[1] > 1 ||
    frac[2] < 0 ||
    frac[2] > 1
  )
    return;
  this.scene.crosshairPos = this.mm2frac(mm);
}; // depthPicker()

Niivue.prototype.drawImage3D = function (mvpMatrix, azimuth, elevation) {
  if (this.volumes.length === 0) return;
  let gl = this.gl;
  const rayDir = this.calculateRayDirection(azimuth, elevation);
  let object3D = this.volumeObject3D;
  if (object3D) {
    gl.enable(gl.BLEND);
    gl.blendFunc(gl.SRC_ALPHA, gl.ONE_MINUS_SRC_ALPHA);
    gl.enable(gl.CULL_FACE);
    gl.cullFace(gl.FRONT); //TH switch since we L/R flipped in calculateMvpMatrix
    let shader = this.renderShader;
    //shader = this.pickingImageShader;
    if (this.scene.mouseDepthPicker) shader = this.pickingImageShader;
    shader.use(this.gl);
    gl.uniform1i(
      shader.uniforms["backgroundMasksOverlays"],
      this.backgroundMasksOverlays
    );
    gl.uniformMatrix4fv(shader.mvpUniformLoc, false, mvpMatrix);
    gl.uniformMatrix4fv(shader.mvpMatRASLoc, false, this.back.matRAS);
    gl.uniform3fv(shader.rayDirUniformLoc, rayDir);
    gl.uniform4fv(shader.clipPlaneUniformLoc, this.scene.clipPlane);
    gl.bindVertexArray(object3D.vao);
    gl.drawElements(object3D.mode, object3D.indexCount, gl.UNSIGNED_SHORT, 0);
    gl.bindVertexArray(this.unusedVAO);
  }
}; // drawImage3D()

Niivue.prototype.drawOrientationCube = function (
  leftTopWidthHeight,
  azimuth = 0,
  elevation = 0
) {
  if (!this.opts.isOrientCube) return;
  let sz = 0.05 * Math.min(leftTopWidthHeight[2], leftTopWidthHeight[3]);
  if (sz < 5) return;
  let gl = this.gl;
  gl.enable(gl.CULL_FACE);
  gl.cullFace(gl.BACK);
  this.orientCubeShader.use(this.gl);
  gl.bindVertexArray(this.orientCubeShaderVAO);
  function deg2rad(deg) {
    return deg * (Math.PI / 180.0);
  }
  let modelMatrix = mat.mat4.create();
  let projectionMatrix = mat.mat4.create();
  //ortho(out, left, right, bottom, top, near, far)
  mat.mat4.ortho(
    projectionMatrix,
    0,
    gl.canvas.width,
    0,
    gl.canvas.height,
    -10 * sz,
    10 * sz
  );
  //translate position left and right
  mat.mat4.translate(modelMatrix, modelMatrix, [
    1.8 * sz + leftTopWidthHeight[0],
    1.8 * sz + leftTopWidthHeight[1],
    0,
  ]);
  mat.mat4.scale(modelMatrix, modelMatrix, [sz, sz, sz]);
  //apply elevation
  mat.mat4.rotateX(modelMatrix, modelMatrix, deg2rad(270 - elevation));
  //apply azimuth
  mat.mat4.rotateZ(modelMatrix, modelMatrix, deg2rad(-azimuth));
  let modelViewProjectionMatrix = mat.mat4.create();
  mat.mat4.multiply(modelViewProjectionMatrix, projectionMatrix, modelMatrix);
  gl.uniformMatrix4fv(this.orientCubeMtxLoc, false, modelViewProjectionMatrix);
  gl.drawArrays(gl.TRIANGLE_STRIP, 0, 168);
  gl.bindVertexArray(this.unusedVAO);
}; // drawOrientationCube()

// not included in public docs
Niivue.prototype.draw3D = function (
  leftTopWidthHeight = [0, 0, 0, 0],
  mvpMatrix = null,
  modelMatrix,
  normalMatrix,
  azimuth = null,
  elevation
) {
  let isMosaic = azimuth !== null;
  this.setPivot3D();
  if (!isMosaic) {
    azimuth = this.scene.renderAzimuth;
    elevation = this.scene.renderElevation;
  }
  let gl = this.gl;
  if (mvpMatrix === null)
    [mvpMatrix, modelMatrix, normalMatrix] = this.calculateMvpMatrix(
      null,
      leftTopWidthHeight,
      azimuth,
      elevation
    );
  if (leftTopWidthHeight[2] === 0 || leftTopWidthHeight[3] === 0) {
    //use full canvas
    leftTopWidthHeight = [0, 0, gl.canvas.width, gl.canvas.height];
    this.screenSlices.push({
      leftTopWidthHeight: leftTopWidthHeight,
      axCorSag: this.sliceTypeRender,
      sliceFrac: 0,
      AxyzMxy: [],
      leftTopMM: [],
      fovMM: [isRadiological(modelMatrix), 0],
    });
  } else {
    this.screenSlices.push({
      leftTopWidthHeight: leftTopWidthHeight.slice(),
      axCorSag: this.sliceTypeRender,
      sliceFrac: 0,
      AxyzMxy: [],
      leftTopMM: [],
      fovMM: [isRadiological(modelMatrix), 0],
    });
    leftTopWidthHeight[1] =
      gl.canvas.height - leftTopWidthHeight[3] - leftTopWidthHeight[1];
  }
  gl.viewport(
    leftTopWidthHeight[0],
    leftTopWidthHeight[1],
    leftTopWidthHeight[2],
    leftTopWidthHeight[3]
  );
  gl.enable(gl.DEPTH_TEST);
  gl.depthFunc(gl.ALWAYS);
  gl.clearDepth(0.0);
  if (this.volumes.length > 0) this.drawImage3D(mvpMatrix, azimuth, elevation);
  if (!isMosaic) this.drawCrosshairs3D(true, 1.0, mvpMatrix);
  this.drawMesh3D(true, 1.0, mvpMatrix, modelMatrix, normalMatrix);
  if (this.scene.mouseDepthPicker) {
    this.depthPicker(leftTopWidthHeight, mvpMatrix, true);
    return;
  }
  this.drawMesh3D(false, 0.02, mvpMatrix, modelMatrix, normalMatrix);
  if (!isMosaic) this.drawCrosshairs3D(false, 0.15, mvpMatrix);
  gl.viewport(0, 0, gl.canvas.width, gl.canvas.height);
  this.drawOrientationCube(leftTopWidthHeight, azimuth, elevation);
  let posString =
    "azimuth: " +
    this.scene.renderAzimuth.toFixed(0) +
    " elevation: " +
    this.scene.renderElevation.toFixed(0);
  this.drawGraph();
  //bus.$emit('crosshair-pos-change', posString);
  this.readyForSync = true;
  this.sync();
  return posString;
}; // draw3D()

Niivue.prototype.drawMesh3D = function (
  isDepthTest = true,
  alpha = 1.0,
  m,
  modelMtx,
  normMtx
) {
  if (this.meshes.length < 1) return;
  let gl = this.gl;
  //let m, modelMtx, normMtx;
  if (!m)
    [m, modelMtx, normMtx] = this.calculateMvpMatrix(
      this.volumeObject3D,
      this.scene.renderAzimuth,
      this.scene.renderElevation
    );
  gl.enable(gl.DEPTH_TEST);
  gl.blendFunc(gl.SRC_ALPHA, gl.ONE_MINUS_SRC_ALPHA);

  gl.disable(gl.BLEND);
  gl.depthFunc(gl.GREATER);

  if (isDepthTest) {
    gl.disable(gl.BLEND);
    gl.depthFunc(gl.GREATER);
  } else {
    gl.enable(gl.BLEND);
    gl.depthFunc(gl.ALWAYS);
  }
  gl.disable(gl.CULL_FACE); //show front and back faces
  //Draw the mesh
  let shader = this.meshShader;
  if (this.scene.mouseDepthPicker) shader = this.pickingMeshShader;
  shader.use(this.gl); // set Shader
  //set shader uniforms
  gl.uniformMatrix4fv(shader.uniforms["mvpMtx"], false, m);
  gl.uniformMatrix4fv(shader.uniforms["modelMtx"], false, modelMtx);
  gl.uniformMatrix4fv(shader.uniforms["normMtx"], false, normMtx);
  gl.uniform1f(shader.uniforms["opacity"], alpha);
  let hasFibers = false;
  for (let i = 0; i < this.meshes.length; i++) {
    if (this.meshes[i].indexCount < 3) continue;
    if (this.meshes[i].offsetPt0) {
      hasFibers = true;
      continue;
    }
    gl.bindVertexArray(this.meshes[i].vao);
    gl.drawElements(
      gl.TRIANGLES,
      this.meshes[i].indexCount,
      gl.UNSIGNED_INT,
      0
    );
    gl.bindVertexArray(this.unusedVAO);
  }
  //draw fibers
  if (!hasFibers) {
    gl.enable(gl.BLEND);
    gl.depthFunc(gl.ALWAYS);
    return;
  }
  shader = this.fiberShader;
  shader.use(this.gl);
  gl.uniformMatrix4fv(shader.uniforms["mvpMtx"], false, m);
  gl.uniform1f(shader.uniforms["opacity"], alpha);
  for (let i = 0; i < this.meshes.length; i++) {
    if (this.meshes[i].indexCount < 3) continue;
    if (!this.meshes[i].offsetPt0) continue;
    gl.bindVertexArray(this.meshes[i].vao);
    gl.drawElements(
      gl.LINE_STRIP,
      this.meshes[i].indexCount,
      gl.UNSIGNED_INT,
      0
    );
    gl.bindVertexArray(this.unusedVAO);
  }
  gl.enable(gl.BLEND);
  gl.depthFunc(gl.ALWAYS);
  this.readyForSync = true;
}; //drawMesh3D()

Niivue.prototype.drawCrosshairs3D = function (
  isDepthTest = true,
  alpha = 1.0,
  mvpMtx = null
) {
  if (!this.opts.show3Dcrosshair) return;
  let gl = this.gl;
  let mm = this.frac2mm(this.scene.crosshairPos);
  // mm = [-20, 0, 30]; // <- set any value here to test
  // generate our crosshairs for the base volume
  if (
    this.crosshairs3D === null ||
    this.crosshairs3D.mm[0] !== mm[0] ||
    this.crosshairs3D.mm[1] !== mm[1] ||
    this.crosshairs3D.mm[2] !== mm[2]
  ) {
    if (this.crosshairs3D !== null) {
      gl.deleteBuffer(this.crosshairs3D.indexBuffer); //TODO: handle in nvimage.js: create once, update with bufferSubData
      gl.deleteBuffer(this.crosshairs3D.vertexBuffer); //TODO: handle in nvimage.js: create once, update with bufferSubData
    }
    let [mn, mx, range] = this.sceneExtentsMinMax();
    let radius = 1;
    if (this.volumes.length > 0)
      radius =
        0.5 *
        Math.min(
          Math.min(this.back.pixDims[1], this.back.pixDims[2]),
          this.back.pixDims[3]
        );
    else if (range[0] < 50 || range[0] > 1000) radius = range[0] * 0.02; //2% of first dimension
    this.crosshairs3D = NiivueObject3D.generateCrosshairs(
      this.gl,
      1,
      mm,
      mn,
      mx,
      radius
    );
    //this.crosshairs3D.minExtent = this.volumeObject3D.minExtent;
    //this.crosshairs3D.maxExtent = this.volumeObject3D.maxExtent;
    this.crosshairs3D.mm = mm;
    //this.crosshairs3D.originNegate = this.volumeObject3D.originNegate;
  }
  let crosshairsShader = this.surfaceShader;
  crosshairsShader.use(this.gl);
  let modelMtx, normMtx;
  // eslint-disable-next-line no-unused-vars
  if (mvpMtx == null)
    [mvpMtx, modelMtx, normMtx] = this.calculateMvpMatrix(
      this.crosshairs3D,
      this.scene.renderAzimuth,
      this.scene.renderElevation
    );
  gl.uniformMatrix4fv(crosshairsShader.uniforms["mvpMtx"], false, mvpMtx);

  gl.bindBuffer(gl.ELEMENT_ARRAY_BUFFER, this.crosshairs3D.indexBuffer);
  gl.enable(gl.DEPTH_TEST);
  let color = [...this.opts.crosshairColor];
  if (isDepthTest) {
    gl.disable(gl.BLEND);
    //gl.depthFunc(gl.LESS); //pass if LESS than incoming value
    gl.depthFunc(gl.GREATER);
  } else {
    gl.enable(gl.BLEND);
    gl.blendFunc(gl.SRC_ALPHA, gl.ONE_MINUS_SRC_ALPHA);
    gl.depthFunc(gl.ALWAYS);
  }
  color[3] = alpha;
  gl.uniform4fv(crosshairsShader.uniforms["surfaceColor"], color);
  gl.bindVertexArray(this.crosshairs3D.vao);
  gl.drawElements(
    gl.TRIANGLES,
    this.crosshairs3D.indexCount,
    gl.UNSIGNED_INT, //gl.UNSIGNED_SHORT,
    0
  );
  gl.bindVertexArray(this.unusedVAO); // https://stackoverflow.com/questions/43904396/are-we-not-allowed-to-bind-gl-array-buffer-and-vertex-attrib-array-to-0-in-webgl
}; //drawCrosshairs3D()

// not included in public docs
Niivue.prototype.mm2frac = function (mm, volIdx = 0) {
  //given mm, return volume fraction
  if (this.volumes.length < 1) {
    let frac = [0.1, 0.5, 0.5];
    let [mn, mx, range] = this.sceneExtentsMinMax();
    frac[0] = (mm[0] - mn[0]) / range[0];
    frac[1] = (mm[1] - mn[1]) / range[1];
    frac[2] = (mm[2] - mn[2]) / range[2];
    return frac;
  }
  //convert from object space in millimeters to normalized texture space XYZ= [0..1, 0..1 ,0..1]
  let mm4 = mat.vec4.fromValues(mm[0], mm[1], mm[2], 1);
  let d = this.volumes[volIdx].dimsRAS;
  let frac = [0, 0, 0];
  if (typeof d === "undefined") {
    return frac;
  }
  if (d[1] < 1 || d[2] < 1 || d[3] < 1) return frac;
  let sform = mat.mat4.clone(this.volumes[volIdx].matRAS);
  mat.mat4.invert(sform, sform);
  mat.mat4.transpose(sform, sform);
  mat.vec4.transformMat4(mm4, mm4, sform);
  frac[0] = (mm4[0] + 0.5) / d[1];
  frac[1] = (mm4[1] + 0.5) / d[2];
  frac[2] = (mm4[2] + 0.5) / d[3];
  return frac;
}; // mm2frac()

// not included in public docs
Niivue.prototype.vox2frac = function (vox, volIdx = 0) {
  //convert from  0-index voxel space [0..dim[1]-1, 0..dim[2]-1, 0..dim[3]-1] to normalized texture space XYZ= [0..1, 0..1 ,0..1]
  //consider dimension with 3 voxels, the voxel centers are at 0.25, 0.5, 0.75 corresponding to 0,1,2
  let frac = [
    (vox[0] + 0.5) / this.volumes[volIdx].dimsRAS[1],
    (vox[1] + 0.5) / this.volumes[volIdx].dimsRAS[2],
    (vox[2] + 0.5) / this.volumes[volIdx].dimsRAS[3],
  ];
  return frac;
}; // vox2frac()

// not included in public docs
Niivue.prototype.frac2vox = function (frac, volIdx = 0) {
  //convert from normalized texture space XYZ= [0..1, 0..1 ,0..1] to 0-index voxel space [0..dim[1]-1, 0..dim[2]-1, 0..dim[3]-1]
  //consider dimension with 3 voxels, the voxel centers are at 0.25, 0.5, 0.75 corresponding to 0,1,2
  let vox = [
    Math.round(frac[0] * this.volumes[volIdx].dims[1] - 0.5), // dims == RAS
    Math.round(frac[1] * this.volumes[volIdx].dims[2] - 0.5), // dims == RAS
    Math.round(frac[2] * this.volumes[volIdx].dims[3] - 0.5), // dims == RAS
  ];
  return vox;
}; // frac2vox()

// not included in public docs
Niivue.prototype.moveCrosshairInVox = function (x, y, z) {
  let vox = this.frac2vox(this.scene.crosshairPos);
  vox[0] += x;
  vox[1] += y;
  vox[2] += z;
  this.scene.crosshairPos = this.vox2frac(vox);
  this.drawScene();
};

Niivue.prototype.frac2mm = function (frac, volIdx = 0) {
  let pos = mat.vec4.fromValues(frac[0], frac[1], frac[2], 1);
  if (this.volumes.length > 0)
    mat.vec4.transformMat4(pos, pos, this.volumes[volIdx].frac2mm);
  else {
    let [mn, mx] = this.sceneExtentsMinMax();
    const lerp = (x, y, a) => x * (1 - a) + y * a;
    pos[0] = lerp(mn[0], mx[0], frac[0]);
    pos[1] = lerp(mn[1], mx[1], frac[1]);
    pos[2] = lerp(mn[2], mx[2], frac[2]);
  }
  return pos;
};

Niivue.prototype.screenXY2TextureFrac = function (x, y, i) {
  let texFrac = [-1, -1, -1]; //texture 0..1 so -1 is out of bounds
  var axCorSag = this.screenSlices[i].axCorSag;
  if (axCorSag > this.sliceTypeSagittal) return texFrac;
  var ltwh = this.screenSlices[i].leftTopWidthHeight.slice();
  let isMirror = false;
  if (ltwh[2] < 0) {
    isMirror = true;
    ltwh[0] += ltwh[2];
    ltwh[2] = -ltwh[2];
  }
  var fracX = (x - ltwh[0]) / ltwh[2];
  if (isMirror) fracX = 1.0 - fracX;
  var fracY = 1.0 - (y - ltwh[1]) / ltwh[3];
  if (fracX < 0.0 || fracX > 1.0 || fracY < 0.0 || fracY > 1.0) return texFrac;
  if (this.screenSlices[i].AxyzMxy.length > 4) {
    let xyzMM = [0, 0, 0];
    xyzMM[0] =
      this.screenSlices[i].leftTopMM[0] + fracX * this.screenSlices[i].fovMM[0];
    xyzMM[1] =
      this.screenSlices[i].leftTopMM[1] + fracY * this.screenSlices[i].fovMM[1];
    // let xyz = mat.vec3.fromValues(30, 30, 0);
    let v = this.screenSlices[i].AxyzMxy;
    xyzMM[2] = v[2] + v[4] * (xyzMM[1] - v[1]) - v[3] * (xyzMM[0] - v[0]);
    if (axCorSag === this.sliceTypeCoronal)
      xyzMM = swizzleVec3(xyzMM, [0, 2, 1]); //screen RSA to NIfTI RAS
    if (axCorSag === this.sliceTypeSagittal)
      xyzMM = swizzleVec3(xyzMM, [2, 0, 1]); //screen ASR to NIfTI RAS
    let xyz = this.mm2frac(xyzMM);
    if (
      xyz[0] < 0 ||
      xyz[0] > 1 ||
      xyz[1] < 0 ||
      xyz[1] > 1 ||
      xyz[2] < 0 ||
      xyz[2] > 1
    )
      return texFrac;
    texFrac[0] = xyz[0];
    texFrac[1] = xyz[1];
    texFrac[2] = xyz[2];
  } else {
    texFrac = this.scene.crosshairPos.slice();
    if (axCorSag === this.sliceTypeAxial) {
      texFrac[0] = fracX;
      texFrac[1] = fracY;
    }
    if (axCorSag === this.sliceTypeCoronal) {
      texFrac[0] = fracX;
      texFrac[2] = fracY;
    }
    if (axCorSag === this.sliceTypeSagittal) {
      texFrac[1] = fracX;
      texFrac[2] = fracY;
    }
  }
  return texFrac;
}; // screenXY2TextureFrac()

// not included in public docs
Niivue.prototype.canvasPos2frac = function (canvasPos) {
  for (let i = 0; i < this.screenSlices.length; i++) {
    let texFrac = this.screenXY2TextureFrac(canvasPos[0], canvasPos[1], i);
    if (texFrac[0] >= 0) return texFrac;
  }
  return [-1, -1, -1]; //texture 0..1 so -1 is out of bounds
};

// not included in public docs
// note: we also have a "sliceScale" method, which could be confusing
Niivue.prototype.scaleSlice = function (
  w,
  h,
  widthPadPixels = 0,
  heightPadPixels = 0
) {
  let canvasW = this.canvas.width - widthPadPixels;
  let canvasH = this.effectiveCanvasHeight() - heightPadPixels;
  let scalePix = canvasW / w;
  if (h * scalePix > canvasH) scalePix = canvasH / h;
  //canvas space is 0,0...w,h with origin at upper left
  let wPix = w * scalePix;
  let hPix = h * scalePix;
  let leftTopWidthHeight = [
    (canvasW - wPix) * 0.5,
    (canvasH - hPix) * 0.5,
    wPix,
    hPix,
  ];
  return leftTopWidthHeight;
}; // scaleSlice()

Niivue.prototype.drawThumbnail = function () {
  this.bmpShader.use(this.gl);
  this.gl.uniform2f(
    this.bmpShader.uniforms["canvasWidthHeight"],
    this.gl.canvas.width,
    this.gl.canvas.height
  );
  let h = this.gl.canvas.height;
  let w = this.gl.canvas.height * this.bmpTextureWH;
  if (w > this.gl.canvas.width) {
    //constrained by width
    h = this.gl.canvas.width / this.bmpTextureWH;
    w = this.gl.canvas.width;
  }
  this.gl.uniform4f(this.bmpShader.uniforms["leftTopWidthHeight"], 0, 0, w, h);
  this.gl.bindVertexArray(this.genericVAO);
  this.gl.drawArrays(this.gl.TRIANGLE_STRIP, 0, 4);
  this.gl.bindVertexArray(this.unusedVAO); //switch off to avoid tampering with settings
};

Niivue.prototype.drawLine = function (leftTopWidthHeight) {
  this.gl.enable(this.gl.BLEND);
  this.rectShader.use(this.gl);
  this.gl.uniform4fv(
    this.rectShader.uniforms["lineColor"],
    this.opts.crosshairColor
  );
  this.gl.uniform2fv(this.rectShader.uniforms["canvasWidthHeight"], [
    this.gl.canvas.width,
    this.gl.canvas.height,
  ]);
  //vertical line of crosshair:
  this.gl.uniform4f(
    this.rectShader.uniforms["leftTopWidthHeight"],
    leftTopWidthHeight[0],
    leftTopWidthHeight[1],
    leftTopWidthHeight[2],
    leftTopWidthHeight[3]
  );
  this.gl.bindVertexArray(this.genericVAO);
  this.gl.drawArrays(this.gl.TRIANGLE_STRIP, 0, 4);
  this.gl.bindVertexArray(this.unusedVAO); //switch off to avoid tampering with settings
};

Niivue.prototype.drawLine2DX = function (startXYendXY, thickness = 1) {
  this.gl.bindVertexArray(this.genericVAO);
  this.lineShader.use(this.gl);
  this.gl.uniform4fv(
    this.lineShader.uniforms["lineColor"],
    this.opts.crosshairColor
  );
  this.gl.uniform2fv(this.lineShader.uniforms["canvasWidthHeight"], [
    this.gl.canvas.width,
    this.gl.canvas.height,
  ]);
  //draw Line
  this.gl.uniform1f(this.lineShader.uniforms["thickness"], thickness);
  this.gl.uniform4fv(this.lineShader.uniforms["startXYendXY"], startXYendXY);
  this.gl.drawArrays(this.gl.TRIANGLE_STRIP, 0, 4);
  this.gl.bindVertexArray(this.unusedVAO); //set vertex attributes
};

Niivue.prototype.drawCrossLinesMM = function (
  sliceIndex,
  axCorSag,
  axiMM,
  corMM,
  sagMM
) {
  if (sliceIndex < 0 || this.screenSlices.length <= sliceIndex) return;
  let tile = this.screenSlices[sliceIndex];
  let linesH = corMM.slice();
  let linesV = sagMM.slice();
  let thick = Math.max(1, this.opts.crosshairWidth);
  if (axCorSag === this.sliceTypeCoronal) linesH = axiMM.slice();
  if (axCorSag === this.sliceTypeSagittal) {
    linesH = axiMM.slice();
    linesV = corMM.slice();
  }
  function mm2screen(mm) {
    let screenXY = [0, 0];
    screenXY[0] =
      tile.leftTopWidthHeight[0] +
      ((mm[0] - tile.leftTopMM[0]) / tile.fovMM[0]) *
        tile.leftTopWidthHeight[2];
    screenXY[1] =
      tile.leftTopWidthHeight[1] +
      tile.leftTopWidthHeight[3] -
      ((mm[1] - tile.leftTopMM[1]) / tile.fovMM[1]) *
        tile.leftTopWidthHeight[3];
    return screenXY;
  }
  if (linesH.length > 0 && axCorSag === 0) {
    let fracZ = tile.sliceFrac;
    let dimV = 1;
    for (let i = 0; i < linesH.length; i++) {
      let mmV = this.frac2mm([0.5, 0.5, 0.5]);
      mmV[dimV] = linesH[i];
      let fracY = this.mm2frac(mmV);
      fracY = fracY[dimV];
      let left = this.frac2mm([0.0, fracY, fracZ]);
      left = swizzleVec3(left, [0, 1, 2]);
      let right = this.frac2mm([1.0, fracY, fracZ]);
      right = swizzleVec3(right, [0, 1, 2]);
      left = mm2screen(left);
      right = mm2screen(right);
      this.drawLine2DX([left[0], left[1], right[0], right[1]], thick);
    }
  }
  if (linesH.length > 0 && axCorSag === 1) {
    let fracH = tile.sliceFrac;
    let mm = this.frac2mm([0.5, fracH, 0.5]);
    let dimV = 2;
    for (let i = 0; i < linesH.length; i++) {
      let mmV = this.frac2mm([0.5, 0.5, 0.5]);
      mmV[dimV] = linesH[i];
      let fracV = this.mm2frac(mmV);
      fracV = fracV[dimV];
      let left = this.frac2mm([0.0, fracH, fracV]);
      left = swizzleVec3(left, [0, 2, 1]);
      let right = this.frac2mm([1.0, fracH, fracV]);
      right = swizzleVec3(right, [0, 2, 1]);
      left = mm2screen(left);
      right = mm2screen(right);
      this.drawLine2DX([left[0], left[1], right[0], right[1]], thick);
    }
  }
  if (linesH.length > 0 && axCorSag === 2) {
    let fracX = tile.sliceFrac;
    let dimV = 2;
    for (let i = 0; i < linesH.length; i++) {
      let mmV = this.frac2mm([0.5, 0.5, 0.5]);
      mmV[dimV] = linesH[i];
      let fracZ = this.mm2frac(mmV);
      fracZ = fracZ[dimV];
      let left = this.frac2mm([fracX, 0, fracZ]);
      left = swizzleVec3(left, [1, 2, 0]);
      let right = this.frac2mm([fracX, 1, fracZ]);
      right = swizzleVec3(right, [1, 2, 0]);
      left = mm2screen(left);
      right = mm2screen(right);
      this.drawLine2DX([left[0], left[1], right[0], right[1]], thick);
    }
  }
  if (linesV.length > 0 && axCorSag === 0) {
    let fracZ = tile.sliceFrac;
    let dimH = 0;
    for (let i = 0; i < linesV.length; i++) {
      let mm = this.frac2mm([0.5, 0.5, 0.5]);
      mm[dimH] = linesV[i];
      let frac = this.mm2frac(mm);
      frac = frac[dimH];
      let left = this.frac2mm([frac, 0, fracZ]);
      left = swizzleVec3(left, [0, 1, 2]);
      let right = this.frac2mm([frac, 1, fracZ]);
      right = swizzleVec3(right, [0, 1, 2]);
      left = mm2screen(left);
      right = mm2screen(right);
      this.drawLine2DX([left[0], left[1], right[0], right[1]], thick);
    }
  } //if vertical lines
  if (linesV.length > 0 && axCorSag === 1) {
    let fracY = tile.sliceFrac;
    let dimH = 0;
    for (let i = 0; i < linesV.length; i++) {
      let mm = this.frac2mm([0.5, 0.5, 0.5]);
      mm[dimH] = linesV[i];
      let frac = this.mm2frac(mm);
      frac = frac[dimH];
      let left = this.frac2mm([frac, fracY, 0]);
      left = swizzleVec3(left, [0, 2, 1]);
      let right = this.frac2mm([frac, fracY, 1]);
      right = swizzleVec3(right, [0, 2, 1]);
      left = mm2screen(left);
      right = mm2screen(right);
      this.drawLine2DX([left[0], left[1], right[0], right[1]], thick);
    }
  } //if vertical lines
  if (linesV.length > 0 && axCorSag === 2) {
    let fracX = tile.sliceFrac;
    let dimH = 1;
    for (let i = 0; i < linesV.length; i++) {
      let mm = this.frac2mm([0.5, 0.5, 0.5]);
      mm[dimH] = linesV[i];
      let frac = this.mm2frac(mm);
      frac = frac[dimH];
      let left = this.frac2mm([fracX, frac, 0]);
      left = swizzleVec3(left, [1, 2, 0]);
      let right = this.frac2mm([fracX, frac, 1]);
      right = swizzleVec3(right, [1, 2, 0]);
      left = mm2screen(left);
      right = mm2screen(right);
      this.drawLine2DX([left[0], left[1], right[0], right[1]], thick);
    }
  } //if vertical lines
};

Niivue.prototype.drawCrossLines = function (
  sliceIndex,
  axCorSag,
  axiMM,
  corMM,
  sagMM
) {
  if (sliceIndex < 0 || this.screenSlices.length <= sliceIndex) return;
  if (this.opts.isSliceMM)
    return this.drawCrossLinesMM(sliceIndex, axCorSag, axiMM, corMM, sagMM);
  let tile = this.screenSlices[sliceIndex];
  let linesH = corMM.slice();
  let linesV = sagMM.slice();
  let thick = Math.max(1, this.opts.crosshairWidth);
  if (axCorSag === this.sliceTypeCoronal) linesH = axiMM.slice();
  if (axCorSag === this.sliceTypeSagittal) {
    linesH = axiMM.slice();
    linesV = corMM.slice();
  }
  if (linesH.length > 0) {
    //draw horizontal lines
    let LTWH = tile.leftTopWidthHeight.slice();
    let sliceDim = 2; //
    let mm = this.frac2mm([0.5, 0.5, 0.5]);
    for (let i = 0; i < linesH.length; i++) {
      mm[sliceDim] = linesH[i];
      let frac = this.mm2frac(mm);
      this.drawLine([
        LTWH[0],
        LTWH[1] + LTWH[3] - frac[sliceDim] * LTWH[3],
        LTWH[2],
        1,
      ]);
    }
  } //if horizontal lines
  if (linesV.length > 0) {
    //draw vertical lines
    let LTWH = tile.leftTopWidthHeight.slice();
    let isRadiolgical = tile.fovMM[0] < 0;
    let sliceDim = 0; //vertical lines on axial/coronal are L/R axis
    if (axCorSag === this.sliceTypeSagittal) sliceDim = 1; //vertical lines on sagittal are A/P
    let mm = this.frac2mm([0.5, 0.5, 0.5]);
    for (let i = 0; i < linesV.length; i++) {
      mm[sliceDim] = linesV[i];
      let frac = this.mm2frac(mm);
      if (isRadiolgical)
        this.drawLine([
          LTWH[0] + (LTWH[2] - frac[sliceDim] * LTWH[2]),
          LTWH[1],
          1,
          LTWH[3],
        ]);
      else
        this.drawLine([
          LTWH[0] + frac[sliceDim] * LTWH[2],
          LTWH[1],
          1,
          LTWH[3],
        ]);
    }
  } //if vertical lines
};

Niivue.prototype.drawMosaic = function (mosaicStr) {
  if (this.volumes.length === 0) {
    console.log("Unable to draw mosaic until voxel-based image is loaded");
    return;
  }
  this.screenSlices = [];
  //render always in world space
  let fovRenderMM = this.screenFieldOfViewMM(this.sliceTypeAxial, true);
  //2d slices might be in world space or voxel space
  let fovSliceMM = this.screenFieldOfViewMM(this.sliceTypeAxial);
  //fovRender and fovSlice will only be different if scans are oblique and shown in voxel space
  //let mosaicStr = 'A -52 -12 C 8 ; S 28 48 66'
  let mxRow = 1;
  mosaicStr = mosaicStr.replaceAll(";", " ;").trim();
  let axiMM = [];
  let corMM = [];
  let sagMM = [];
  let items = mosaicStr.split(/\s+/);
  let scale = 1.0; //e.g. if 1.0 1mm per pixel
  let labelSize = this.opts.textHeight;
  let isCrossLinesUsed = false;
  for (let pass = 0; pass < 2; pass++) {
    //two pass: first calculate dimensions to determine scale, second draw items
    let isRender = false;
    let isCrossLines = false;
    isRender = false;
    let row = 0;
    let rowHt = 0;
    let left = 0;
    let top = 0;
    let mxRowWid = 0;
    let isLabel = false;
    let axCorSag = this.sliceTypeAxial;
    for (let i = 0; i < items.length; i++) {
      let item = items[i];
      if (item.includes("X")) {
        isCrossLines = true;
        continue;
      }
      if (item.includes("L")) {
        isLabel = !item.includes("-");
        continue;
      }
      if (item.includes("V") || item.includes("H")) {
        i++; //skip numeric value for vertical/horizontal overlap
        continue;
      }
      if (item.includes("A")) axCorSag = this.sliceTypeAxial;
      if (item.includes("C")) axCorSag = this.sliceTypeCoronal;
      if (item.includes("S")) axCorSag = this.sliceTypeSagittal;
      if (item.includes("R")) isRender = true;
      if (item.includes(";")) {
        //EOLN
        top += rowHt;
        mxRowWid = Math.max(mxRowWid, left);
        rowHt = 0;
        left = 0;
      }
      let sliceMM = parseFloat(item, NaN);
      if (isNaN(sliceMM)) continue;
      let w = 0;
      let h = 0;
      let fov = fovSliceMM;
      if (isRender) fov = fovRenderMM;
      //draw the slice
      if (axCorSag === this.sliceTypeSagittal) w = fov[1];
      else w = fov[0];
      if (axCorSag === this.sliceTypeAxial) h = fov[1];
      else h = fov[2];
      //console.log("w" + w + " h" + h + "::", fov);
      let leftTopWidthHeight = [left, top, w, h];
      if (pass === 0) {
        //1st pass: record slice locations in world space
        if (!isRender) {
          if (axCorSag === this.sliceTypeAxial) axiMM.push(sliceMM);
          if (axCorSag === this.sliceTypeCoronal) corMM.push(sliceMM);
          if (axCorSag === this.sliceTypeSagittal) sagMM.push(sliceMM);
        }
      } else {
        //2nd pass draw
        let ltwh = [scale * left, scale * top, scale * w, scale * h];
        this.opts.textHeight = isLabel ? labelSize : 0;
        if (isRender) {
          let inf = sliceMM < 0 ? -Infinity : Infinity;
          if (Object.is(sliceMM, -0)) inf = -Infinity; //catch negative zero
          this.draw2DMM(ltwh, axCorSag, inf, isLabel);
        } else this.draw2D(ltwh, axCorSag, sliceMM, isLabel);
        if (isCrossLines) {
          this.drawCrossLines(
            this.screenSlices.length - 1,
            axCorSag,
            axiMM,
            corMM,
            sagMM
          );
          isCrossLinesUsed = true;
        }
        isRender = false;
        isCrossLines = false;
      }
      left += w;
      rowHt = Math.max(rowHt, h);
    } //for each item in string
    top += rowHt;
    mxRowWid = Math.max(mxRowWid, left);
    if (mxRowWid <= 0 || top <= 0) break;
    let scaleW = this.gl.canvas.width / mxRowWid;
    let scaleH = this.effectiveCanvasHeight() / top;
    scale = Math.min(scaleW, scaleH);
  } //for pass 0 and 1
  this.opts.textHeight = labelSize;
}; // drawMosaic()

// not included in public docs
Niivue.prototype.drawScene = function () {
  if (!this.initialized) {
    return; // do not do anything until we are initialized (init will call drawScene).
  }
  this.colorbarHeight = 0;
  this.gl.clearColor(
    this.opts.backColor[0],
    this.opts.backColor[1],
    this.opts.backColor[2],
    this.opts.backColor[3]
  );
  this.gl.clear(this.gl.COLOR_BUFFER_BIT | this.gl.DEPTH_BUFFER_BIT);
  //this.gl.clear(this.gl.COLOR_BUFFER_BIT);
  if (this.bmpTexture) {
    //draw the thumbnail image and exit
    this.drawThumbnail();
    return;
  }
  let posString = "";
  if (
    this.volumes.length === 0 ||
    typeof this.volumes[0].dims === "undefined"
  ) {
    if (this.meshes.length > 0) {
      this.screenSlices = []; // empty array
      this.sliceType = this.sliceTypeRender; //only meshes loaded: we must use 3D render mode
      return this.draw3D(); //meshes loaded but no volume
    }
    this.drawLoadingText(this.loadingText);
    return;
  }
  if (!this.back.hasOwnProperty("dims")) return;

  if (
    this.isDragging &&
    this.scene.clipPlaneDepthAziElev[0] < 1.8 &&
    this.inRenderTile(this.dragStart[0], this.dragStart[1]) >= 0
  ) {
    //user dragging over a 3D rendering
    let x = this.dragStart[0] - this.dragEnd[0];
    let y = this.dragStart[1] - this.dragEnd[1];
    let depthAziElev = this.dragClipPlaneStartDepthAziElev.slice();
    depthAziElev[1] -= x;
    depthAziElev[1] = depthAziElev[1] % 360;
    depthAziElev[2] += y;
    if (
      depthAziElev[1] !== this.scene.clipPlaneDepthAziElev[1] ||
      depthAziElev[2] !== this.scene.clipPlaneDepthAziElev[2]
    ) {
      this.scene.clipPlaneDepthAziElev = depthAziElev;
      return this.setClipPlane(this.scene.clipPlaneDepthAziElev);
    }
  } //dragging over rendering
  if (
    this.sliceMosaicString.length < 1 &&
    this.sliceType === this.sliceTypeRender
  ) {
    this.screenSlices = []; // empty array
    this.draw3D();
    if (this.opts.isColorbar) this.drawColorbar();
    return;
  }
  if (this.opts.isColorbar) this.reserveColorbarPanel();
  if (this.sliceMosaicString.length > 0) {
    this.drawMosaic(this.sliceMosaicString);
  } else {
    // issue56 is use mm else use voxel
    this.gl.viewport(0, 0, this.gl.canvas.width, this.gl.canvas.height);
    this.screenSlices = []; // empty array
    if (this.sliceType === this.sliceTypeAxial) {
      this.draw2D([0, 0, 0, 0], 0);
    } else if (this.sliceType === this.sliceTypeCoronal) {
      this.draw2D([0, 0, 0, 0], 1);
    } else if (this.sliceType === this.sliceTypeSagittal) {
      this.draw2D([0, 0, 0, 0], 2);
    } else {
      //sliceTypeMultiplanar
      let { volScale, vox, longestAxis } = this.sliceScale();
      //scaleSlice(w, h, widthPadPixels, heightPadPixels) {
      let pad = this.opts.multiplanarPadPixels;
      // size for 2 rows, 2 columns
      let ltwh = this.scaleSlice(
        volScale[0] + volScale[1],
        volScale[1] + volScale[2],
        pad * 1,
        pad * 1
      );
      let wX = (ltwh[2] * volScale[0]) / (volScale[0] + volScale[1]);
      // size for 1 row, 3 columns
      let ltwh3x1 = this.scaleSlice(
        volScale[0] + volScale[0] + volScale[1],
        Math.max(volScale[1], volScale[2]),
        pad * 2
      );
      let mx = Math.max(Math.max(volScale[1], volScale[2]), volScale[0]);
      // size for 1 row, 4 columns
      let ltwh4x1 = this.scaleSlice(
        volScale[0] + volScale[0] + volScale[1] + mx,
        mx,
        pad * 3
      );
      let wX1 =
        (ltwh3x1[2] * volScale[0]) / (volScale[0] + volScale[0] + volScale[1]);
      if (wX1 > wX && !this.graph.autoSizeMultiplanar) {
        //landscape screen ratio: 3 slices in single row
        let pixScale = wX1 / volScale[0];
        let hY1 = volScale[1] * pixScale;
        let hZ1 = volScale[2] * pixScale;
        if (ltwh3x1[3] === ltwh4x1[3]) {
          ltwh3x1 = ltwh4x1;
          this.draw3D([
            ltwh3x1[0] + wX1 + wX1 + hY1 + pad * 3,
            ltwh3x1[1],
            ltwh4x1[3],
            ltwh4x1[3],
          ]);
        }
        //draw axial
        this.draw2D([ltwh3x1[0], ltwh3x1[1], wX1, hY1], 0);
        //draw coronal
        this.draw2D([ltwh3x1[0] + wX1 + pad, ltwh3x1[1], wX1, hZ1], 1);
        //draw sagittal
        this.draw2D(
          [ltwh3x1[0] + wX1 + wX1 + pad * 2, ltwh3x1[1], hY1, hZ1],
          2
        );
      } else {
        let wY = ltwh[2] - wX;
        let hY = (ltwh[3] * volScale[1]) / (volScale[1] + volScale[2]);
        let hZ = ltwh[3] - hY;
        //draw axial
        this.draw2D([ltwh[0], ltwh[1] + hZ + pad, wX, hY], 0);
        //draw coronal
        this.draw2D([ltwh[0], ltwh[1], wX, hZ], 1);
        //draw sagittal
        this.draw2D([ltwh[0] + wX + pad, ltwh[1], wY, hZ], 2);
        if (!this.graph.autoSizeMultiplanar)
          this.draw3D([ltwh[0] + wX + pad, ltwh[1] + hZ + pad, wY, hY]);
      } //if landscape else portrait
    } //if multiplanar
  } //if mosaic not 2D
  if (this.opts.isRuler) this.drawRuler();
  if (this.opts.isColorbar) this.drawColorbar();

  if (this.isDragging) {
    if (this.opts.isDragShowsMeasurementTool) {
      this.drawMeasurementTool([
        this.dragStart[0],
        this.dragStart[1],
        this.dragEnd[0],
        this.dragEnd[1],
      ]);
      return;
    }
    if (this.inRenderTile(this.dragStart[0], this.dragStart[1]) >= 0) return;
    let width = Math.abs(this.dragStart[0] - this.dragEnd[0]);
    let height = Math.abs(this.dragStart[1] - this.dragEnd[1]);
    this.drawSelectionBox([
      Math.min(this.dragStart[0], this.dragEnd[0]),
      Math.min(this.dragStart[1], this.dragEnd[1]),
      width,
      height,
    ]);
  }
  const pos = this.frac2mm([
    this.scene.crosshairPos[0],
    this.scene.crosshairPos[1],
    this.scene.crosshairPos[2],
  ]);
  this.drawGraph();
  posString =
    pos[0].toFixed(2) + "×" + pos[1].toFixed(2) + "×" + pos[2].toFixed(2);
  this.gl.finish();
  this.readyForSync = true; // by the time we get here, all volumes should be loaded and ready to be drawn. We let other niivue instances know that we can now reliably sync draw calls (images are loaded)
  return posString;
}; // drawScene()<|MERGE_RESOLUTION|>--- conflicted
+++ resolved
@@ -1013,10 +1013,7 @@
         e.targetTouches[0].clientX - e.target.getBoundingClientRect().left;
       this.dragEnd[1] =
         e.targetTouches[0].clientY - e.target.getBoundingClientRect().top;
-<<<<<<< HEAD
-=======
       this.drawScene();
->>>>>>> f068b088
       return;
     }
     this.mouseClick(
