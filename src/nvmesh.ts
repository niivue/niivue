import { vec3 } from 'gl-matrix'
import { v4 as uuidv4 } from '@lukeed/uuid'
import { Log } from './logger.js'
import { NiivueObject3D } from './niivue-object3D.js' // n.b. used by connectome
import { ColorMap, LUT, cmapper } from './colortables.js'
import { NVMeshUtilities } from './nvmesh-utilities.js'
import { NVMeshLoaders } from './nvmesh-loaders.js'
import { LegacyConnectome, LegacyNodes, NVConnectomeEdge, NVConnectomeNode, Point } from './types.js'
import { ANNOT, DefaultMeshType, GII, MGH, MZ3, TCK, TRACT, TRK, TRX, VTK, ValuesArray, X3D } from './nvmesh-types.js'

const log = new Log()

/** Enum for text alignment
 */
export enum MeshType {
  MESH = 'mesh',
  CONNECTOME = 'connectome',
  FIBER = 'fiber'
}

export type NVMeshLayer = {
  name?: string
  key?: string
  url?: string
  headers?: Record<string, string>
  opacity: number
  colormap: string
  colormapNegative: string
  colormapInvert: boolean
  colormapLabel?: ColorMap | LUT
  useNegativeCmap: boolean
  global_min: number
  global_max: number
  cal_min: number
  cal_max: number
  cal_minNeg: number
  cal_maxNeg: number
  isAdditiveBlend: boolean
  frame4D: number
  nFrame4D: number
  values: number[]
  isOutlineBorder: boolean
  isTransparentBelowCalMin?: boolean
  alphaThreshold: boolean

  base64?: string
}

export class NVMeshFromUrlOptions {
  url: string
  gl: WebGL2RenderingContext | null
  name: string
  opacity: number
  rgba255: number[]
  visible: boolean
  layers: NVMeshLayer[]
  colorbarVisible: boolean

  constructor(
    url = '',
    gl = null,
    name = '',
    opacity = 1.0,
    rgba255 = [255, 255, 255, 255],
    visible = true,
    layers = [],
    colorbarVisible = true
  ) {
    this.url = url
    this.gl = gl
    this.name = name
    this.opacity = opacity
    this.rgba255 = rgba255
    this.visible = visible
    this.layers = layers
    this.colorbarVisible = colorbarVisible
  }
}

type BaseLoadParams = {
  // WebGL rendering context
  gl: WebGL2RenderingContext
  // a name for this image. Default is an empty string
  name: string
  // the opacity for this image. default is 1
  opacity: number
  // the base color of the mesh. RGBA values from 0 to 255. Default is white
  rgba255: number[]
  // whether or not this image is to be visible
  visible: boolean
  // layers of the mesh to load
  layers: NVMeshLayer[]
}

<<<<<<< HEAD
export type LoadFromUrlParams = Partial<BaseLoadParams> & {
  // the resolvable URL pointing to a nifti image to load
=======
export type LoadFromUrlParams = BaseLoadParams & {
  // the resolvable URL pointing to a mesh to load
>>>>>>> d1efed3f
  url: string
  headers?: Record<string, string>
}

type LoadFromFileParams = BaseLoadParams & {
  // the file object
  file: Blob
}

type LoadFromBase64Params = BaseLoadParams & {
  // the base64 encoded string
  base64: string
}

/**
 * a NVMesh encapsulates some mesh data and provides methods to query and operate on meshes
 */
export class NVMesh {
  id: string
  name: string
  anatomicalStructurePrimary: string
  colorbarVisible: boolean
  furthestVertexFromOrigin: number
  extentsMin: number | number[]
  extentsMax: number | number[]
  opacity: number
  visible: boolean
  meshShaderIndex = 0
  offsetPt0: number[] | null = null

  colormapInvert = false
  fiberGroupColormap: ColorMap | null = null

  indexBuffer: WebGLBuffer
  vertexBuffer: WebGLBuffer
  vao: WebGLVertexArrayObject

  pts: number[]
  tris?: number[]
  layers: NVMeshLayer[]
  type = MeshType.MESH

  data_type?: string
  rgba255: number[]
  fiberLength?: number
  fiberLengths?: number[]
  fiberDither = 0.1
  fiberColor = 'Global'
  fiberDecimationStride = 1 // e.g. if 2 the 50% of streamlines visible, if 3 then 1/3rd
  fiberMask?: unknown[]
  colormap?: ColorMap | LegacyConnectome | string | null
  dpg?: ValuesArray | null
  dps?: ValuesArray | null
  dpv?: ValuesArray | null

  hasConnectome = false
  connectome?: LegacyConnectome | string

  // TODO this should somehow get aligned with connectome
  indexCount?: number
  vertexCount = 1
  nodeScale = 4
  edgeScale = 1
  nodeColormap = 'warm'
  edgeColormap = 'warm'
  nodeColormapNegative?: string
  edgeColormapNegative?: string
  nodeMinColor?: number
  nodeMaxColor?: number
  edgeMin?: number
  edgeMax?: number

  nodes?: LegacyNodes | NVConnectomeNode[]

  edges?: number[] | NVConnectomeEdge[]

  points?: Point[]

  /**
   * @param pts - a 3xN array of vertex positions (X,Y,Z coordinates).
   * @param tris - a 3xN array of triangle indices (I,J,K; indexed from zero). Each triangle generated from three vertices.
   * @param name - a name for this image. Default is an empty string
   * @param rgba255 - the base color of the mesh. RGBA values from 0 to 255. Default is white
   * @param opacity - the opacity for this mesh. default is 1
   * @param visible - whether or not this image is to be visible
   * @param gl - WebGL rendering context
   * @param connectome - specify connectome edges and nodes. Default is null (not a connectome).
   * @param dpg - Data per group for tractography, see TRK format. Default is null (not tractograpgy)
   * @param dps - Data per streamline for tractography, see TRK format.  Default is null (not tractograpgy)
   * @param dpv - Data per vertex for tractography, see TRK format.  Default is null (not tractograpgy)
   * @param colorbarVisible - does this mesh display a colorbar
   * @param anatomicalStructurePrimary - region for mesh. Default is an empty string
   */
  constructor(
    pts: number[],
    tris: number[],
    name = '',
    rgba255 = [255, 255, 255, 255],
    opacity = 1.0,
    visible = true,
    gl: WebGL2RenderingContext,
    connectome: LegacyConnectome | string | null = null,
    dpg: ValuesArray | null = null,
    dps: ValuesArray | null = null,
    dpv: ValuesArray | null = null,
    colorbarVisible = true,
    anatomicalStructurePrimary = ''
  ) {
    this.anatomicalStructurePrimary = anatomicalStructurePrimary
    this.name = name
    this.colorbarVisible = colorbarVisible
    this.id = uuidv4()
    const obj = NVMeshUtilities.getExtents(pts)
    this.furthestVertexFromOrigin = obj.mxDx
    this.extentsMin = obj.extentsMin
    this.extentsMax = obj.extentsMax
    this.opacity = opacity > 1.0 ? 1.0 : opacity // make sure opacity can't be initialized greater than 1 see: #107 and #117 on github
    this.visible = visible
    this.meshShaderIndex = 0
    this.indexBuffer = gl.createBuffer()!
    this.vertexBuffer = gl.createBuffer()!
    this.vao = gl.createVertexArray()!
    this.offsetPt0 = null
    this.hasConnectome = false
    this.colormapInvert = false
    this.fiberGroupColormap = null
    this.pts = pts
    this.layers = []
    this.type = MeshType.MESH
    if (rgba255[3] < 1) {
      this.rgba255 = rgba255
      this.fiberLength = 2
      this.fiberDither = 0.1
      this.fiberColor = 'Global'
      this.fiberDecimationStride = 1 // e.g. if 2 the 50% of streamlines visible, if 3 then 1/3rd
      this.fiberMask = [] // provide method to show/hide specific fibers
      this.colormap = connectome
      this.dpg = dpg
      this.dps = dps
      this.dpv = dpv
      this.offsetPt0 = tris
      this.updateFibers(gl)
      // define VAO
      gl.bindVertexArray(this.vao)
      gl.bindBuffer(gl.ELEMENT_ARRAY_BUFFER, this.indexBuffer)
      gl.bindBuffer(gl.ARRAY_BUFFER, this.vertexBuffer)
      // vertex position: 3 floats X,Y,Z
      gl.enableVertexAttribArray(0)
      gl.vertexAttribPointer(0, 3, gl.FLOAT, false, 16, 0)
      // vertex color
      gl.enableVertexAttribArray(1)
      gl.vertexAttribPointer(1, 4, gl.UNSIGNED_BYTE, true, 16, 12)
      gl.bindVertexArray(null) // https://stackoverflow.com/questions/43904396/are-we-not-allowed-to-bind-gl-array-buffer-and-vertex-attrib-array-to-0-in-webgl
      return
    } // if fiber not mesh
    if (connectome) {
      this.connectome = connectome
      this.hasConnectome = true
      const keysArray = Object.keys(connectome)
      for (let i = 0, len = keysArray.length; i < len; i++) {
        // @ts-expect-error -- this should be done explicitly
        this[keysArray[i]] = connectome[keysArray[i]]
      }
    }
    this.rgba255 = rgba255
    this.tris = tris
    this.updateMesh(gl)
    // the VAO binds the vertices and indices as well as describing the vertex layout
    gl.bindVertexArray(this.vao)
    gl.bindBuffer(gl.ELEMENT_ARRAY_BUFFER, this.indexBuffer)
    gl.bindBuffer(gl.ARRAY_BUFFER, this.vertexBuffer)
    // vertex position: 3 floats X,Y,Z
    gl.enableVertexAttribArray(0)
    gl.vertexAttribPointer(0, 3, gl.FLOAT, false, 28, 0)
    // vertex surface normal vector: (also three floats)
    gl.enableVertexAttribArray(1)
    gl.vertexAttribPointer(1, 3, gl.FLOAT, false, 28, 12)
    // vertex color
    gl.enableVertexAttribArray(2)
    gl.vertexAttribPointer(2, 4, gl.UNSIGNED_BYTE, true, 28, 24)
    gl.bindVertexArray(null) // https://stackoverflow.com/questions/43904396/are-we-not-allowed-to-bind-gl-array-buffer-and-vertex-attrib-array-to-0-in-webgl
  }

  // not included in public docs
  // internal function filters tractogram to identify which color and visibility of streamlines
  updateFibers(gl: WebGL2RenderingContext): void {
    if (!this.offsetPt0 || !this.fiberLength) {
      return
    }
    const pts = this.pts
    const offsetPt0 = this.offsetPt0
    const n_count = offsetPt0.length - 1
    const npt = pts.length / 3 // each point has three components: X,Y,Z
    // only once: compute length of each streamline
    if (!this.fiberLengths) {
      this.fiberLengths = []
      for (let i = 0; i < n_count; i++) {
        // for each streamline
        const vStart3 = offsetPt0[i] * 3 // first vertex in streamline
        const vEnd3 = (offsetPt0[i + 1] - 1) * 3 // last vertex in streamline
        let len = 0
        for (let j = vStart3; j < vEnd3; j += 3) {
          const v = vec3.fromValues(pts[j + 0] - pts[j + 3], pts[j + 1] - pts[j + 4], pts[j + 2] - pts[j + 5])
          len += vec3.len(v)
        }
        this.fiberLengths.push(len)
      }
    } // only once: compute length of each streamline
    // determine fiber colors
    // Each streamline vertex has color and position attributes
    // Interleaved Vertex Data https://developer.apple.com/library/archive/documentation/3DDrawing/Conceptual/OpenGLES_ProgrammingGuide/TechniquesforWorkingwithVertexData/TechniquesforWorkingwithVertexData.html
    const posClrF32 = new Float32Array(npt * 4) // four 32-bit components X,Y,Z,C
    const posClrU32 = new Uint32Array(posClrF32.buffer) // typecast of our X,Y,Z,C array
    // fill XYZ position of XYZC array
    let i3 = 0
    let i4 = 0
    for (let i = 0; i < npt; i++) {
      posClrF32[i4 + 0] = pts[i3 + 0]
      posClrF32[i4 + 1] = pts[i3 + 1]
      posClrF32[i4 + 2] = pts[i3 + 2]
      i3 += 3
      i4 += 4
    }
    // fill fiber Color
    const dither = this.fiberDither
    const ditherHalf = dither * 0.5
    function rgb2int32(r: number, g: number, b: number): number {
      const ditherFrac = dither * Math.random()
      const d = 255.0 * (ditherFrac - ditherHalf)
      r = Math.max(Math.min(r + d, 255.0), 0.0)
      g = Math.max(Math.min(g + d, 255.0), 0.0)
      b = Math.max(Math.min(b + d, 255.0), 0.0)
      return r + (g << 8) + (b << 16)
    }
    function direction2rgb(
      x1: number,
      y1: number,
      z1: number,
      x2: number,
      y2: number,
      z2: number,
      ditherFrac: number
    ): number {
      // generate color based on direction between two 3D spatial positions
      const v = vec3.fromValues(Math.abs(x1 - x2), Math.abs(y1 - y2), Math.abs(z1 - z2))
      vec3.normalize(v, v)
      const r = ditherFrac - ditherHalf
      for (let j = 0; j < 3; j++) {
        v[j] = 255 * Math.max(Math.min(Math.abs(v[j]) + r, 1.0), 0.0)
      }
      return v[0] + (v[1] << 8) + (v[2] << 16)
    } // direction2rgb()
    // Determine color: local, global, dps0, dpv0, etc.
    const fiberColor = this.fiberColor.toLowerCase()
    let dps: number[] | null = null
    let dpv: number[] | null = null
    if (fiberColor.startsWith('dps') && this.dps && this.dps.length > 0) {
      const n = parseInt(fiberColor.substring(3))
      if (n < this.dps.length && this.dps[n].vals.length === n_count) {
        dps = this.dps[n].vals
      }
    }
    if (fiberColor.startsWith('dpv') && this.dpv && this.dpv.length > 0) {
      const n = parseInt(fiberColor.substring(3))
      if (n < this.dpv.length && this.dpv[n].vals.length === npt) {
        dpv = this.dpv[n].vals
      }
    }
    const streamlineVisible = new Int16Array(n_count)
    // if ((this.dpg !== null) && (this.fiberGroupMask !== null) && (this.fiberGroupMask.length === this.dpg.length)) {
    if (this.dpg && this.fiberGroupColormap !== null) {
      const lut = new Uint8ClampedArray(this.dpg.length * 4) // 4 component RGBA for each group
      const groupVisible = new Array(this.dpg.length).fill(false)
      const cmap = this.fiberGroupColormap
      if (cmap.A === undefined) {
        cmap.A = Array.from(new Uint8ClampedArray(cmap.I.length).fill(255))
      }
      for (let i = 0; i < cmap.I.length; i++) {
        let idx = cmap.I[i]
        if (idx < 0 || idx >= this.dpg.length) {
          continue
        }
        if (cmap.A[i] < 1) {
          continue
        }
        groupVisible[idx] = true
        idx *= 4
        lut[idx] = cmap.R[i]
        lut[idx + 1] = cmap.G[i]
        lut[idx + 2] = cmap.B[i]
        lut[idx + 3] = 255 // opaque
      }
      streamlineVisible.fill(-1) // -1 assume streamline not visible
      for (let i = 0; i < this.dpg.length; i++) {
        if (!groupVisible[i]) {
          continue
        } // this group is not visible
        for (let v = 0; v < this.dpg[i].vals.length; v++) {
          streamlineVisible[this.dpg[i].vals[v]] = i
        }
      }
      for (let i = 0; i < n_count; i++) {
        if (streamlineVisible[i] < 0) {
          continue
        } // hidden
        const color = (streamlineVisible[i] % 256) * 4
        // let RGBA = lut[color] + (lut[color + 1] << 8) + (lut[color + 2] << 16);
        const RGBA = rgb2int32(lut[color], lut[color + 1], lut[color + 2])
        const vStart = offsetPt0[i] // first vertex in streamline
        const vEnd = offsetPt0[i + 1] - 1 // last vertex in streamline
        const vStart4 = vStart * 4 + 3 // +3: fill 4th component colors: XYZC = 0123
        const vEnd4 = vEnd * 4 + 3
        for (let j = vStart4; j <= vEnd4; j += 4) {
          posClrU32[j] = RGBA
        }
      }
    } else if (dpv) {
      // color per vertex
      const lut = cmapper.colormap(this.colormap as string, this.colormapInvert)
      let mn = dpv[0]
      let mx = dpv[0]
      for (let i = 0; i < npt; i++) {
        mn = Math.min(mn, dpv[i])
        mx = Math.max(mx, dpv[i])
      }
      let v4 = 3 // +3: fill 4th component colors: XYZC = 0123
      for (let i = 0; i < npt; i++) {
        let color = (dpv[i] - mn) / (mx - mn)
        color = Math.round(Math.max(Math.min(255, color * 255))) * 4
        const RGBA = lut[color] + (lut[color + 1] << 8) + (lut[color + 2] << 16)
        posClrU32[v4] = RGBA
        v4 += 4
      }
    } else if (dps) {
      // color per streamline
      const lut = cmapper.colormap(this.colormap as string, this.colormapInvert)
      let mn = dps[0]
      let mx = dps[0]
      for (let i = 0; i < n_count; i++) {
        mn = Math.min(mn, dps[i])
        mx = Math.max(mx, dps[i])
      }
      if (mx === mn) {
        mn -= 1
      } // avoid divide by zero
      for (let i = 0; i < n_count; i++) {
        let color = (dps[i] - mn) / (mx - mn)
        color = Math.round(Math.max(Math.min(255, color * 255))) * 4
        const RGBA = lut[color] + (lut[color + 1] << 8) + (lut[color + 2] << 16)
        const vStart = offsetPt0[i] // first vertex in streamline
        const vEnd = offsetPt0[i + 1] - 1 // last vertex in streamline
        const vStart4 = vStart * 4 + 3 // +3: fill 4th component colors: XYZC = 0123
        const vEnd4 = vEnd * 4 + 3
        for (let j = vStart4; j <= vEnd4; j += 4) {
          posClrU32[j] = RGBA
        }
      }
    } else if (fiberColor.includes('fixed')) {
      if (dither === 0.0) {
        const RGBA = this.rgba255[0] + (this.rgba255[1] << 8) + (this.rgba255[2] << 16)
        let v4 = 3 // +3: fill 4th component colors: XYZC = 0123
        for (let i = 0; i < npt; i++) {
          posClrU32[v4] = RGBA
          v4 += 4
        }
      } else {
        for (let i = 0; i < n_count; i++) {
          const RGBA = rgb2int32(this.rgba255[0], this.rgba255[1], this.rgba255[2])
          const vStart = offsetPt0[i] // first vertex in streamline
          const vEnd = offsetPt0[i + 1] - 1 // last vertex in streamline
          const vStart4 = vStart * 4 + 3 // +3: fill 4th component colors: XYZC = 0123
          const vEnd4 = vEnd * 4 + 3
          for (let j = vStart4; j <= vEnd4; j += 4) {
            posClrU32[j] = RGBA
          }
        }
      } // else fixed with dither
    } else if (fiberColor.includes('local')) {
      for (let i = 0; i < n_count; i++) {
        // for each streamline
        const vStart = offsetPt0[i] // first vertex in streamline
        const vEnd = offsetPt0[i + 1] - 1 // last vertex in streamline
        let v3 = vStart * 3 // pts have 3 components XYZ
        const vEnd3 = vEnd * 3
        const ditherFrac = dither * Math.random() // same dither amount throughout line
        // for first point, we do not have a prior sample
        let RGBA = direction2rgb(pts[v3], pts[v3 + 1], pts[v3 + 2], pts[v3 + 4], pts[v3 + 5], pts[v3 + 6], ditherFrac)
        let v4 = vStart * 4 + 3 // +3: fill 4th component colors: XYZC = 0123
        while (v3 < vEnd3) {
          posClrU32[v4] = RGBA
          v4 += 4 // stride is 4 32-bit values: float32 XYZ and 32-bit rgba
          v3 += 3 // read next vertex
          // direction estimated based on previous and next vertex
          RGBA = direction2rgb(pts[v3 - 3], pts[v3 - 2], pts[v3 - 1], pts[v3 + 3], pts[v3 + 4], pts[v3 + 5], ditherFrac)
        }
        posClrU32[v4] = posClrU32[v4 - 4]
      }
    } else {
      // if color is local direction, else global
      for (let i = 0; i < n_count; i++) {
        // for each streamline
        const vStart = offsetPt0[i] // first vertex in streamline
        const vEnd = offsetPt0[i + 1] - 1 // last vertex in streamline
        const vStart3 = vStart * 3 // pts have 3 components XYZ
        const vEnd3 = vEnd * 3
        const RGBA = direction2rgb(
          pts[vStart3],
          pts[vStart3 + 1],
          pts[vStart3 + 2],
          pts[vEnd3],
          pts[vEnd3 + 1],
          pts[vEnd3 + 2],
          dither * Math.random()
        )
        const vStart4 = vStart * 4 + 3 // +3: fill 4th component colors: XYZC = 0123
        const vEnd4 = vEnd * 4 + 3
        for (let j = vStart4; j <= vEnd4; j += 4) {
          posClrU32[j] = RGBA
        }
      }
    }
    gl.bindBuffer(gl.ARRAY_BUFFER, this.vertexBuffer)
    gl.bufferData(gl.ARRAY_BUFFER, new Uint32Array(posClrU32), gl.STATIC_DRAW)
    // INDICES:
    const min_mm = this.fiberLength
    //  https://blog.spacepatroldelta.com/a?ID=00950-d878555f-a97a-4e32-9f40-fd9a449cb4fe
    const primitiveRestart = Math.pow(2, 32) - 1 // for gl.UNSIGNED_INT
    const indices: number[] = []
    let stride = -1
    for (let i = 0; i < n_count; i++) {
      // let n_pts = offsetPt0[i + 1] - offsetPt0[i]; //if streamline0 starts at point 0 and streamline1 at point 4, then streamline0 has 4 points: 0,1,2,3
      if (streamlineVisible[i] < 0) {
        continue
      }
      if (this.fiberLengths[i] < min_mm) {
        continue
      }
      stride++
      if (stride % this.fiberDecimationStride !== 0) {
        continue
      } // e.g. if stride is 2 then half culled
      for (let j = offsetPt0[i]; j < offsetPt0[i + 1]; j++) {
        indices.push(j)
      }
      indices.push(primitiveRestart)
    }
    this.indexCount = indices.length
    gl.bindBuffer(gl.ELEMENT_ARRAY_BUFFER, this.indexBuffer)
    gl.bufferData(gl.ELEMENT_ARRAY_BUFFER, new Uint32Array(indices), gl.STATIC_DRAW)
  } // updateFibers()

  // internal function filters connectome to identify which color, size and visibility of nodes and edges
  updateConnectome(gl: WebGL2RenderingContext): void {
    // draw nodes
    const tris: number[] = []
    const nNode = (this.nodes as LegacyNodes).X.length
    let hasEdges = false
    if (nNode > 1 && this.edges) {
      let nEdges = this.edges!.length
      if ((nEdges = nNode * nNode)) {
        hasEdges = true
      } else {
        console.log('Expected %d edges not %d', nNode * nNode, nEdges)
      }
    }

    // draw all nodes
    const pts: number[] = []
    const rgba255: number[] = []
    let lut = cmapper.colormap(this.nodeColormap, this.colormapInvert)
    let lutNeg = cmapper.colormap(this.nodeColormapNegative, this.colormapInvert)
    let hasNeg = this.nodeColormapNegative !== undefined
    let min = this.nodeMinColor!
    let max = this.nodeMaxColor!
    for (let i = 0; i < nNode; i++) {
      const radius = (this.nodes as LegacyNodes).Size[i] * this.nodeScale
      if (radius <= 0.0) {
        continue
      }
      let color = (this.nodes as LegacyNodes).Color[i]
      let isNeg = false
      if (hasNeg && color < 0) {
        isNeg = true
        color = -color
      }
      if (min < max) {
        if (color < min) {
          continue
        }
        color = (color - min) / (max - min)
      } else {
        color = 1.0
      }
      color = Math.round(Math.max(Math.min(255, color * 255))) * 4
      let rgba = [lut[color], lut[color + 1], lut[color + 2], 255]
      if (isNeg) {
        rgba = [lutNeg[color], lutNeg[color + 1], lutNeg[color + 2], 255]
      }
      const pt: vec3 = [
        (this.nodes as LegacyNodes).X[i],
        (this.nodes as LegacyNodes).Y[i],
        (this.nodes as LegacyNodes).Z[i]
      ] // TODO defined assertions should not be necessary here, this should be correctly assigned in the constructor
      NiivueObject3D.makeColoredSphere(pts, tris, rgba255, radius, pt, rgba)
    }
    // draw all edges
    if (hasEdges) {
      lut = cmapper.colormap(this.edgeColormap, this.colormapInvert)
      lutNeg = cmapper.colormap(this.edgeColormapNegative, this.colormapInvert)
      hasNeg = this.edgeColormapNegative !== undefined
      min = this.edgeMin!
      max = this.edgeMax!
      for (let i = 0; i < nNode - 1; i++) {
        for (let j = i + 1; j < nNode; j++) {
          let color = (this.edges as number[])[i * nNode + j]
          let isNeg = false
          if (hasNeg && color < 0) {
            isNeg = true
            color = -color
          }
          const radius = color * this.edgeScale
          if (radius <= 0) {
            continue
          }
          if (min < max) {
            if (color < min) {
              continue
            }
            color = (color - min) / (max - min)
          } else {
            color = 1.0
          }
          color = Math.round(Math.max(Math.min(255, color * 255))) * 4
          let rgba = [lut[color], lut[color + 1], lut[color + 2], 255]
          if (isNeg) {
            rgba = [lutNeg[color], lutNeg[color + 1], lutNeg[color + 2], 255]
          }
          const pti: vec3 = [
            (this.nodes as LegacyNodes).X[i],
            (this.nodes as LegacyNodes).Y[i],
            (this.nodes as LegacyNodes).Z[i]
          ]
          const ptj: vec3 = [
            (this.nodes as LegacyNodes).X[j],
            (this.nodes as LegacyNodes).Y[j],
            (this.nodes as LegacyNodes).Z[j]
          ]
          NiivueObject3D.makeColoredCylinder(pts, tris, rgba255, pti, ptj, radius, rgba)
        } // for j
      } // for i
    } // hasEdges
    // calculate spatial extent of connectome: user adjusting node sizes may influence size
    const obj = NVMeshUtilities.getExtents(pts)
    this.furthestVertexFromOrigin = obj.mxDx
    this.extentsMin = obj.extentsMin
    this.extentsMax = obj.extentsMax
    const posNormClr = this.generatePosNormClr(pts, tris, rgba255)
    // generate webGL buffers and vao
    gl.bindBuffer(gl.ELEMENT_ARRAY_BUFFER, this.indexBuffer)
    gl.bufferData(gl.ELEMENT_ARRAY_BUFFER, new Int32Array(tris), gl.STATIC_DRAW)
    gl.bindBuffer(gl.ARRAY_BUFFER, this.vertexBuffer)
    gl.bufferData(gl.ARRAY_BUFFER, new Float32Array(posNormClr), gl.STATIC_DRAW)
    this.indexCount = tris.length
  }

  // internal function filters mesh to identify which color of triangulated mesh vertices
  updateMesh(gl: WebGL2RenderingContext): void {
    if (this.offsetPt0) {
      this.updateFibers(gl)
      return // fiber not mesh
    }
    if (this.hasConnectome) {
      this.updateConnectome(gl)
      return // connectome not mesh
    }
    if (!this.pts || !this.tris || !this.rgba255) {
      console.log('underspecified mesh')
      return
    }
    function lerp(x: number, y: number, a: number): number {
      // https://www.khronos.org/registry/OpenGL-Refpages/gl4/html/mix.xhtml
      return x * (1 - a) + y * a
    }
    function additiveBlend(x: number, y: number): number {
      return Math.min(x + y, 255.0)
    }
    const posNormClr = this.generatePosNormClr(this.pts, this.tris, this.rgba255)
    const nvtx = this.pts.length / 3
    const u8 = new Uint8Array(posNormClr.buffer) // Each vertex has 7 components: PositionXYZ, NormalXYZ, RGBA32
    // create emission values
    // let posNormClrEmission = posNormClr.slice();
    let maxAdditiveBlend = 0
    const additiveRGBA = new Uint8Array(nvtx * 4) // emission

    if (this.layers && this.layers.length > 0) {
      for (let i = 0; i < this.layers.length; i++) {
        const layer = this.layers[i]
        const opacity = layer.opacity
        if (opacity <= 0.0 || layer.cal_min > layer.cal_max) {
          continue
        }
        if (layer.isAdditiveBlend === undefined) {
          layer.isAdditiveBlend = false
        }
        // build a label colormap
        if (layer.colormapLabel && (layer.colormapLabel as ColorMap).R && !(layer.colormapLabel as LUT).lut) {
          // convert colormap JSON to RGBA LUT
          layer.colormapLabel = cmapper.makeLabelLut(layer.colormapLabel as ColorMap)
        }
        if (layer.colormapLabel && (layer.colormapLabel as LUT).lut) {
          const colormapLabel = layer.colormapLabel as LUT
          const lut = colormapLabel.lut
          const nLabel = Math.floor(lut.length / 4)
          const frame = Math.min(Math.max(layer.frame4D, 0), layer.nFrame4D - 1)
          const frameOffset = nvtx * frame
          // let mx = 0
          const rgba8 = new Uint8Array(nvtx * 4)
          let k = 0
          for (let j = 0; j < layer.values.length; j++) {
            // eslint-disable-next-line
            let idx = 4 * Math.min(Math.max(layer.values[j + frameOffset], 0), nLabel - 1)
            rgba8[k + 0] = lut[idx + 0]
            rgba8[k + 1] = lut[idx + 1]
            rgba8[k + 2] = lut[idx + 2]
            k += 4
          }
          let opaque = new Array(nvtx).fill(true)
          if (layer.isOutlineBorder) {
            opaque = NVMeshUtilities.getClusterBoundary(rgba8, this.tris)
          }
          k = 0
          for (let j = 0; j < layer.values.length; j++) {
            if (!opaque[j]) {
              k += 4
              continue
            }
            const vtx = j * 28 + 24 // posNormClr is 28 bytes stride, RGBA color at offset 24,
            u8[vtx + 0] = lerp(u8[vtx + 0], rgba8[k + 0], opacity)
            u8[vtx + 1] = lerp(u8[vtx + 1], rgba8[k + 1], opacity)
            u8[vtx + 2] = lerp(u8[vtx + 2], rgba8[k + 2], opacity)
            k += 4
          } // for each vertex
          continue
        } // if colormapLabel
        if (layer.values instanceof Uint8Array) {
          const rgba8 = new Uint8Array(layer.values.buffer)
          let opaque = new Array(nvtx).fill(true)
          if (layer.isOutlineBorder) {
            opaque = NVMeshUtilities.getClusterBoundary(rgba8, this.tris)
          }
          let k = 0
          for (let j = 0; j < layer.values.length; j++) {
            const vtx = j * 28 + 24 // posNormClr is 28 bytes stride, RGBA color at offset 24,
            if (!opaque[j]) {
              u8[vtx + 3] = 0
              k += 4
              continue
            }
            u8[vtx + 0] = lerp(u8[vtx + 0], rgba8[k + 0], opacity)
            u8[vtx + 1] = lerp(u8[vtx + 1], rgba8[k + 1], opacity)
            u8[vtx + 2] = lerp(u8[vtx + 2], rgba8[k + 2], opacity)
            k += 4
          }
          continue
        }
        const lut = cmapper.colormap(layer.colormap, layer.colormapInvert)
        const frame = Math.min(Math.max(layer.frame4D, 0), layer.nFrame4D - 1)
        const frameOffset = nvtx * frame
        if (layer.isAdditiveBlend) {
          maxAdditiveBlend = Math.max(maxAdditiveBlend, opacity)
        }
        if (layer.useNegativeCmap) {
          layer.cal_min = Math.max(0, layer.cal_min)
          layer.cal_max = Math.max(layer.cal_min + 0.000001, layer.cal_max)
        }
        if (layer.isTransparentBelowCalMin === undefined) {
          layer.isTransparentBelowCalMin = true
        }
        let mn = layer.cal_min
        // let mnVisible = mn;
        if (layer.alphaThreshold) {
          mn = Math.min(mn, 0.0)
        }

        const scale255 = 255.0 / (layer.cal_max - mn)
        let mnCal = layer.cal_min
        if (!layer.isTransparentBelowCalMin) {
          mnCal = Number.NEGATIVE_INFINITY
        }

        if (!layer.isOutlineBorder) {
          // blend colors for each voxel
          for (let j = 0; j < nvtx; j++) {
            const v = layer.values[j + frameOffset]
            if (v < mnCal) {
              continue
            }
            let v255 = Math.round((v - mn) * scale255)
            if (v255 < 0 && layer.isTransparentBelowCalMin) {
              continue
            }
            v255 = Math.max(0.0, v255)
            v255 = Math.min(255.0, v255) * 4
            const vtx = j * 28 + 24 // posNormClr is 28 bytes stride, RGBA color at offset 24,
            if (layer.isAdditiveBlend) {
              const j4 = j * 4
              // sum red, green and blue layers
              additiveRGBA[j4 + 0] = additiveBlend(additiveRGBA[j4 + 0], lut[v255 + 0])
              additiveRGBA[j4 + 1] = additiveBlend(additiveRGBA[j4 + 1], lut[v255 + 1])
              additiveRGBA[j4 + 2] = additiveBlend(additiveRGBA[j4 + 2], lut[v255 + 2])
              additiveRGBA[j4 + 3] = additiveBlend(additiveRGBA[j4 + 3], 255.0)
            } else {
              u8[vtx + 0] = lerp(u8[vtx + 0], lut[v255 + 0], opacity)
              u8[vtx + 1] = lerp(u8[vtx + 1], lut[v255 + 1], opacity)
              u8[vtx + 2] = lerp(u8[vtx + 2], lut[v255 + 2], opacity)
            }
          }
        } else {
          // isOutlineBorder
          const v255s = new Uint8Array(nvtx)
          for (let j = 0; j < nvtx; j++) {
            let v255 = Math.round((layer.values[j + frameOffset] - layer.cal_min) * scale255)
            if (v255 < 0) {
              continue
            }
            v255 = Math.min(255.0, v255)
            v255s[j] = v255
          }
          const opaque = NVMeshUtilities.getClusterBoundaryU8(v255s, this.tris)
          for (let j = 0; j < nvtx; j++) {
            let v255 = 255 // v255s[j];
            if (!opaque[j]) {
              continue
            }
            v255 = Math.min(255.0, v255) * 4
            const vtx = j * 28 + 24 // posNormClr is 28 bytes stride, RGBA color at offset 24,
            u8[vtx + 0] = lerp(u8[vtx + 0], lut[v255 + 0], opacity)
            u8[vtx + 1] = lerp(u8[vtx + 1], lut[v255 + 1], opacity)
            u8[vtx + 2] = lerp(u8[vtx + 2], lut[v255 + 2], opacity)
          }
        }
        if (layer.useNegativeCmap) {
          const lut = cmapper.colormap(layer.colormapNegative, layer.colormapInvert)
          if (!layer.isOutlineBorder) {
            let mn = layer.cal_min
            let mx = layer.cal_max

            if (isFinite(layer.cal_minNeg) && isFinite(layer.cal_minNeg)) {
              mn = -layer.cal_minNeg
              mx = -layer.cal_maxNeg
            }
            if (mx < mn) {
              ;[mn, mx] = [mx, mn]
            }
            let mnVisible = mn
            if (mnVisible === 0.0) {
              mnVisible = Number.EPSILON
            } // do not shade 0.0 twice with positive and negative colormap
            if (layer.alphaThreshold) {
              mn = 0.0
            }
            const scale255neg = 255.0 / (mx - mn)
            for (let j = 0; j < nvtx; j++) {
              const v = -layer.values[j + frameOffset]
              if (v < mnVisible) {
                continue
              }
              let v255 = Math.round((v - mn) * scale255neg)
              /* let v255 = Math.round(
                (-layer.values[j + frameOffset] - layer.cal_min) * scale255
              ); */
              if (v255 < 0) {
                continue
              }
              v255 = Math.min(255.0, v255) * 4
              const vtx = j * 28 + 24 // posNormClr is 28 bytes stride, RGBA color at offset 24,

              if (layer.isAdditiveBlend) {
                const j4 = j * 4
                // sum red, green and blue layers
                additiveRGBA[j4 + 0] = additiveBlend(additiveRGBA[j4 + 0], lut[v255 + 0])
                additiveRGBA[j4 + 1] = additiveBlend(additiveRGBA[j4 + 1], lut[v255 + 1])
                additiveRGBA[j4 + 2] = additiveBlend(additiveRGBA[j4 + 2], lut[v255 + 2])
                additiveRGBA[j4 + 3] = additiveBlend(additiveRGBA[j4 + 3], 255.0)
              } else {
                u8[vtx + 0] = lerp(u8[vtx + 0], lut[v255 + 0], opacity)
                u8[vtx + 1] = lerp(u8[vtx + 1], lut[v255 + 1], opacity)
                u8[vtx + 2] = lerp(u8[vtx + 2], lut[v255 + 2], opacity)
              }
            }
          } else {
            // isOutlineBorder
            const v255s = new Uint8Array(nvtx)
            for (let j = 0; j < nvtx; j++) {
              const v255 = Math.round((-layer.values[j + frameOffset] - layer.cal_min) * scale255)
              if (v255 < 0) {
                continue
              }
              v255s[j] = Math.min(255.0, v255)
            }
            const opaque = NVMeshUtilities.getClusterBoundaryU8(v255s, this.tris)
            for (let j = 0; j < nvtx; j++) {
              let v255 = 255 // v255s[j];
              if (!opaque[j]) {
                continue
              }
              v255 = Math.min(255.0, v255) * 4
              const vtx = j * 28 + 24 // posNormClr is 28 bytes stride, RGBA color at offset 24,
              u8[vtx + 0] = lerp(u8[vtx + 0], lut[v255 + 0], opacity)
              u8[vtx + 1] = lerp(u8[vtx + 1], lut[v255 + 1], opacity)
              u8[vtx + 2] = lerp(u8[vtx + 2], lut[v255 + 2], opacity)
            }
          }
        }
      }
    }
    if (maxAdditiveBlend > 0) {
      for (let j = 0; j < nvtx; j++) {
        const vtx = j * 28 + 24 // posNormClr is 28 bytes stride, RGBA color at offset 24,
        const v = j * 4 // additiveRGBA is 4 bytes stride, RGBA color at offset 0,
        const opacity = Math.min(maxAdditiveBlend, additiveRGBA[v + 3] / 255)
        if (opacity <= 0) {
          continue
        }
        function modulate(x: number, y: number): number {
          return Math.min(x * y * (1 / 255), 255.0)
        }
        u8[vtx + 0] = modulate(u8[vtx + 0], additiveRGBA[v + 0])
        u8[vtx + 1] = modulate(u8[vtx + 1], additiveRGBA[v + 1])
        u8[vtx + 2] = modulate(u8[vtx + 2], additiveRGBA[v + 2])
        u8[vtx + 0] = lerp(u8[vtx + 0], additiveRGBA[v + 0], opacity)
        u8[vtx + 1] = lerp(u8[vtx + 1], additiveRGBA[v + 1], opacity)
        u8[vtx + 2] = lerp(u8[vtx + 2], additiveRGBA[v + 2], opacity)
      }
    } // isAdditiveBlend
    // generate webGL buffers and vao
    gl.bindBuffer(gl.ELEMENT_ARRAY_BUFFER, this.indexBuffer)
    gl.bufferData(gl.ELEMENT_ARRAY_BUFFER, new Int32Array(this.tris), gl.STATIC_DRAW)
    gl.bindBuffer(gl.ARRAY_BUFFER, this.vertexBuffer)
    gl.bufferData(gl.ARRAY_BUFFER, new Float32Array(posNormClr), gl.STATIC_DRAW)
    this.indexCount = this.tris.length
    this.vertexCount = this.pts.length
  }

  // internal function filters mesh to identify which color of triangulated mesh vertices
  reverseFaces(gl: WebGL2RenderingContext): void {
    if (this.offsetPt0) {
      return
    } // fiber not mesh
    if (this.hasConnectome) {
      return
    } // connectome not mesh
    const tris = this.tris || [] // TODO tris should probably be assigned in the constructor
    for (let j = 0; j < tris.length; j += 3) {
      const tri = tris[j]
      tris[j] = tris[j + 1]
      tris[j + 1] = tri
    }
    this.updateMesh(gl) // apply the new properties...
  }

  // adjust attributes of a mesh layer. invoked by niivue.setMeshLayerProperty()
  // TODO this method is a bit too generic
  setLayerProperty(
    id: number,
    key: keyof NVMeshLayer,
    val: number | string | boolean,
    gl: WebGL2RenderingContext
  ): void {
    const layer = this.layers[id]
    if (!layer || !layer.key) {
      console.log('mesh does not have property ', key, ' for layer ', layer)
      return
    }
    // @ts-expect-error TODO generic property access
    layer[key] = val
    this.updateMesh(gl) // apply the new properties...
  }

  // adjust mesh attributes. invoked by niivue.setMeshProperty(()
  // TODO this method is too generic
  setProperty(key: keyof this, val: unknown, gl: WebGL2RenderingContext): void {
    if (!this[key]) {
      console.log('mesh does not have property ', key, this)
      return
    }
    // @ts-expect-error TODO generic access
    this[key] = val
    this.updateMesh(gl) // apply the new properties...
  }

  // Each streamline vertex has color, normal and position attributes
  // Interleaved Vertex Data https://developer.apple.com/library/archive/documentation/3DDrawing/Conceptual/OpenGLES_ProgrammingGuide/TechniquesforWorkingwithVertexData/TechniquesforWorkingwithVertexData.html
  generatePosNormClr(pts: number[], tris: number[], rgba255: number[]): Float32Array {
    if (pts.length < 3 || rgba255.length < 4) {
      log.error('Catastrophic failure generatePosNormClr()')
      console.log('this', this)
      console.log('pts', pts)
      console.log('rgba', rgba255)
    }
    const norms = NVMeshUtilities.generateNormals(pts, tris)
    const npt = pts.length / 3
    const isPerVertexColors = npt === rgba255.length / 4
    const f32 = new Float32Array(npt * 7) // Each vertex has 7 components: PositionXYZ, NormalXYZ, RGBA32
    const u8 = new Uint8Array(f32.buffer) // Each vertex has 7 components: PositionXYZ, NormalXYZ, RGBA32
    let p = 0 // input position
    let c = 0 // input color
    let f = 0 // output float32 location (position and normals)
    let u = 24 // output uint8 location (colors), offset 24 as after 3*position+3*normal
    for (let i = 0; i < npt; i++) {
      f32[f + 0] = pts[p + 0]
      f32[f + 1] = pts[p + 1]
      f32[f + 2] = pts[p + 2]
      f32[f + 3] = norms[p + 0]
      f32[f + 4] = norms[p + 1]
      f32[f + 5] = norms[p + 2]
      u8[u] = rgba255[c + 0]
      u8[u + 1] = rgba255[c + 1]
      u8[u + 2] = rgba255[c + 2]
      u8[u + 3] = rgba255[c + 3]
      if (isPerVertexColors) {
        c += 4
      }
      p += 3 // read 3 input components: XYZ
      f += 7 // write 7 output components: 3*Position, 3*Normal, 1*RGBA
      u += 28 // stride of 28 bytes
    }
    return f32
  }

  static loadConnectomeFromFreeSurfer(
    json: {
      points?: Point[]
      data_type: string
    },
    gl: WebGL2RenderingContext,
    name = '',
    // colormap = "",
    opacity = 1.0,
    visible = true
  ): NVMesh {
    let isValid = true
    if (json.data_type === undefined) {
      isValid = false
    } else if (json.data_type !== 'fs_pointset') {
      isValid = false
    }
    if (json.points === undefined) {
      isValid = false
    }
    if (!isValid) {
      throw Error('not a valid FreeSurfer json pointset')
    }
    const jcon: LegacyConnectome = {
      nodes: {
        names: [],
        prefilled: [],
        X: [],
        Y: [],
        Z: [],
        Color: [],
        Size: []
      },
      edges: [],
      // @ts-expect-error not sure where this should come from
      name: this.data_type
    }

    if (!json.points) {
      throw new Error('points are not set!')
    }
    for (let i = 0; i < json.points.length; i++) {
      let name = ''
      if (json.points[i].comments) {
        if (json.points[i].comments[0].text) {
          name = json.points[i].comments[0].text
        }
      }
      jcon.nodes.names.push(name)
      let prefilled = ''
      if (json.points[i].comments) {
        if (json.points[i].comments[0].prefilled) {
          prefilled = json.points[i].comments[0].prefilled as string
        }
      }
      jcon.nodes.prefilled.push(prefilled)
      jcon.nodes.X.push(json.points[i].coordinates.x)
      jcon.nodes.Y.push(json.points[i].coordinates.y)
      jcon.nodes.Z.push(json.points[i].coordinates.z)
      jcon.nodes.Color.push(1)
      jcon.nodes.Size.push(1)
    }
    return new NVMesh([], [], name, [], opacity, visible, gl, jcon)
  } // loadConnectomeFromFreeSurfer

  // read connectome saved as JSON
  static loadConnectomeFromJSON(
    json: Record<string, unknown>,
    gl: WebGL2RenderingContext,
    name = '',
    // colormap = "",
    opacity = 1.0,
    visible = true
  ): NVMesh {
    if ('name' in json) {
      name = this.name
    }
    if (!('nodes' in json)) {
      throw Error('not a valid jcon connectome file')
    }
    return new NVMesh([], [], name, [], opacity, visible, gl, json as LegacyConnectome)
  } // loadConnectomeFromJSON()

  // wrapper to read meshes, tractograms and connectomes regardless of format
  static readMesh(
    buffer: ArrayBuffer,
    name: string,
    gl: WebGL2RenderingContext,
    opacity = 1.0,
    rgba255 = [255, 255, 255, 255],
    visible = true
  ): NVMesh {
    let tris: number[] = []
    let pts: number[] = []
    let anatomicalStructurePrimary = ''
    let obj: TCK | TRACT | TRX | TRK | GII | MZ3 | X3D | VTK | DefaultMeshType
    const re = /(?:\.([^.]+))?$/
    let ext = re.exec(name)![1]
    ext = ext.toUpperCase()
    if (ext === 'GZ') {
      ext = re.exec(name.slice(0, -3))![1] // img.trk.gz -> img.trk
      ext = ext.toUpperCase()
    }
    if (ext === 'JCON') {
      return NVMesh.loadConnectomeFromJSON(JSON.parse(new TextDecoder().decode(buffer)), gl, name, opacity)
    }
    if (ext === 'JSON') {
      return NVMesh.loadConnectomeFromFreeSurfer(JSON.parse(new TextDecoder().decode(buffer)), gl, name, opacity)
    }
    rgba255[3] = Math.max(0, rgba255[3])
    if (ext === 'TCK' || ext === 'TRK' || ext === 'TRX' || ext === 'TRACT') {
      if (ext === 'TCK') {
        obj = NVMeshLoaders.readTCK(buffer)
      } else if (ext === 'TRACT') {
        obj = NVMeshLoaders.readTRACT(buffer)
      } else if (ext === 'TRX') {
        obj = NVMeshLoaders.readTRX(buffer)
      } else {
        obj = NVMeshLoaders.readTRK(buffer)
      }
      if (typeof obj === 'undefined') {
        const pts = [0, 0, 0, 0, 0, 0]
        const offsetPt0 = [0]
        obj = { pts, offsetPt0 }
        log.error('Creating empty tracts')
      }

      rgba255[3] = -1.0
      return new NVMesh(
        obj.pts,
        obj.offsetPt0,
        name,
        rgba255, // colormap,
        opacity, // opacity,
        visible, // visible,
        gl,
        'inferno',
        (obj as TRX).dpg || null,
        (obj as TRX).dps || null,
        (obj as TRX).dpv || null
      )
    } // is fibers
    if (ext === 'GII') {
      obj = NVMeshLoaders.readGII(buffer)
    } else if (ext === 'MZ3') {
      obj = NVMeshLoaders.readMZ3(buffer)
      if (obj instanceof Float32Array || obj.positions === null) {
        console.log('MZ3 does not have positions (statistical overlay?)')
      }
    } else if (ext === 'ASC') {
      obj = NVMeshLoaders.readASC(buffer)
    } else if (ext === 'DFS') {
      obj = NVMeshLoaders.readDFS(buffer)
    } else if (ext === 'BYU' || ext === 'G') {
      obj = NVMeshLoaders.readGEO(buffer)
    } else if (ext === 'GEO') {
      obj = NVMeshLoaders.readGEO(buffer, true)
    } else if (ext === 'ICO' || ext === 'TRI') {
      obj = NVMeshLoaders.readICO(buffer)
    } else if (ext === 'OFF') {
      obj = NVMeshLoaders.readOFF(buffer)
    } else if (ext === 'NV') {
      obj = NVMeshLoaders.readNV(buffer)
    } else if (ext === 'OBJ') {
      obj = NVMeshLoaders.readOBJ(buffer)
    } else if (ext === 'PLY') {
      obj = NVMeshLoaders.readPLY(buffer)
    } else if (ext === 'X3D') {
      obj = NVMeshLoaders.readX3D(buffer)
    } else if (ext === 'FIB' || ext === 'VTK') {
      obj = NVMeshLoaders.readVTK(buffer)
      if ('offsetPt0' in obj) {
        // VTK files used both for meshes and streamlines
        rgba255[3] = -1.0
        return new NVMesh(
          Array.from(obj.pts),
          Array.from(obj.offsetPt0),
          name,
          rgba255, // colormap,
          opacity, // opacity,
          visible, // visible,
          gl,
          'inferno'
        )
      } // if streamlines, not mesh
    } else if (ext === 'SRF') {
      obj = NVMeshLoaders.readSRF(buffer)
    } else if (ext === 'STL') {
      obj = NVMeshLoaders.readSTL(buffer)
    } else {
      obj = NVMeshLoaders.readFreeSurfer(buffer)
    } // freesurfer hail mary
    if ((obj as GII).anatomicalStructurePrimary) {
      anatomicalStructurePrimary = (obj as GII).anatomicalStructurePrimary
    }
    if (obj instanceof Float32Array) {
      throw new Error('fatal: unknown mesh type loaded')
    }

    if (!obj.positions) {
      throw new Error('positions not loaded')
    }
    if (!obj.indices) {
      throw new Error('indices not loaded')
    }

    pts = Array.from(obj.positions)
    tris = Array.from(obj.indices)

    if ('rgba255' in obj && obj.rgba255.length > 0) {
      // e.g. x3D format
      rgba255 = obj.rgba255
    }
    if ('colors' in obj && obj.colors && obj.colors.length === pts.length) {
      rgba255 = []
      const n = pts.length / 3
      let c = 0
      for (let i = 0; i < n; i++) {
        // convert ThreeJS unit RGB to RGBA255
        rgba255.push(obj.colors[c] * 255) // red
        rgba255.push(obj.colors[c + 1] * 255) // green
        rgba255.push(obj.colors[c + 2] * 255) // blue
        rgba255.push(255) // alpha
        c += 3
      } // for i: each vertex
    } // obj includes colors
    const npt = pts.length / 3
    const ntri = tris.length / 3
    if (ntri < 1 || npt < 3) {
      throw new Error('Mesh should have at least one triangle and three vertices')
    }
    const nvm = new NVMesh(
      pts,
      tris,
      name,
      rgba255, // colormap,
      opacity, // opacity,
      visible, // visible,
      gl,
      null, // connectome
      null, // dpg
      null, // dps
      null, // dpv
      true, // colorbarVisible
      anatomicalStructurePrimary
    )
    if ('scalars' in obj && obj.scalars.length > 0) {
      NVMeshLoaders.readLayer(name, buffer, nvm, opacity, 'gray')
      nvm.updateMesh(gl)
    }
    return nvm
  }

  static async loadLayer(layer: NVMeshLayer, nvmesh: NVMesh): Promise<void> {
    let buffer

    function base64ToArrayBuffer(base64: string): ArrayBuffer {
      const binary_string = window.atob(base64)
      const len = binary_string.length
      const bytes = new Uint8Array(len)
      for (let i = 0; i < len; i++) {
        bytes[i] = binary_string.charCodeAt(i)
      }
      return bytes.buffer
    }

    if (layer.base64 !== undefined) {
      // populate buffer with base64 if exists
      buffer = base64ToArrayBuffer(layer.base64)
    } else {
      if (!layer.url) {
        throw new Error('layer: missing url')
      }
      // fetch url otherwise
      const response = await fetch(layer.url, { headers: layer.headers })
      if (!response.ok) {
        throw Error(response.statusText)
      }
      buffer = await response.arrayBuffer()
    }

    let layerName: string
    let urlParts: string[] = []
    if (layer.name && layer.name !== '') {
      layerName = layer.name
    } else {
      if (!layer.url) {
        throw new Error('layer: missing url')
      }
      // urlParts = layer.url.split("/");
      // layerName = urlParts.slice(-1)[0];
      try {
        // if a full url like https://domain/path/file.nii.gz?query=filter
        // parse the url and get the pathname component without the query
        urlParts = new URL(layer.url).pathname.split('/')
      } catch (e) {
        // if a relative url then parse the path (assuming no query)
        urlParts = layer.url.split('/')
      } finally {
        layerName = urlParts.slice(-1)[0]
      }
    }
    if (layerName.indexOf('?') > -1) {
      layerName = layerName.slice(0, layerName.indexOf('?')) // remove query string if any
    }

    let opacity = 0.5
    if ('opacity' in layer) {
      opacity = layer.opacity
    }
    let colormap = 'warm'
    if ('colormap' in layer) {
      colormap = layer.colormap
    }
    let colormapNegative = 'winter'
    if ('colormapNegative' in layer) {
      colormapNegative = layer.colormapNegative
    }
    let useNegativeCmap = false
    if ('useNegativeCmap' in layer) {
      useNegativeCmap = layer.useNegativeCmap
    }
    let cal_min: number | null = null
    if ('cal_min' in layer) {
      cal_min = layer.cal_min
    }
    let cal_max: number | null = null
    if ('cal_max' in layer) {
      cal_max = layer.cal_max
    }

    NVMeshLoaders.readLayer(
      layerName,
      buffer,
      nvmesh,
      opacity,
      colormap,
      colormapNegative,
      useNegativeCmap,
      cal_min,
      cal_max
    )
  }

  /**
   * factory function to load and return a new NVMesh instance from a given URL
   */
  static async loadFromUrl({
    url = '',
    headers = {},
    gl,
    name = '',
    opacity = 1.0,
    rgba255 = [255, 255, 255, 255],
    visible = true,
    layers = []
  }: Partial<LoadFromUrlParams> = {}): Promise<NVMesh> {
    let urlParts = url.split('/') // split url parts at slash
    if (name === '') {
      try {
        // if a full url like https://domain/path/file.nii.gz?query=filter
        // parse the url and get the pathname component without the query
        urlParts = new URL(url).pathname.split('/')
      } catch (e) {
        // if a relative url then parse the path (assuming no query)
        urlParts = url.split('/')
      }
      name = urlParts.slice(-1)[0] // name will be last part of url (e.g. some/url/image.nii.gz --> image.nii.gz
      if (name.indexOf('?') > -1) {
        name = name.slice(0, name.indexOf('?')) // remove query string if any
      }
    }
    if (url === '') {
      throw Error('url must not be empty')
    }
    if (!gl) {
      throw Error('gl context is null')
    }
    // TRX format is special (its a zip archive of multiple files)
    const response = await fetch(url, { headers })
    if (!response.ok) {
      throw Error(response.statusText)
    }
    // let tris = [];
    // var pts = [];
    const buffer = await response.arrayBuffer()
    const nvmesh = await this.readMesh(buffer, name, gl, opacity, rgba255, visible)

    if (!layers || layers.length < 1) {
      return nvmesh
    }

    for (let i = 0; i < layers.length; i++) {
      await this.loadLayer(layers[i], nvmesh)
    }

    // apply the new properties
    nvmesh.updateMesh(gl)
    return nvmesh
  }

  // not included in public docs
  // loading Nifti files
  static async readFileAsync(file: Blob): Promise<ArrayBuffer> {
    return new Promise((resolve, reject) => {
      const reader = new FileReader()

      reader.onload = (): void => {
        resolve(reader.result as ArrayBuffer)
      }

      reader.onerror = reject

      reader.readAsArrayBuffer(file)
    })
  }

  /**
   * factory function to load and return a new NVMesh instance from a file in the browser
   *
   * @returns NVMesh instance
   */
  static async loadFromFile({
    file,
    gl,
    name = '',
    opacity = 1.0,
    rgba255 = [255, 255, 255, 255],
    visible = true,
    layers = []
  }: Partial<LoadFromFileParams> = {}): Promise<NVMesh> {
    if (!file) {
      throw new Error('file must be set')
    }
    if (!gl) {
      throw new Error('rendering context must be set')
    }

    const buffer = await NVMesh.readFileAsync(file)
    const nvmesh = NVMesh.readMesh(buffer, name, gl, opacity, rgba255, visible)

    if (!layers || layers.length < 1) {
      return nvmesh
    }

    for (let i = 0; i < layers.length; i++) {
      await NVMesh.loadLayer(layers[i], nvmesh)
    }

    // apply the new properties
    nvmesh.updateMesh(gl)
    return nvmesh
  }

  /**
   * load and return a new NVMesh instance from a base64 encoded string
   */
  async loadFromBase64({
    base64,
    gl,
    name = '',
    opacity = 1.0,
    rgba255 = [255, 255, 255, 255],
    visible = true,
    layers = []
  }: Partial<LoadFromBase64Params> = {}): Promise<NVMesh> {
    if (!base64) {
      throw new Error('base64 must bet set')
    }
    if (!gl) {
      throw new Error('rendering context must be set')
    }

    // https://stackoverflow.com/questions/21797299/convert-base64-string-to-arraybuffer
    function base64ToArrayBuffer(base64: string): ArrayBuffer {
      const binary_string = window.atob(base64)
      const len = binary_string.length
      const bytes = new Uint8Array(len)
      for (let i = 0; i < len; i++) {
        bytes[i] = binary_string.charCodeAt(i)
      }
      return bytes.buffer
    }

    const buffer = base64ToArrayBuffer(base64)
    const nvmesh = await NVMesh.readMesh(buffer, name, gl, opacity, rgba255, visible)

    if (!layers || layers.length < 1) {
      return nvmesh
    }
    for (let i = 0; i < layers.length; i++) {
      await NVMesh.loadLayer(layers[i], nvmesh)
    }

    // apply new properties
    nvmesh.updateMesh(gl)
    return nvmesh
  }

  // loaders
  static readGII(buffer: ArrayBuffer): GII {
    return NVMeshLoaders.readGII(buffer)
  }

  static readX3D(buffer: ArrayBuffer): X3D {
    return NVMeshLoaders.readX3D(buffer)
  }

  static readNII(buffer: ArrayBuffer, n_vert = 0): Uint8Array | Float32Array | Int32Array | Int16Array {
    return NVMeshLoaders.readNII(buffer, n_vert)
  }

  static readNII2(buffer: ArrayBuffer, n_vert = 0): Uint8Array | Float32Array | Int32Array | Int16Array {
    return NVMeshLoaders.readNII2(buffer, n_vert)
  }

  static readMGH(buffer: ArrayBuffer): MGH {
    return NVMeshLoaders.readMGH(buffer)
  }

  static readSTL(buffer: ArrayBuffer): DefaultMeshType {
    return NVMeshLoaders.readSTL(buffer)
  }

  static readTxtSTL(buffer: ArrayBuffer): DefaultMeshType {
    return NVMeshLoaders.readTxtSTL(buffer)
  }

  static readSRF(buffer: ArrayBuffer): DefaultMeshType {
    return NVMeshLoaders.readSRF(buffer)
  }

  static readFreeSurfer(buffer: ArrayBuffer): DefaultMeshType {
    return NVMeshLoaders.readFreeSurfer(buffer)
  }

  static readOBJ(buffer: ArrayBuffer): DefaultMeshType {
    return NVMeshLoaders.readOBJ(buffer)
  }

  static readOFF(buffer: ArrayBuffer): DefaultMeshType {
    return NVMeshLoaders.readOFF(buffer)
  }

  static readGEO(buffer: ArrayBuffer, isFlipWinding = false): DefaultMeshType {
    return NVMeshLoaders.readGEO(buffer, isFlipWinding)
  }

  static readICO(buffer: ArrayBuffer): DefaultMeshType {
    return NVMeshLoaders.readICO(buffer)
  }

  static readPLY(buffer: ArrayBuffer): DefaultMeshType {
    return NVMeshLoaders.readPLY(buffer)
  }

  static readMZ3(buffer: ArrayBuffer, n_vert = 0): MZ3 {
    return NVMeshLoaders.readMZ3(buffer, n_vert)
  }

  static readVTK(buffer: ArrayBuffer): VTK {
    return NVMeshLoaders.readVTK(buffer)
  }

  static readASC(buffer: ArrayBuffer): DefaultMeshType {
    return NVMeshLoaders.readASC(buffer)
  }

  static readNV(buffer: ArrayBuffer): DefaultMeshType {
    return NVMeshLoaders.readNV(buffer)
  }

  static readANNOT(buffer: ArrayBuffer, n_vert: number, isReadColortables = false): ANNOT {
    return NVMeshLoaders.readANNOT(buffer, n_vert, isReadColortables)
  }

  static readCURV(buffer: ArrayBuffer, n_vert: number): Float32Array {
    return NVMeshLoaders.readCURV(buffer, n_vert)
  }

  static readSTC(buffer: ArrayBuffer, n_vert: number): Float32Array {
    return NVMeshLoaders.readSTC(buffer, n_vert)
  }

  static readSMP(buffer: ArrayBuffer, n_vert: number): Float32Array {
    return NVMeshLoaders.readSMP(buffer, n_vert)
  }

  static readTxtVTK(buffer: ArrayBuffer): VTK {
    return NVMeshLoaders.readTxtVTK(buffer)
  }

  static readTRK(buffer: ArrayBuffer): TRK {
    return NVMeshLoaders.readTRK(buffer)
  }

  static readTCK(buffer: ArrayBuffer): TCK {
    return NVMeshLoaders.readTCK(buffer)
  }

  static readTRX(buffer: ArrayBuffer): TRX {
    return NVMeshLoaders.readTRX(buffer)
  }

  static readTRACT(buffer: ArrayBuffer): TRACT {
    return NVMeshLoaders.readTRACT(buffer)
  }
}<|MERGE_RESOLUTION|>--- conflicted
+++ resolved
@@ -92,13 +92,8 @@
   layers: NVMeshLayer[]
 }
 
-<<<<<<< HEAD
-export type LoadFromUrlParams = Partial<BaseLoadParams> & {
-  // the resolvable URL pointing to a nifti image to load
-=======
 export type LoadFromUrlParams = BaseLoadParams & {
   // the resolvable URL pointing to a mesh to load
->>>>>>> d1efed3f
   url: string
   headers?: Record<string, string>
 }
