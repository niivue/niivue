--- conflicted
+++ resolved
@@ -357,13 +357,9 @@
         // raw = fzstd.decompress(new Uint8Array(buffer));
         // raw = new Uint8Array(raw);
         throw new Error('zstd TRK decompression is not supported')
-<<<<<<< HEAD
-      } else raw = decompressSync(new Uint8Array(buffer))
-=======
       } else {
-        raw = fflate.decompressSync(new Uint8Array(buffer))
-      }
->>>>>>> 2ffa253a
+        raw = decompressSync(new Uint8Array(buffer))
+      }
       buffer = raw.buffer
       reader = new DataView(buffer)
       magic = reader.getUint32(0, true) // 'TRAC'
@@ -3164,28 +3160,18 @@
           }
           if (isGzip) {
             const datZ = base64ToUint8(line.slice())
-<<<<<<< HEAD
             datBin = decompressSync(new Uint8Array(datZ))
-          } else datBin = base64ToUint8(line.slice())
-=======
-            datBin = fflate.decompressSync(new Uint8Array(datZ))
           } else {
             datBin = base64ToUint8(line.slice())
           }
->>>>>>> 2ffa253a
         } else {
           // if Buffer not defined
           if (isGzip) {
             const datZ = Buffer.from(line.slice(), 'base64')
-<<<<<<< HEAD
             datBin = decompressSync(new Uint8Array(datZ))
-          } else datBin = Buffer.from(line.slice(), 'base64')
-=======
-            datBin = fflate.decompressSync(new Uint8Array(datZ))
           } else {
             datBin = Buffer.from(line.slice(), 'base64')
           }
->>>>>>> 2ffa253a
         }
         if (isPts) {
           if (dataType !== 16) {
