//import * as gifti from "gifti-reader-js/release/current/gifti-reader";
import * as fflate from "fflate";
import { v4 as uuidv4 } from "uuid";
import { Log } from "./logger";
import { NiivueObject3D } from "./niivue-object3D.js"; //n.b. used by connectome
import { mat4, vec3, vec4 } from "gl-matrix";
import { colortables } from "./colortables";
const cmapper = new colortables();
const log = new Log();

/**
 * @typedef {Object} NVMeshLayer
 * @property {string} url
 * @property {number} opacity
 * @property {string} colorMap
 * @property {string} colorMapNegative
 * @property {boolean} useNegativeCmap
 * @property {number} cal_min
 * @property {number} cal_max
 */

/**
 * @typedef {Object} NVMeshFromUrlOptions
 * @property {string} url
 * @property {WebGL2RenderingContext} gl
 * @property {string} name
 * @property {number} opacity
 * @property {number[]} rgba255
 * @property {boolean} visible
 * @property {NVMeshLayer[]} layers
 */

/**
 *
 * @constructor
 * @param {string} url - url mesh will be loaded from
 * @param {WebGL2RenderingContext} gl
 * @param {string} name
 * @param {number} opacity
 * @param {number[]} rgba255
 * @param {boolean} visible
 * @param {NVMeshLayer[]} layers
 * @returns {NVMeshFromUrlOptions}
 *
 */
export function NVMeshFromUrlOptions(
  url = "",
  gl = null,
  name = "",
  opacity = 1.0,
  rgba255 = [255, 255, 255, 255],
  visible = true,
  layers = [],
  colorbarVisible = true
) {
  return {
    url,
    gl,
    name,
    opacity,
    rgba255,
    visible,
    layers,
    colorbarVisible,
  };
}

/**
 * @class NVMesh
 * @type NVMesh
 * @description
 * a NVImage encapsulates some images data and provides methods to query and operate on images
 * @constructor
 * @param {array} pts a 3xN array of vertex positions (X,Y,Z coordinates).
 * @param {array} tris a 3xN array of triangle indices (I,J,K; indexed from zero). Each triangle generated from three vertices.
 * @param {string} [name=''] a name for this image. Default is an empty string
 * @property {array} rgba255 the base color of the mesh. RGBA values from 0 to 255. Default is white
 * @param {number} [opacity=1.0] the opacity for this image. default is 1
 * @param {boolean} [visible=true] whether or not this image is to be visible
 * @param {WebGLRenderingContext} gl - WebGL rendering context
 * @param {object} connectome specify connectome edges and nodes. Default is null (not a connectome).
 * @property {array} dpg Data per group for tractography, see TRK format. Default is null (not tractograpgy)
 * @property {array} dps  Data per streamline for tractography, see TRK format.  Default is null (not tractograpgy)
 * @property {array} dpv Data per vertex for tractography, see TRK format.  Default is null (not tractograpgy)
 */
export function NVMesh(
  pts,
  tris,
  name = "",
  rgba255 = [255, 255, 255, 255],
  opacity = 1.0,
  visible = true,
  gl,
  connectome = null,
  dpg = null,
  dps = null,
  dpv = null,
  colorbarVisible = true
) {
  this.name = name;
  this.colorbarVisible = colorbarVisible;
  this.id = uuidv4();
  let obj = getExtents(pts);
  this.furthestVertexFromOrigin = obj.mxDx;
  this.extentsMin = obj.extentsMin;
  this.extentsMax = obj.extentsMax;
  this.opacity = opacity > 1.0 ? 1.0 : opacity; //make sure opacity can't be initialized greater than 1 see: #107 and #117 on github
  this.visible = visible;
  this.meshShaderIndex = 0;
  this.indexBuffer = gl.createBuffer();
  this.vertexBuffer = gl.createBuffer();
  this.vao = gl.createVertexArray();
  this.offsetPt0 = null;
  this.hasConnectome = false;
  this.pts = pts;
  this.layers = [];
  if (!rgba255) {
    this.fiberLength = 2;
    this.fiberDither = 0.1;
    this.fiberColor = "Global";
    this.fiberDecimationStride = 1; //e.g. if 2 the 50% of streamlines visible, if 3 then 1/3rd
    this.fiberMask = []; //provide method to show/hide specific fibers
    this.colormap = connectome;
    this.dpg = dpg;
    this.dps = dps;
    this.dpv = dpv;
    this.offsetPt0 = tris;
    this.updateFibers(gl);
    //define VAO
    gl.bindVertexArray(this.vao);
    gl.bindBuffer(gl.ELEMENT_ARRAY_BUFFER, this.indexBuffer);
    gl.bindBuffer(gl.ARRAY_BUFFER, this.vertexBuffer);
    //vertex position: 3 floats X,Y,Z
    gl.enableVertexAttribArray(0);
    gl.vertexAttribPointer(0, 3, gl.FLOAT, false, 16, 0);
    //vertex color
    gl.enableVertexAttribArray(1);
    gl.vertexAttribPointer(1, 4, gl.UNSIGNED_BYTE, true, 16, 12);
    gl.bindVertexArray(null); // https://stackoverflow.com/questions/43904396/are-we-not-allowed-to-bind-gl-array-buffer-and-vertex-attrib-array-to-0-in-webgl
    return;
  } //if fiber not mesh
  if (connectome) {
    this.hasConnectome = true;
    var keysArray = Object.keys(connectome);
    for (var i = 0, len = keysArray.length; i < len; i++) {
      this[keysArray[i]] = connectome[keysArray[i]];
    }
  }
  this.rgba255 = rgba255;
  this.tris = tris;
  this.updateMesh(gl);
  //the VAO binds the vertices and indices as well as describing the vertex layout
  gl.bindVertexArray(this.vao);
  gl.bindBuffer(gl.ELEMENT_ARRAY_BUFFER, this.indexBuffer);
  gl.bindBuffer(gl.ARRAY_BUFFER, this.vertexBuffer);
  //vertex position: 3 floats X,Y,Z
  gl.enableVertexAttribArray(0);
  gl.vertexAttribPointer(0, 3, gl.FLOAT, false, 28, 0);
  //vertex surface normal vector: (also three floats)
  gl.enableVertexAttribArray(1);
  gl.vertexAttribPointer(1, 3, gl.FLOAT, false, 28, 12);
  //vertex color
  gl.enableVertexAttribArray(2);
  gl.vertexAttribPointer(2, 4, gl.UNSIGNED_BYTE, true, 28, 24);
  gl.bindVertexArray(null); // https://stackoverflow.com/questions/43904396/are-we-not-allowed-to-bind-gl-array-buffer-and-vertex-attrib-array-to-0-in-webgl
}

// not included in public docs
// internal function filters tractogram to identify which color and visibility of streamlines
NVMesh.prototype.updateFibers = function (gl) {
  if (!this.offsetPt0 || !this.fiberLength) return;
  let pts = this.pts;
  let offsetPt0 = this.offsetPt0;
  let n_count = offsetPt0.length - 1;
  let npt = pts.length / 3; //each point has three components: X,Y,Z
  //only once: compute length of each streamline
  if (!this.fiberLengths) {
    this.fiberLengths = [];
    for (let i = 0; i < n_count; i++) {
      //for each streamline
      let vStart3 = offsetPt0[i] * 3; //first vertex in streamline
      let vEnd3 = (offsetPt0[i + 1] - 1) * 3; //last vertex in streamline
      let len = 0;
      for (let j = vStart3; j < vEnd3; j += 3) {
        let v = vec3.fromValues(
          pts[j + 0] - pts[j + 3],
          pts[j + 1] - pts[j + 4],
          pts[j + 2] - pts[j + 5]
        );
        len += vec3.len(v);
      }
      this.fiberLengths.push(len);
    }
  } //only once: compute length of each streamline
  //determine fiber colors
  //Each streamline vertex has color and position attributes
  //Interleaved Vertex Data https://developer.apple.com/library/archive/documentation/3DDrawing/Conceptual/OpenGLES_ProgrammingGuide/TechniquesforWorkingwithVertexData/TechniquesforWorkingwithVertexData.html
  var posClrF32 = new Float32Array(npt * 4); //four 32-bit components X,Y,Z,C
  var posClrU32 = new Uint32Array(posClrF32.buffer); //typecast of our X,Y,Z,C array
  //fill XYZ position of XYZC array
  let i3 = 0;
  let i4 = 0;
  for (let i = 0; i < npt; i++) {
    posClrF32[i4 + 0] = pts[i3 + 0];
    posClrF32[i4 + 1] = pts[i3 + 1];
    posClrF32[i4 + 2] = pts[i3 + 2];
    i3 += 3;
    i4 += 4;
  }
  //fill fiber Color
  let dither = this.fiberDither;
  let ditherHalf = dither * 0.5;
  function direction2rgb(x1, y1, z1, x2, y2, z2, ditherFrac) {
    //generate color based on direction between two 3D spatial positions
    let v = vec3.fromValues(
      Math.abs(x1 - x2),
      Math.abs(y1 - y2),
      Math.abs(z1 - z2)
    );
    vec3.normalize(v, v);
    let r = ditherFrac - ditherHalf;
    for (let j = 0; j < 3; j++)
      v[j] = 255 * Math.max(Math.min(Math.abs(v[j]) + r, 1.0), 0.0);
    return v[0] + (v[1] << 8) + (v[2] << 16);
  } // direction2rgb()
  //Determine color: local, global, dps0, dpv0, etc.
  let fiberColor = this.fiberColor.toLowerCase();
  let dps = null;
  let dpv = null;
  if (fiberColor.startsWith("dps") && this.dps.length > 0) {
    let n = parseInt(fiberColor.substring(3));
    if (n < this.dps.length && this.dps[n].vals.length === n_count)
      dps = this.dps[n].vals;
  }
  if (fiberColor.startsWith("dpv") && this.dpv.length > 0) {
    let n = parseInt(fiberColor.substring(3));
    if (n < this.dpv.length && this.dpv[n].vals.length === npt)
      dpv = this.dpv[n].vals;
  }
  if (dpv) {
    //color per streamline
    let lut = cmapper.colormap(this.colormap);
    let mn = dpv[0];
    let mx = dpv[0];
    for (let i = 0; i < npt; i++) {
      mn = Math.min(mn, dpv[i]);
      mx = Math.max(mx, dpv[i]);
    }
    let v4 = 3; //+3: fill 4th component colors: XYZC = 0123
    for (let i = 0; i < npt; i++) {
      let color = (dpv[i] - mn) / (mx - mn);
      color = Math.round(Math.max(Math.min(255, color * 255)), 1) * 4;
      let RGBA = lut[color] + (lut[color + 1] << 8) + (lut[color + 2] << 16);
      posClrU32[v4] = RGBA;
      v4 += 4;
    }
  } else if (dps) {
    //color per streamline
    let lut = cmapper.colormap(this.colormap);
    let mn = dps[0];
    let mx = dps[0];
    for (let i = 0; i < n_count; i++) {
      mn = Math.min(mn, dps[i]);
      mx = Math.max(mx, dps[i]);
    }
    if (mx === mn) mn -= 1; //avoid divide by zero
    for (let i = 0; i < n_count; i++) {
      let color = (dps[i] - mn) / (mx - mn);
      color = Math.round(Math.max(Math.min(255, color * 255)), 1) * 4;
      let RGBA = lut[color] + (lut[color + 1] << 8) + (lut[color + 2] << 16);
      let vStart = offsetPt0[i]; //first vertex in streamline
      let vEnd = offsetPt0[i + 1] - 1; //last vertex in streamline
      let vStart4 = vStart * 4 + 3; //+3: fill 4th component colors: XYZC = 0123
      let vEnd4 = vEnd * 4 + 3;
      for (let j = vStart4; j <= vEnd4; j += 4) posClrU32[j] = RGBA;
    }
  } else if (fiberColor.includes("local")) {
    for (let i = 0; i < n_count; i++) {
      //for each streamline
      let vStart = offsetPt0[i]; //first vertex in streamline
      let vEnd = offsetPt0[i + 1] - 1; //last vertex in streamline
      let v3 = vStart * 3; //pts have 3 components XYZ
      let vEnd3 = vEnd * 3;
      let ditherFrac = dither * Math.random(); //same dither amount throughout line
      //for first point, we do not have a prior sample
      let RGBA = direction2rgb(
        pts[v3],
        pts[v3 + 1],
        pts[v3 + 2],
        pts[v3 + 4],
        pts[v3 + 5],
        pts[v3 + 6],
        ditherFrac
      );
      let v4 = vStart * 4 + 3; //+3: fill 4th component colors: XYZC = 0123
      while (v3 < vEnd3) {
        posClrU32[v4] = RGBA;
        v4 += 4; //stride is 4 32-bit values: float32 XYZ and 32-bit rgba
        v3 += 3; //read next vertex
        //direction estimated based on previous and next vertex
        RGBA = direction2rgb(
          pts[v3 - 3],
          pts[v3 - 2],
          pts[v3 - 1],
          pts[v3 + 3],
          pts[v3 + 4],
          pts[v3 + 5],
          ditherFrac
        );
      }
      posClrU32[v4] = posClrU32[v4 - 4];
    }
  } else {
    //if color is local direction, else global
    for (let i = 0; i < n_count; i++) {
      //for each streamline
      let vStart = offsetPt0[i]; //first vertex in streamline
      let vEnd = offsetPt0[i + 1] - 1; //last vertex in streamline
      let vStart3 = vStart * 3; //pts have 3 components XYZ
      let vEnd3 = vEnd * 3;
      let RGBA = direction2rgb(
        pts[vStart3],
        pts[vStart3 + 1],
        pts[vStart3 + 2],
        pts[vEnd3],
        pts[vEnd3 + 1],
        pts[vEnd3 + 2],
        dither * Math.random()
      );
      let vStart4 = vStart * 4 + 3; //+3: fill 4th component colors: XYZC = 0123
      let vEnd4 = vEnd * 4 + 3;
      for (let j = vStart4; j <= vEnd4; j += 4) posClrU32[j] = RGBA;
    }
  }
  gl.bindBuffer(gl.ARRAY_BUFFER, this.vertexBuffer);
  gl.bufferData(gl.ARRAY_BUFFER, new Uint32Array(posClrU32), gl.STATIC_DRAW);
  //INDICES:
  let min_mm = this.fiberLength;
  //  https://blog.spacepatroldelta.com/a?ID=00950-d878555f-a97a-4e32-9f40-fd9a449cb4fe
  let primitiveRestart = Math.pow(2, 32) - 1; //for gl.UNSIGNED_INT
  let indices = [];
  let stride = -1;
  for (let i = 0; i < n_count; i++) {
    //let n_pts = offsetPt0[i + 1] - offsetPt0[i]; //if streamline0 starts at point 0 and streamline1 at point 4, then streamline0 has 4 points: 0,1,2,3
    if (this.fiberLengths[i] < min_mm) continue;
    stride++;
    if (stride % this.fiberDecimationStride !== 0) continue; //e.g. if stride is 2 then half culled
    for (let j = offsetPt0[i]; j < offsetPt0[i + 1]; j++) indices.push(j);
    indices.push(primitiveRestart);
  }
  this.indexCount = indices.length;
  gl.bindBuffer(gl.ELEMENT_ARRAY_BUFFER, this.indexBuffer);
  //glBufferData creates a new data store for the buffer object currently bound to target​. Any pre-existing data store is deleted.
  gl.bufferData(
    gl.ELEMENT_ARRAY_BUFFER,
    new Uint32Array(indices),
    gl.STATIC_DRAW
  );
};

// not included in public docs
// internal function filters connectome to identify which color, size and visibility of nodes and edges
NVMesh.prototype.updateConnectome = function (gl) {
  //draw nodes
  let json = this;
  //draw nodes
  let tris = [];
  let nNode = json.nodes.X.length;
  let hasEdges = false;
  if (nNode > 1 && json.hasOwnProperty("edges")) {
    let nEdges = json.edges.length;
    if ((nEdges = nNode * nNode)) hasEdges = true;
    else console.log("Expected %d edges not %d", nNode * nNode, nEdges);
  }
  //draw all nodes
  let pts = [];
  let rgba255 = [];
  let lut = cmapper.colormap(json.nodeColormap);
  let lutNeg = cmapper.colormap(json.nodeColormapNegative);
  let hasNeg = json.hasOwnProperty("nodeColormapNegative");
  let min = json.nodeMinColor;
  let max = json.nodeMaxColor;
  for (let i = 0; i < nNode; i++) {
    let radius = json.nodes.Size[i] * json.nodeScale;
    if (radius <= 0.0) continue;
    let color = json.nodes.Color[i];
    let isNeg = false;
    if (hasNeg && color < 0) {
      isNeg = true;
      color = -color;
    }
    if (min < max) {
      if (color < min) continue;
      color = (color - min) / (max - min);
    } else color = 1.0;
    color = Math.round(Math.max(Math.min(255, color * 255)), 1) * 4;
    let rgba = [lut[color], lut[color + 1], lut[color + 2], 255];
    if (isNeg)
      rgba = [lutNeg[color], lutNeg[color + 1], lutNeg[color + 2], 255];
    let pt = [json.nodes.X[i], json.nodes.Y[i], json.nodes.Z[i]];
    NiivueObject3D.makeColoredSphere(pts, tris, rgba255, radius, pt, rgba);
  }
  //draw all edges
  if (hasEdges) {
    lut = cmapper.colormap(json.edgeColormap);
    lutNeg = cmapper.colormap(json.edgeColormapNegative);
    hasNeg = json.hasOwnProperty("edgeColormapNegative");
    min = json.edgeMin;
    max = json.edgeMax;
    for (let i = 0; i < nNode - 1; i++) {
      for (let j = i + 1; j < nNode; j++) {
        let color = json.edges[i * nNode + j];
        let isNeg = false;
        if (hasNeg && color < 0) {
          isNeg = true;
          color = -color;
        }
        let radius = color * json.edgeScale;
        if (radius <= 0) continue;
        if (min < max) {
          if (color < min) continue;
          color = (color - min) / (max - min);
        } else color = 1.0;
        color = Math.round(Math.max(Math.min(255, color * 255)), 1) * 4;
        let rgba = [lut[color], lut[color + 1], lut[color + 2], 255];
        if (isNeg)
          rgba = [lutNeg[color], lutNeg[color + 1], lutNeg[color + 2], 255];
        let pti = [json.nodes.X[i], json.nodes.Y[i], json.nodes.Z[i]];
        let ptj = [json.nodes.X[j], json.nodes.Y[j], json.nodes.Z[j]];
        NiivueObject3D.makeColoredCylinder(
          pts,
          tris,
          rgba255,
          pti,
          ptj,
          radius,
          rgba
        );
      } //for j
    } //for i
  } //hasEdges
  //calculate spatial extent of connectome: user adjusting node sizes may influence size
  let obj = getExtents(pts);
  this.furthestVertexFromOrigin = obj.mxDx;
  this.extentsMin = obj.extentsMin;
  this.extentsMax = obj.extentsMax;
  let posNormClr = this.generatePosNormClr(pts, tris, rgba255);
  //generate webGL buffers and vao
  gl.bindBuffer(gl.ELEMENT_ARRAY_BUFFER, this.indexBuffer);
  gl.bufferData(gl.ELEMENT_ARRAY_BUFFER, new Int32Array(tris), gl.STATIC_DRAW);
  gl.bindBuffer(gl.ARRAY_BUFFER, this.vertexBuffer);
  gl.bufferData(gl.ARRAY_BUFFER, new Float32Array(posNormClr), gl.STATIC_DRAW);
  this.indexCount = tris.length;
};

function getClusterBoundaryU8(u8, faces) {
  //assume all vertices are not near a border
  const border = new Array(u8.length).fill(false);
  const binary = new Array(u8.length).fill(false);
  for (let i = 0; i < u8.length; i++) if (u8[i] > 0) binary[i] = true;
  let nTri = faces.length / 3;
  let j = 0;
  //interior: a triangle where all three vertices are the same color
  //else, all three vertices are on a border
  for (let i = 0; i < nTri; i++) {
    let v0 = faces[j];
    let v1 = faces[j + 1];
    let v2 = faces[j + 2];
    j += 3;
    if (
      binary[v0] === binary[v1] &&
      binary[v0] === binary[v2] &&
      binary[v1] === binary[v2]
    )
      continue;
    border[v0] = true;
    border[v1] = true;
    border[v2] = true;
  }
  return border;
}

function getClusterBoundary(rgba8, faces) {
  var rgba32 = new Uint32Array(rgba8.buffer);
  //assume all vertices are not near a border
  const border = new Array(rgba32.length).fill(false);
  let nTri = faces.length / 3;
  let j = 0;
  //interior: a triangle where all three vertices are the same color
  //else, all three vertices are on a border
  for (let i = 0; i < nTri; i++) {
    let v0 = faces[j];
    let v1 = faces[j + 1];
    let v2 = faces[j + 2];
    j += 3;
    if (
      rgba32[v0] === rgba32[v1] &&
      rgba32[v0] === rgba32[v2] &&
      rgba32[v1] === rgba32[v2]
    )
      continue;
    border[v0] = true;
    border[v1] = true;
    border[v2] = true;
  }
  return border;
}

// not included in public docs
// internal function filters mesh to identify which color of triangulated mesh vertices
NVMesh.prototype.updateMesh = function (gl) {
  if (this.offsetPt0) {
    this.updateFibers(gl);
    return; //fiber not mesh
  }
  if (this.hasConnectome) {
    this.updateConnectome(gl);
    return; //connectome not mesh
  }
  if (!this.pts || !this.tris || !this.rgba255) {
    console.log("underspecified mesh");
    return;
  }
  let posNormClr = this.generatePosNormClr(this.pts, this.tris, this.rgba255);
  if (this.layers && this.layers.length > 0) {
    for (let i = 0; i < this.layers.length; i++) {
      let nvtx = this.pts.length / 3;
      let layer = this.layers[i];
      if (layer.opacity <= 0.0 || layer.cal_min > layer.cal_max) continue;
      let opacity = layer.opacity;
      var u8 = new Uint8Array(posNormClr.buffer); //Each vertex has 7 components: PositionXYZ, NormalXYZ, RGBA32
      function lerp(x, y, a) {
        //https://www.khronos.org/registry/OpenGL-Refpages/gl4/html/mix.xhtml
        return x * (1 - a) + y * a;
      }
      if (layer.values.constructor === Uint32Array) {
        let rgba8 = new Uint8Array(layer.values.buffer);
        let opaque = new Array(nvtx).fill(true);
        if (layer.isOutlineBorder)
          opaque = getClusterBoundary(rgba8, this.tris);
        let k = 0;
        for (let j = 0; j < layer.values.length; j++) {
          let vtx = j * 28 + 24; //posNormClr is 28 bytes stride, RGBA color at offset 24,
          if (!opaque[j]) {
            u8[vtx + 3] = 0;
            k += 4;
            continue;
          }
          u8[vtx + 0] = lerp(u8[vtx + 0], rgba8[k + 0], opacity);
          u8[vtx + 1] = lerp(u8[vtx + 1], rgba8[k + 1], opacity);
          u8[vtx + 2] = lerp(u8[vtx + 2], rgba8[k + 2], opacity);
          k += 4;
        }
        continue;
      }
      let lut = cmapper.colormap(layer.colorMap);
      let frame = Math.min(Math.max(layer.frame4D, 0), layer.nFrame4D - 1);
      let frameOffset = nvtx * frame;
      if (layer.useNegativeCmap) {
        layer.cal_min = Math.max(0, layer.cal_min);
        layer.cal_max = Math.max(layer.cal_min + 0.000001, layer.cal_max);
      }
      if (!layer.hasOwnProperty("isTransparentBelowCalMin"))
        layer.isTransparentBelowCalMin = true;
      let scale255 = 255.0 / (layer.cal_max - layer.cal_min);
      if (!layer.isOutlineBorder) {
        //blend colors for each voxel
        for (let j = 0; j < nvtx; j++) {
          let v255 = Math.round(
            (layer.values[j + frameOffset] - layer.cal_min) * scale255
          );
          if (v255 < 0 && layer.isTransparentBelowCalMin) continue;
          v255 = Math.max(0.0, v255);
          v255 = Math.min(255.0, v255) * 4;
          let vtx = j * 28 + 24; //posNormClr is 28 bytes stride, RGBA color at offset 24,
          u8[vtx + 0] = lerp(u8[vtx + 0], lut[v255 + 0], opacity);
          u8[vtx + 1] = lerp(u8[vtx + 1], lut[v255 + 1], opacity);
          u8[vtx + 2] = lerp(u8[vtx + 2], lut[v255 + 2], opacity);
        }
      } else {
        //isOutlineBorder
        let v255s = new Uint8Array(nvtx);
        for (let j = 0; j < nvtx; j++) {
          let v255 = Math.round(
            (layer.values[j + frameOffset] - layer.cal_min) * scale255
          );
          if (v255 < 0) continue;
          v255 = Math.min(255.0, v255);
          v255s[j] = v255;
        }
        let opaque = getClusterBoundaryU8(v255s, this.tris);
        for (let j = 0; j < nvtx; j++) {
          let v255 = 255; //v255s[j];
          if (!opaque[j]) continue;
          v255 = Math.min(255.0, v255) * 4;
          let vtx = j * 28 + 24; //posNormClr is 28 bytes stride, RGBA color at offset 24,
          u8[vtx + 0] = lerp(u8[vtx + 0], lut[v255 + 0], opacity);
          u8[vtx + 1] = lerp(u8[vtx + 1], lut[v255 + 1], opacity);
          u8[vtx + 2] = lerp(u8[vtx + 2], lut[v255 + 2], opacity);
        }
      }
      if (layer.useNegativeCmap) {
        let lut = cmapper.colormap(layer.colorMapNegative);
        if (!layer.isOutlineBorder) {
          let mn = layer.cal_min;
          let mx = layer.cal_max;

          if (isFinite(layer.cal_minNeg) && isFinite(layer.cal_minNeg)) {
            mn = -layer.cal_minNeg;
            mx = -layer.cal_maxNeg;
          }
          if (mx < mn) {
            [mn, mx] = [mx, mn];
          }
          let scale255neg = 255.0 / (mx - mn);
          for (let j = 0; j < nvtx; j++) {
            let v255 = Math.round(
              (-layer.values[j + frameOffset] - mn) * scale255neg
            );
            /*let v255 = Math.round(
              (-layer.values[j + frameOffset] - layer.cal_min) * scale255
            );*/
            if (v255 < 0) continue;
            v255 = Math.min(255.0, v255) * 4;
            let vtx = j * 28 + 24; //posNormClr is 28 bytes stride, RGBA color at offset 24,
            u8[vtx + 0] = lerp(u8[vtx + 0], lut[v255 + 0], opacity);
            u8[vtx + 1] = lerp(u8[vtx + 1], lut[v255 + 1], opacity);
            u8[vtx + 2] = lerp(u8[vtx + 2], lut[v255 + 2], opacity);
          }
        } else {
          // isOutlineBorder
          let v255s = new Uint8Array(nvtx);
          for (let j = 0; j < nvtx; j++) {
            let v255 = Math.round(
              (-layer.values[j + frameOffset] - layer.cal_min) * scale255
            );
            if (v255 < 0) continue;
            v255s[j] = Math.min(255.0, v255);
          }
          let opaque = getClusterBoundaryU8(v255s, this.tris);
          for (let j = 0; j < nvtx; j++) {
            let v255 = 255; //v255s[j];
            if (!opaque[j]) continue;
            v255 = Math.min(255.0, v255) * 4;
            let vtx = j * 28 + 24; //posNormClr is 28 bytes stride, RGBA color at offset 24,
            u8[vtx + 0] = lerp(u8[vtx + 0], lut[v255 + 0], opacity);
            u8[vtx + 1] = lerp(u8[vtx + 1], lut[v255 + 1], opacity);
            u8[vtx + 2] = lerp(u8[vtx + 2], lut[v255 + 2], opacity);
          }
        }
      }
    }
  }
  //generate webGL buffers and vao
  gl.bindBuffer(gl.ELEMENT_ARRAY_BUFFER, this.indexBuffer);
  gl.bufferData(
    gl.ELEMENT_ARRAY_BUFFER,
    new Int32Array(this.tris),
    gl.STATIC_DRAW
  );
  gl.bindBuffer(gl.ARRAY_BUFFER, this.vertexBuffer);
  gl.bufferData(gl.ARRAY_BUFFER, new Float32Array(posNormClr), gl.STATIC_DRAW);
  this.indexCount = this.tris.length;
  this.vertexCount = this.pts.length;
};

// not included in public docs
// reverse triangle winding of mesh (swap front and back faces). invoked by niivue.reverseFaces()
NVMesh.prototype.reverseFaces = function (gl) {
  if (this.offsetPt0) return; //fiber not mesh
  if (this.hasConnectome) return; //connectome not mesh
  let tris = this.tris;
  for (let j = 0; j < tris.length; j += 3) {
    let tri = tris[j];
    tris[j] = tris[j + 1];
    tris[j + 1] = tri;
  }
  this.updateMesh(gl); //apply the new properties...
};

// not included in public docs
// adjust attributes of a mesh layer. invoked by niivue.setMeshLayerProperty()
NVMesh.prototype.setLayerProperty = function (id, key, val, gl) {
  let layer = this.layers[id];
  if (!layer || !layer.hasOwnProperty(key)) {
    console.log("mesh does not have property ", key, " for layer ", layer);
    return;
  }
  layer[key] = val;
  this.updateMesh(gl); //apply the new properties...
};

// not included in public docs
// adjust mesh attributes. invoked by niivue.setMeshProperty(()
NVMesh.prototype.setProperty = function (key, val, gl) {
  if (!this.hasOwnProperty(key)) {
    console.log("mesh does not have property ", key, this);
    return;
  }
  this[key] = val;
  this.updateMesh(gl); //apply the new properties...
};

// not included in public docs
// return spatial extremes for vertices
function getExtents(pts) {
  //each vertex has 3 coordinates: XYZ
  let mxDx = 0.0;
  let mn = vec3.fromValues(pts[0], pts[1], pts[2]);
  let mx = vec3.fromValues(pts[0], pts[1], pts[2]);
  for (let i = 0; i < pts.length; i += 3) {
    let v = vec3.fromValues(pts[i], pts[i + 1], pts[i + 2]);
    mxDx = Math.max(mxDx, vec3.len(v));
    vec3.min(mn, mn, v);
    vec3.max(mx, mx, v);
  }
  let extentsMin = [mn[0], mn[1], mn[2]];
  let extentsMax = [mx[0], mx[1], mx[2]];
  return { mxDx, extentsMin, extentsMax };
}

// not included in public docs
// determine vector orthogonal to plane defined by triangle
// triangle winding determines front/back face
function generateNormals(pts, tris) {
  //from https://github.com/rii-mango/Papaya
  /*
Copyright (c) 2012-2015, RII-UTHSCSA
All rights reserved.

THIS PRODUCT IS NOT FOR CLINICAL USE.

Redistribution and use in source and binary forms, with or without modification, are permitted provided that the
following conditions are met:

 - Redistributions of source code must retain the above copyright notice, this list of conditions and the following
   disclaimer.

 - Redistributions in binary form must reproduce the above copyright notice, this list of conditions and the following
   disclaimer in the documentation and/or other materials provided with the distribution.

 - Neither the name of the RII-UTHSCSA nor the names of its contributors may be used to endorse or promote products
   derived from this software without specific prior written permission.

 THIS SOFTWARE IS PROVIDED BY THE COPYRIGHT HOLDERS AND CONTRIBUTORS "AS IS" AND ANY EXPRESS OR IMPLIED WARRANTIES,
 INCLUDING, BUT NOT LIMITED TO, THE IMPLIED WARRANTIES OF MERCHANTABILITY AND FITNESS FOR A PARTICULAR PURPOSE ARE
 DISCLAIMED. IN NO EVENT SHALL THE COPYRIGHT HOLDER OR CONTRIBUTORS BE LIABLE FOR ANY DIRECT, INDIRECT, INCIDENTAL,
 SPECIAL, EXEMPLARY, OR CONSEQUENTIAL DAMAGES (INCLUDING, BUT NOT LIMITED TO, PROCUREMENT OF SUBSTITUTE GOODS OR
 SERVICES; LOSS OF USE, DATA, OR PROFITS; OR BUSINESS INTERRUPTION) HOWEVER CAUSED AND ON ANY THEORY OF LIABILITY,
 WHETHER IN CONTRACT, STRICT LIABILITY, OR TORT (INCLUDING NEGLIGENCE OR OTHERWISE) ARISING IN ANY WAY OUT OF THE USE
 OF THIS SOFTWARE, EVEN IF ADVISED OF THE POSSIBILITY OF SUCH DAMAGE.
*/
  var p1 = [],
    p2 = [],
    p3 = [],
    normal = [],
    //nn = [],
    ctr,
    normalsDataLength = pts.length,
    numIndices,
    qx,
    qy,
    qz,
    px,
    py,
    pz,
    index1,
    index2,
    index3;

  let norms = new Float32Array(normalsDataLength);
  numIndices = tris.length;
  for (ctr = 0; ctr < numIndices; ctr += 3) {
    index1 = tris[ctr] * 3;
    index2 = tris[ctr + 1] * 3;
    index3 = tris[ctr + 2] * 3;

    p1.x = pts[index1];
    p1.y = pts[index1 + 1];
    p1.z = pts[index1 + 2];

    p2.x = pts[index2];
    p2.y = pts[index2 + 1];
    p2.z = pts[index2 + 2];

    p3.x = pts[index3];
    p3.y = pts[index3 + 1];
    p3.z = pts[index3 + 2];

    qx = p2.x - p1.x;
    qy = p2.y - p1.y;
    qz = p2.z - p1.z;
    px = p3.x - p1.x;
    py = p3.y - p1.y;
    pz = p3.z - p1.z;

    normal[0] = py * qz - pz * qy;
    normal[1] = pz * qx - px * qz;
    normal[2] = px * qy - py * qx;

    norms[index1] += normal[0];
    norms[index1 + 1] += normal[1];
    norms[index1 + 2] += normal[2];

    norms[index2] += normal[0];
    norms[index2 + 1] += normal[1];
    norms[index2 + 2] += normal[2];

    norms[index3] += normal[0];
    norms[index3 + 1] += normal[1];
    norms[index3 + 2] += normal[2];
  }
  for (ctr = 0; ctr < normalsDataLength; ctr += 3) {
    normal[0] = -1 * norms[ctr];
    normal[1] = -1 * norms[ctr + 1];
    normal[2] = -1 * norms[ctr + 2];
    let len =
      normal[0] * normal[0] + normal[1] * normal[1] + normal[2] * normal[2];
    if (len > 0) {
      len = 1.0 / Math.sqrt(len);
      normal[0] *= len;
      normal[1] *= len;
      normal[2] *= len;
    }
    norms[ctr] = normal[0];
    norms[ctr + 1] = normal[1];
    norms[ctr + 2] = normal[2];
  }
  return norms;
}

// not included in public docs
// Each streamline vertex has color, normal and position attributes
// Interleaved Vertex Data https://developer.apple.com/library/archive/documentation/3DDrawing/Conceptual/OpenGLES_ProgrammingGuide/TechniquesforWorkingwithVertexData/TechniquesforWorkingwithVertexData.html
NVMesh.prototype.generatePosNormClr = function (pts, tris, rgba255) {
  if (pts.length < 3 || rgba255.length < 4)
    log.error("Catastrophic failure generatePosNormClr()");
  let norms = generateNormals(pts, tris);
  let npt = pts.length / 3;
  let isPerVertexColors = npt === rgba255.length / 4;
  var f32 = new Float32Array(npt * 7); //Each vertex has 7 components: PositionXYZ, NormalXYZ, RGBA32
  var u8 = new Uint8Array(f32.buffer); //Each vertex has 7 components: PositionXYZ, NormalXYZ, RGBA32
  let p = 0; //input position
  let c = 0; //input color
  let f = 0; //output float32 location (position and normals)
  let u = 24; //output uint8 location (colors), offset 24 as after 3*position+3*normal
  for (let i = 0; i < npt; i++) {
    f32[f + 0] = pts[p + 0];
    f32[f + 1] = pts[p + 1];
    f32[f + 2] = pts[p + 2];
    f32[f + 3] = norms[p + 0];
    f32[f + 4] = norms[p + 1];
    f32[f + 5] = norms[p + 2];
    u8[u] = rgba255[c + 0];
    u8[u + 1] = rgba255[c + 1];
    u8[u + 2] = rgba255[c + 2];
    u8[u + 3] = rgba255[c + 3];
    if (isPerVertexColors) c += 4;
    p += 3; //read 3 input components: XYZ
    f += 7; //write 7 output components: 3*Position, 3*Normal, 1*RGBA
    u += 28; //stride of 28 bytes
  }
  return f32;
};

// not included in public docs
// read undocumented AFNI tract.niml format streamlines
NVMesh.readTRACT = function (buffer) {
  let len = buffer.byteLength;
  if (len < 20)
    throw new Error("File too small to be niml.tract: bytes = " + len);
  var reader = new DataView(buffer);
  var bytes = new Uint8Array(buffer);
  let pos = 0;
  function readStr() {
    //read until right angle bracket ">"
    while (pos < len && bytes[pos] !== 60) pos++; //start with "<"
    let startPos = pos;
    while (pos < len && bytes[pos] !== 62) pos++;
    pos++; //skip EOLN
    if (pos - startPos < 1) return "";
    return new TextDecoder().decode(buffer.slice(startPos, pos - 1)).trim();
  }
  function readNumericTag(TagName) {
    //Tag 'Dim1' will return 3 for Dim1="3"
    let pos = line.indexOf(TagName);
    if (pos < 0) return 0;
    let spos = line.indexOf('"', pos) + 1;
    let epos = line.indexOf('"', spos);
    let str = line.slice(spos, epos);
    return parseInt(str);
  }
  let line = readStr(); //1st line: signature '<network'
  let n_tracts = readNumericTag("N_tracts=");
  if (!line.startsWith("<network") || n_tracts < 1)
    console.log("This is not a valid niml.tract file " + line);
  let npt = 0;
  let offsetPt0 = [];
  offsetPt0.push(npt); //1st streamline starts at 0
  let pts = [];
  let dps = [];
  dps.push({
    id: "tract",
    vals: [],
  });
  for (let t = 0; t < n_tracts; t++) {
    line = readStr(); //<tracts ...
    let new_tracts = readNumericTag("ni_dimen=");
    let bundleTag = readNumericTag("Bundle_Tag=");
    let isLittleEndian = line.includes("binary.lsbfirst");
    //console.log(new_tracts, pos, isLittleEndian);
    for (let i = 0; i < new_tracts; i++) {
      //let id = reader.getUint32(pos, isLittleEndian);
      pos += 4;
      let new_pts = reader.getUint32(pos, isLittleEndian) / 3;
      pos += 4;
      //console.log('offset', pos, 'new', new_pts,'id', id);
      for (let j = 0; j < new_pts; j++) {
        pts.push(reader.getFloat32(pos, isLittleEndian));
        pos += 4;
        pts.push(-reader.getFloat32(pos, isLittleEndian));
        pos += 4;
        pts.push(reader.getFloat32(pos, isLittleEndian));
        pos += 4;
      }
      npt += new_pts;
      offsetPt0.push(npt);
      dps[0].vals.push(bundleTag); //each streamline associated with tract
    }
    line = readStr(); //</tracts>
  }
  return {
    pts,
    offsetPt0,
    dps,
  };
}; // readTRACT()

// not included in public docs
// read mrtrix tck format streamlines
// https://mrtrix.readthedocs.io/en/latest/getting_started/image_data.html#tracks-file-format-tck
NVMesh.readTCK = function (buffer) {
  let len = buffer.byteLength;
  if (len < 20) throw new Error("File too small to be TCK: bytes = " + len);
  var bytes = new Uint8Array(buffer);
  let pos = 0;
  function readStr() {
    while (pos < len && bytes[pos] === 10) pos++; //skip blank lines
    let startPos = pos;
    while (pos < len && bytes[pos] !== 10) pos++;
    pos++; //skip EOLN
    if (pos - startPos < 1) return "";
    return new TextDecoder().decode(buffer.slice(startPos, pos - 1));
  }
  let line = readStr(); //1st line: signature 'mrtrix tracks'
  if (!line.includes("mrtrix tracks")) {
    console.log("Not a valid TCK file");
    return;
  }
  let offset = -1; // "file: offset" is REQUIRED
  while (pos < len && !line.includes("END")) {
    line = readStr();
    if (line.toLowerCase().startsWith("file:")) {
      offset = parseInt(line.split(" ").pop());
    }
  }
  if (offset < 20) {
    console.log("Not a valid TCK file (missing file offset)");
    return;
  }
  pos = offset;
  var reader = new DataView(buffer);
  //read and transform vertex positions
  let npt = 0;
  let offsetPt0 = [];
  offsetPt0.push(npt); //1st streamline starts at 0
  let pts = [];
  while (pos + 12 < len) {
    var ptx = reader.getFloat32(pos, true);
    pos += 4;
    var pty = reader.getFloat32(pos, true);
    pos += 4;
    var ptz = reader.getFloat32(pos, true);
    pos += 4;
    if (!isFinite(ptx)) {
      //both NaN and Inifinity are not finite
      offsetPt0.push(npt);
      if (!isNaN(ptx))
        //terminate if infinity
        break;
    } else {
      pts.push(ptx);
      pts.push(pty);
      pts.push(ptz);
      npt++;
    }
  }
  return {
    pts,
    offsetPt0,
  };
}; //readTCK()

// not included in public docs
// read trackvis trk format streamlines
// http://trackvis.org/docs/?subsect=fileformat
NVMesh.readTRK = function (buffer) {
  // http://www.tractometer.org/fiberweb/
  // https://github.com/xtk/X/tree/master/io
  // in practice, always little endian
  var reader = new DataView(buffer);
  var magic = reader.getUint32(0, true); //'TRAC'
  if (magic !== 1128354388) {
    //e.g. TRK.gz
    let raw;
    if (magic === 4247762216) {
      //e.g. TRK.zstd
      //raw = fzstd.decompress(new Uint8Array(buffer));
      //raw = new Uint8Array(raw);
      throw new Error("zstd TRK decompression is not supported");
    } else raw = fflate.decompressSync(new Uint8Array(buffer));
    buffer = raw.buffer;
    reader = new DataView(buffer);
    magic = reader.getUint32(0, true); //'TRAC'
  }
  var vers = reader.getUint32(992, true); //2
  var hdr_sz = reader.getUint32(996, true); //1000
  if (vers > 2 || hdr_sz !== 1000 || magic !== 1128354388)
    throw new Error("Not a valid TRK file");
  let dps = [];
  let dpv = [];
  var n_scalars = reader.getInt16(36, true);
  if (n_scalars > 0) {
    //data_per_vertex
    for (let i = 0; i < n_scalars; i++) {
      let arr = new Uint8Array(buffer.slice(38 + i * 20, 58 + i * 20));
      var str = new TextDecoder().decode(arr).split("\0").shift();
      dpv.push({
        id: str.trim(),
        vals: [],
      });
    }
  }
  var voxel_sizeX = reader.getFloat32(12, true);
  var voxel_sizeY = reader.getFloat32(16, true);
  var voxel_sizeZ = reader.getFloat32(20, true);
  var zoomMat = mat4.fromValues(
    1 / voxel_sizeX,
    0,
    0,
    -0.5,
    0,
    1 / voxel_sizeY,
    0,
    -0.5,
    0,
    0,
    1 / voxel_sizeZ,
    -0.5,
    0,
    0,
    0,
    1
  );
  var n_properties = reader.getInt16(238, true);
  if (n_properties > 0) {
    for (let i = 0; i < n_properties; i++) {
      let arr = new Uint8Array(buffer.slice(240 + i * 20, 260 + i * 20));
      var str = new TextDecoder().decode(arr).split("\0").shift();
      dps.push({
        id: str.trim(),
        vals: [],
      });
    }
  }
  var mat = mat4.create();
  for (let i = 0; i < 16; i++) mat[i] = reader.getFloat32(440 + i * 4, true);
  if (mat[15] === 0.0) {
    //vox_to_ras[3][3] is 0, it means the matrix is not recorded
    console.log("TRK vox_to_ras not set");
    mat4.identity(mat);
  }
  var vox2mmMat = mat4.create();
  mat4.mul(vox2mmMat, mat, zoomMat);
  //translation is in mm and not influenced by resolution
  vox2mmMat[3] = mat[3];
  vox2mmMat[7] = mat[7];
  vox2mmMat[11] = mat[11];
  let i32 = null;
  let f32 = null;
  i32 = new Int32Array(buffer.slice(hdr_sz));
  f32 = new Float32Array(i32.buffer);
  let ntracks = i32.length;
  //read and transform vertex positions
  let i = 0;
  let npt = 0;
  let offsetPt0 = [];
  let pts = [];
  while (i < ntracks) {
    let n_pts = i32[i];
    i = i + 1; // read 1 32-bit integer for number of points in this streamline
    offsetPt0.push(npt); //index of first vertex in this streamline
    for (let j = 0; j < n_pts; j++) {
      let ptx = f32[i + 0];
      let pty = f32[i + 1];
      let ptz = f32[i + 2];
      i += 3; //read 3 32-bit floats for XYZ position
      pts.push(
        ptx * vox2mmMat[0] +
          pty * vox2mmMat[1] +
          ptz * vox2mmMat[2] +
          vox2mmMat[3]
      );
      pts.push(
        ptx * vox2mmMat[4] +
          pty * vox2mmMat[5] +
          ptz * vox2mmMat[6] +
          vox2mmMat[7]
      );
      pts.push(
        ptx * vox2mmMat[8] +
          pty * vox2mmMat[9] +
          ptz * vox2mmMat[10] +
          vox2mmMat[11]
      );
      if (n_scalars > 0) {
        for (let s = 0; s < n_scalars; s++) {
          dpv[s].vals.push(f32[i]);
          i++;
        }
      }
      npt++;
    } // for j: each point in streamline
    if (n_properties > 0) {
      for (let j = 0; j < n_properties; j++) {
        dps[j].vals.push(f32[i]);
        i++;
      }
    }
  } //for each streamline: while i < n_count
  offsetPt0.push(npt); //add 'first index' as if one more line was added (fence post problem)
  return {
    pts,
    offsetPt0,
    dps,
    dpv,
  };
}; //readTRK()

// not included in public docs
// read legacy VTK text format file
function readTxtVTK(buffer) {
  var enc = new TextDecoder("utf-8");
  var txt = enc.decode(buffer);
  var lines = txt.split("\n");
  var n = lines.length;
  if (n < 7 || !lines[0].startsWith("# vtk DataFile"))
    alert("Invalid VTK image");
  if (!lines[2].startsWith("ASCII")) alert("Not ASCII VTK mesh");
  let pos = 3;
  while (lines[pos].length < 1) pos++; //skip blank lines
  if (!lines[pos].includes("POLYDATA")) alert("Not ASCII VTK polydata");
  pos++;
  while (lines[pos].length < 1) pos++; //skip blank lines
  if (!lines[pos].startsWith("POINTS")) alert("Not VTK POINTS");
  let items = lines[pos].split(" ");
  let nvert = parseInt(items[1]); //POINTS 10261 float
  let nvert3 = nvert * 3;
  var positions = new Float32Array(nvert * 3);
  let v = 0;
  while (v < nvert * 3) {
    pos++;
    let str = lines[pos].trim();
    let pts = str.split(" ");
    for (let i = 0; i < pts.length; i++) {
      if (v >= nvert3) break;
      positions[v] = parseFloat(pts[i]);
      v++;
    }
  }
  let tris = [];
  pos++;
  while (lines[pos].length < 1) pos++; //skip blank lines
  items = lines[pos].split(" ");
  pos++;
  if (items[0].includes("LINES")) {
    let n_count = parseInt(items[1]);
    if (n_count < 1) alert("Corrupted VTK ASCII");
    let str = lines[pos].trim();
    let offsetPt0 = [];
    let pts = [];
    if (str.startsWith("OFFSETS")) {
      // 'new' line style https://discourse.vtk.org/t/upcoming-changes-to-vtkcellarray/2066
      offsetPt0 = new Uint32Array(n_count);
      pos++;
      let c = 0;
      while (c < n_count) {
        str = lines[pos].trim();
        pos++;
        let items = str.split(" ");
        for (let i = 0; i < items.length; i++) {
          offsetPt0[c] = parseInt(items[i]);
          c++;
          if (c >= n_count) break;
        } //for each line
      } //while offset array not filled
      pts = positions;
    } else {
      //classic line style https://www.visitusers.org/index.php?title=ASCII_VTK_Files
      offsetPt0 = new Uint32Array(n_count + 1);
      let npt = 0;
      pts = [];
      offsetPt0[0] = 0; //1st streamline starts at 0
      let asciiInts = [];
      let asciiIntsPos = 0;
      function lineToInts() {
        //VTK can save one array across multiple ASCII lines
        str = lines[pos].trim();
        let items = str.split(" ");
        asciiInts = [];
        for (let i = 0; i < items.length; i++)
          asciiInts.push(parseInt(items[i]));
        asciiIntsPos = 0;
        pos++;
      }
      lineToInts();
      for (let c = 0; c < n_count; c++) {
        if (asciiIntsPos >= asciiInts.length) lineToInts();
        let numPoints = asciiInts[asciiIntsPos++];
        npt += numPoints;
        offsetPt0[c + 1] = npt;
        for (let i = 0; i < numPoints; i++) {
          if (asciiIntsPos >= asciiInts.length) lineToInts();
          let idx = asciiInts[asciiIntsPos++] * 3;
          pts.push(positions[idx + 0]); //X
          pts.push(positions[idx + 1]); //Y
          pts.push(positions[idx + 2]); //Z
        } //for numPoints: number of segments in streamline
      } //for n_count: number of streamlines
    }
    return {
      pts,
      offsetPt0,
    };
  } else if (items[0].includes("TRIANGLE_STRIPS")) {
    let nstrip = parseInt(items[1]);
    for (let i = 0; i < nstrip; i++) {
      let str = lines[pos].trim();
      pos++;
      let vs = str.split(" ");
      let ntri = parseInt(vs[0]) - 2; //-2 as triangle strip is creates pts - 2 faces
      let k = 1;
      for (let t = 0; t < ntri; t++) {
        if (t % 2) {
          // preserve winding order
          tris.push(parseInt(vs[k + 2]));
          tris.push(parseInt(vs[k + 1]));
          tris.push(parseInt(vs[k]));
        } else {
          tris.push(parseInt(vs[k]));
          tris.push(parseInt(vs[k + 1]));
          tris.push(parseInt(vs[k + 2]));
        }
        k += 1;
      } //for each triangle
    } //for each strip
  } else if (items[0].includes("POLYGONS")) {
    let npoly = parseInt(items[1]);
    for (let i = 0; i < npoly; i++) {
      let str = lines[pos].trim();
      pos++;
      let vs = str.split(" ");
      let ntri = parseInt(vs[0]) - 2; //e.g. 3 for triangle
      let fx = parseInt(vs[1]);
      let fy = parseInt(vs[2]);
      for (let t = 0; t < ntri; t++) {
        let fz = parseInt(vs[3 + t]);
        tris.push(fx);
        tris.push(fy);
        tris.push(fz);
        fy = fz;
      }
    }
  } else alert("Unsupported ASCII VTK datatype " + items[0]);
  var indices = new Int32Array(tris);
  return {
    positions,
    indices,
  };
} // readTxtVTK()

// not included in public docs
// read brainvoyager smp format file
// https://support.brainvoyager.com/brainvoyager/automation-development/84-file-formats/40-the-format-of-smp-files
NVMesh.readSMP = function (buffer, n_vert) {
  let len = buffer.byteLength;
  var reader = new DataView(buffer);
  let vers = reader.getUint16(0, true);
  if (vers > 5) {
    //assume gzip
    var raw = fflate.decompressSync(new Uint8Array(buffer));
    reader = new DataView(raw.buffer);
    vers = reader.getUint16(0, true);
    buffer = raw.buffer;
  }
  if (vers > 5)
    console.log("Unsupported or invalud BrainVoyager SMP version " + vers);
  let nvert = reader.getUint32(2, true);
  if (nvert !== n_vert)
    console.log(
      "SMP file has " + nvert + " vertices, background mesh has " + n_vert
    );
  let nMaps = reader.getUint16(6, true);
  function readStr() {
    let startPos = pos;
    while (pos < len && reader.getUint8(pos) !== 0) {
      pos++;
    }
    pos++; //skip null termination
    return new TextDecoder().decode(buffer.slice(startPos, pos - 1));
  } // readStr: read variable length string
  let scalars = new Float32Array(nvert * nMaps);
  let maps = [];
  //read Name of SRF
  let pos = 9;
  let filenameSRF = readStr();
  for (let i = 0; i < nMaps; i++) {
    let m = [];
    m.mapType = reader.getUint32(pos, true);
    pos += 4;
    //Read additional values only if a lag map
    if (vers >= 3 && m.mapType === 3) {
      m.nLags = reader.getUint32(pos, true);
      pos += 4;
      m.mnLag = reader.getUint32(pos, true);
      pos += 4;
      m.mxLag = reader.getUint32(pos, true);
      pos += 4;
      m.ccOverlay = reader.getUint32(pos, true);
      pos += 4;
    }
    m.clusterSize = reader.getUint32(pos, true);
    pos += 4;
    m.clusterCheck = reader.getUint8(pos);
    pos += 1;
    m.critThresh = reader.getFloat32(pos, true);
    pos += 4;
    m.maxThresh = reader.getFloat32(pos, true);
    pos += 4;
    if (vers >= 4) {
      m.includeValuesGreaterThreshMax = reader.getUint32(pos, true);
      pos += 4;
    }
    m.df1 = reader.getUint32(pos, true);
    pos += 4;
    m.df2 = reader.getUint32(pos, true);
    pos += 4;
    if (vers >= 5) {
      m.posNegFlag = reader.getUint32(pos, true);
      pos += 4;
    } else m.posNegFlag = 3;
    m.cortexBonferroni = reader.getUint32(pos, true);
    pos += 4;
    m.posMinRGB = [0, 0, 0];
    m.posMaxRGB = [0, 0, 0];
    m.negMinRGB = [0, 0, 0];
    m.negMaxRGB = [0, 0, 0];
    if (vers >= 2) {
      m.posMinRGB[0] = reader.getUint8(pos);
      pos++;
      m.posMinRGB[1] = reader.getUint8(pos);
      pos++;
      m.posMinRGB[2] = reader.getUint8(pos);
      pos++;
      m.posMaxRGB[0] = reader.getUint8(pos);
      pos++;
      m.posMaxRGB[1] = reader.getUint8(pos);
      pos++;
      m.posMaxRGB[2] = reader.getUint8(pos);
      pos++;
      if (vers >= 4) {
        m.negMinRGB[0] = reader.getUint8(pos);
        pos++;
        m.negMinRGB[1] = reader.getUint8(pos);
        pos++;
        m.negMinRGB[2] = reader.getUint8(pos);
        pos++;
        m.negMaxRGB[0] = reader.getUint8(pos);
        pos++;
        m.negMaxRGB[1] = reader.getUint8(pos);
        pos++;
        m.negMaxRGB[2] = reader.getUint8(pos);
        pos++;
      } //vers >= 4
      m.enableSMPColor = reader.getUint8(pos);
      pos++;
      if (vers >= 4) m.lut = readStr();
      m.colorAlpha = reader.getFloat32(pos, true);
      pos += 4;
    } //vers >= 2
    m.name = readStr();
    let scalarsNew = new Float32Array(buffer, pos, nvert, true);
    scalars.set(scalarsNew, i * nvert);
    pos += nvert * 4;
    maps.push(m);
  } // for i to nMaps
  return scalars;
}; //readSMP()

// not included in public docs
// read mne stc format file, not to be confused with brainvoyager stc format
// https://github.com/mne-tools/mne-python/blob/main/mne/source_estimate.py#L211-L365
NVMesh.readSTC = function (buffer, n_vert) {
  //https://github.com/fahsuanlin/fhlin_toolbox/blob/400cb73cda4880d9ad7841d9dd68e4e9762976bf/codes/inverse_read_stc.m
  //let len = buffer.byteLength;
  var reader = new DataView(buffer);
  //first 12 bytes are header
  //let epoch_begin_latency = reader.getFloat32(0, false);
  //let sample_period = reader.getFloat32(4, false);
  let n_vertex = reader.getInt32(8, false);
  if (n_vertex !== n_vert) {
    console.log("Overlay has " + n_vertex + " vertices, expected " + n_vert);
    return;
  }
  //next 4*n_vertex bytes are vertex IDS
  let pos = 12 + n_vertex * 4;
  //next 4 bytes reports number of volumes/time points
  let n_time = reader.getUint32(pos, false);
  pos += 4;
  let f32 = new Float32Array(n_time * n_vertex);
  //reading all floats with .slice() would be faster, but lets handle endian-ness
  for (let i = 0; i < n_time * n_vertex; i++) {
    f32[i] = reader.getFloat32(pos, false);
    pos += 4;
  }
  return f32;
}; // readSTC()

// not included in public docs
// read freesurfer curv big-endian format
// https://github.com/bonilhamusclab/MRIcroS/blob/master/%2BfileUtils/%2Bpial/readPial.m
// http://www.grahamwideman.com/gw/brain/fs/surfacefileformats.htm
NVMesh.readCURV = function (buffer, n_vert) {
  const view = new DataView(buffer); //ArrayBuffer to dataview
  //ALWAYS big endian
  let sig0 = view.getUint8(0);
  let sig1 = view.getUint8(1);
  let sig2 = view.getUint8(2);
  let n_vertex = view.getUint32(3, false);
  //let num_f = view.getUint32(7, false);
  let n_time = view.getUint32(11, false);
  if (sig0 !== 255 || sig1 !== 255 || sig2 !== 255)
    log.debug(
      "Unable to recognize file type: does not appear to be FreeSurfer format."
    );
  if (n_vert !== n_vertex) {
    console.log(
      "CURV file has different number of vertices ( " +
        n_vertex +
        ")than mesh (" +
        n_vert +
        ")"
    );
    return;
  }
  if (buffer.byteLength < 15 + 4 * n_vertex * n_time) {
    console.log("CURV file smaller than specified");
    return;
  }
  let f32 = new Float32Array(n_time * n_vertex);
  let pos = 15;
  //reading all floats with .slice() would be faster, but lets handle endian-ness
  for (let i = 0; i < n_time * n_vertex; i++) {
    f32[i] = view.getFloat32(pos, false);
    pos += 4;
  }
  let mn = f32[0];
  let mx = f32[0];
  for (var i = 0; i < f32.length; i++) {
    mn = Math.min(mn, f32[i]);
    mx = Math.max(mx, f32[i]);
  }
  //normalize
  let scale = 1.0 / (mx - mn);
  for (var i = 0; i < f32.length; i++) f32[i] = 1.0 - (f32[i] - mn) * scale;
  return f32;
}; // readCURV()

// not included in public docs
// read freesurfer Annotation file provides vertex colors
// https://surfer.nmr.mgh.harvard.edu/fswiki/LabelsClutsAnnotationFiles
NVMesh.readANNOT = function (buffer, n_vert) {
  const view = new DataView(buffer); //ArrayBuffer to dataview
  //ALWAYS big endian
  let n_vertex = view.getUint32(0, false);
  if (n_vert !== n_vertex) {
    console.log("ANNOT file has different number of vertices than mesh");
    return;
  }
  if (buffer.byteLength < 4 + 8 * n_vertex) {
    console.log("ANNOT file smaller than specified");
    return;
  }
  let pos = 4;
  //reading all floats with .slice() would be faster, but lets handle endian-ness
  let rgba32 = new Uint32Array(n_vertex);
  for (let i = 0; i < n_vertex; i++) {
    let idx = view.getUint32(pos, false);
    pos += 4;
    rgba32[idx] = view.getUint32(pos, false);
    pos += 4;
  }
  return rgba32;
}; // readANNOT()

// not included in public docs
// read BrainNet viewer format
// https://www.nitrc.org/projects/bnv/
NVMesh.readNV = function (buffer) {
  //n.b. clockwise triangle winding, indexed from 1
  let len = buffer.byteLength;
  var bytes = new Uint8Array(buffer);
  let pos = 0;
  function readStr() {
    while (pos < len && bytes[pos] === 10) pos++; //skip blank lines
    let startPos = pos;
    while (pos < len && bytes[pos] !== 10) pos++;
    pos++; //skip EOLN
    if (pos - startPos < 1) return "";
    return new TextDecoder().decode(buffer.slice(startPos, pos - 1));
  }
  let nvert = 0; //173404 346804
  let ntri = 0;
  let v = 0;
  let t = 0;
  let positions = [];
  let indices = [];
  while (pos < len) {
    let line = readStr(); //1st line: '#!ascii version of lh.pial'
    if (line.startsWith("#")) continue;
    let items = line.split(" ");
    if (nvert < 1) {
      nvert = parseInt(items[0]);
      positions = new Float32Array(nvert * 3);
      continue;
    }
    if (v < nvert * 3) {
      positions[v] = parseFloat(items[0]);
      positions[v + 1] = parseFloat(items[1]);
      positions[v + 2] = parseFloat(items[2]);
      v += 3;
      continue;
    }
    if (ntri < 1) {
      ntri = parseInt(items[0]);
      indices = new Int32Array(ntri * 3);
      continue;
    }
    if (t >= ntri * 3) break;
    indices[t + 2] = parseInt(items[0]) - 1;
    indices[t + 1] = parseInt(items[1]) - 1;
    indices[t + 0] = parseInt(items[2]) - 1;
    t += 3;
  }
  return {
    positions,
    indices,
  };
}; // readNV()

// not included in public docs
// read ASCII Patch File format
// https://afni.nimh.nih.gov/pub/dist/doc/htmldoc/demos/Bootcamp/CD.html#cd
// http://www.grahamwideman.com/gw/brain/fs/surfacefileformats.htm
NVMesh.readASC = function (buffer) {
  let len = buffer.byteLength;
  var bytes = new Uint8Array(buffer);
  let pos = 0;
  function readStr() {
    while (pos < len && bytes[pos] === 10) pos++; //skip blank lines
    let startPos = pos;
    while (pos < len && bytes[pos] !== 10) pos++;
    pos++; //skip EOLN
    if (pos - startPos < 1) return "";
    return new TextDecoder().decode(buffer.slice(startPos, pos - 1));
  }
  let line = readStr(); //1st line: '#!ascii version of lh.pial'
  if (!line.startsWith("#!ascii")) console.log("Invalid ASC mesh");
  line = readStr(); //1st line: signature
  let items = line.split(" ");
  let nvert = parseInt(items[0]); //173404 346804
  let ntri = parseInt(items[1]);
  var positions = new Float32Array(nvert * 3);
  let j = 0;
  for (let i = 0; i < nvert; i++) {
    line = readStr(); //1st line: signature
    items = line.trim().split(/\s+/);
    positions[j] = parseFloat(items[0]);
    positions[j + 1] = parseFloat(items[1]);
    positions[j + 2] = parseFloat(items[2]);
    j += 3;
  }
  var indices = new Int32Array(ntri * 3);
  j = 0;
  for (let i = 0; i < ntri; i++) {
    line = readStr(); //1st line: signature
    items = line.trim().split(/\s+/);
    indices[j] = parseInt(items[0]);
    indices[j + 1] = parseInt(items[1]);
    indices[j + 2] = parseInt(items[2]);
    j += 3;
  }
  return {
    positions,
    indices,
  };
}; // readASC()

// not included in public docs
// read legacy VTK format
NVMesh.readVTK = function (buffer) {
  let len = buffer.byteLength;
  if (len < 20)
    throw new Error("File too small to be VTK: bytes = " + buffer.byteLength);
  var bytes = new Uint8Array(buffer);
  let pos = 0;
  function readStr() {
    while (pos < len && bytes[pos] === 10) pos++; //skip blank lines
    let startPos = pos;
    while (pos < len && bytes[pos] !== 10) pos++;
    pos++; //skip EOLN
    if (pos - startPos < 1) return "";
    return new TextDecoder().decode(buffer.slice(startPos, pos - 1));
  }
  let line = readStr(); //1st line: signature
  if (!line.startsWith("# vtk DataFile")) alert("Invalid VTK mesh");
  line = readStr(); //2nd line comment
  line = readStr(); //3rd line ASCII/BINARY
  if (line.startsWith("ASCII")) return readTxtVTK(buffer);
  //from NiiVue
  else if (!line.startsWith("BINARY"))
    alert("Invalid VTK image, expected ASCII or BINARY", line);
  line = readStr(); //5th line "DATASET POLYDATA"
  if (!line.includes("POLYDATA")) alert("Only able to read VTK POLYDATA", line);
  line = readStr(); //6th line "POINTS 10261 float"
  if (
    !line.includes("POINTS") ||
    (!line.includes("double") && !line.includes("float"))
  )
    console.log("Only able to read VTK float or double POINTS" + line);
  let isFloat64 = line.includes("double");
  let items = line.split(" ");
  let nvert = parseInt(items[1]); //POINTS 10261 float
  let nvert3 = nvert * 3;
  var positions = new Float32Array(nvert3);
  var reader = new DataView(buffer);
  if (isFloat64) {
    for (let i = 0; i < nvert3; i++) {
      positions[i] = reader.getFloat64(pos, false);
      pos += 8;
    }
  } else {
    for (let i = 0; i < nvert3; i++) {
      positions[i] = reader.getFloat32(pos, false);
      pos += 4;
    }
  }
  line = readStr(); //Type, "LINES 11885 "
  items = line.split(" ");
  let tris = [];
  if (items[0].includes("LINES")) {
    let n_count = parseInt(items[1]);
    //tractogaphy data: detect if borked by DiPy
    let posOK = pos;
    line = readStr(); //borked files "OFFSETS vtktypeint64"
    if (line.startsWith("OFFSETS")) {
      //console.log("invalid VTK file created by DiPy");
      let isInt64 = false;
      if (line.includes("int64")) isInt64 = true;
      let offsetPt0 = new Uint32Array(n_count);
      if (isInt64) {
        let isOverflowInt32 = false;
        for (let c = 0; c < n_count; c++) {
          let idx = reader.getInt32(pos, false);
          if (idx !== 0) isOverflowInt32 = true;
          pos += 4;
          idx = reader.getInt32(pos, false);
          pos += 4;
          offsetPt0[c] = idx;
        }
        if (isOverflowInt32)
          console.log("int32 overflow: JavaScript does not support int64");
      } else {
        for (let c = 0; c < n_count; c++) {
          let idx = reader.getInt32(pos, false);
          pos += 4;
          offsetPt0[c] = idx;
        }
      }
      let pts = positions;
      return {
        pts,
        offsetPt0,
      };
    }
    pos = posOK; //valid VTK file
    let npt = 0;
    let offsetPt0 = [];
    let pts = [];
    offsetPt0.push(npt); //1st streamline starts at 0
    for (let c = 0; c < n_count; c++) {
      let numPoints = reader.getInt32(pos, false);
      pos += 4;
      npt += numPoints;
      offsetPt0.push(npt);
      for (let i = 0; i < numPoints; i++) {
        let idx = reader.getInt32(pos, false) * 3;
        pos += 4;
        pts.push(positions[idx + 0]);
        pts.push(positions[idx + 1]);
        pts.push(positions[idx + 2]);
      } //for numPoints: number of segments in streamline
    } //for n_count: number of streamlines
    return {
      pts,
      offsetPt0,
    };
  } else if (items[0].includes("TRIANGLE_STRIPS")) {
    let nstrip = parseInt(items[1]);
    for (let i = 0; i < nstrip; i++) {
      let ntri = reader.getInt32(pos, false) - 2; //-2 as triangle strip is creates pts - 2 faces
      pos += 4;
      for (let t = 0; t < ntri; t++) {
        if (t % 2) {
          // preserve winding order
          tris.push(reader.getInt32(pos + 8, false));
          tris.push(reader.getInt32(pos + 4, false));
          tris.push(reader.getInt32(pos, false));
        } else {
          tris.push(reader.getInt32(pos, false));
          tris.push(reader.getInt32(pos + 4, false));
          tris.push(reader.getInt32(pos + 8, false));
        }
        pos += 4;
      } //for each triangle
      pos += 8;
    } //for each strip
  } else if (items[0].includes("POLYGONS")) {
    let npoly = parseInt(items[1]);
    for (let i = 0; i < npoly; i++) {
      let ntri = reader.getInt32(pos, false) - 2; //3 for single triangle, 4 for 2 triangles
      pos += 4;
      let fx = reader.getInt32(pos, false);
      pos += 4;
      let fy = reader.getInt32(pos, false);
      pos += 4;
      for (let t = 0; t < ntri; t++) {
        let fz = reader.getInt32(pos, false);
        pos += 4;
        tris.push(fx);
        tris.push(fy);
        tris.push(fz);
        fy = fz;
      } //for each triangle
    } //for each polygon
  } else alert("Unsupported ASCII VTK datatype ", items[0]);
  var indices = new Int32Array(tris);
  return {
    positions,
    indices,
  };
}; // readVTK()

// not included in public docs
// read brainsuite DFS format
// http://brainsuite.org/formats/dfs/
NVMesh.readDFS = function (buffer, n_vert = 0) {
  //Does not play with other formats: vertex positions do not use Aneterior Commissure as origin
  var reader = new DataView(buffer);
  var magic = reader.getUint32(0, true); //"DFS_"
  var LE = reader.getUint16(4, true); //"LE"
  if (magic !== 1599292996 || LE !== 17740)
    console.log("Not a little-endian brainsuite DFS mesh");
  var hdrBytes = reader.getUint32(12, true);
  //var mdoffset = reader.getUint32(16, true);
  //var pdoffset = reader.getUint32(20, true);
  var nface = reader.getUint32(24, true); //number of triangles
  var nvert = reader.getUint32(28, true);
  //var nStrips = reader.getUint32(32, true); //deprecated
  //var stripSize = reader.getUint32(36, true); //deprecated
  //var normals = reader.getUint32(40, true);
  //var uvStart = reader.getUint32(44, true);
  var vcoffset = reader.getUint32(48, true); //vertexColor offset
  //var precision = reader.getUint32(52, true);
  // float64 orientation[4][4]; //4x4 matrix, affine transformation to world coordinates*)
  let pos = hdrBytes;
  let indices = new Int32Array(buffer, pos, nface * 3, true);
  pos += nface * 3 * 4;
  let positions = new Float32Array(buffer, pos, nvert * 3, true);
  //oops, triangle winding opposite of CCW convention
  for (var i = 0; i < nvert * 3; i += 3) {
    let tmp = positions[i];
    positions[i] = positions[i + 1];
    positions[i + 1] = tmp;
  }
  var colors = null;
  if (vcoffset >= 0)
    colors = new Float32Array(buffer, vcoffset, nvert * 3, true);
  return {
    positions,
    indices,
    colors,
  };
};

// not included in public docs
// read surfice MZ3 format
// https://github.com/neurolabusc/surf-ice/tree/master/mz3
NVMesh.readMZ3 = function (buffer, n_vert = 0) {
  //ToDo: mz3 always little endian: support big endian? endian https://developer.mozilla.org/en-US/docs/Web/JavaScript/Reference/Global_Objects/Float32Array
  if (buffer.byteLength < 20)
    //76 for raw, not sure of gzip
    throw new Error("File too small to be mz3: bytes = " + buffer.byteLength);
  var reader = new DataView(buffer);
  //get number of vertices and faces
  var magic = reader.getUint16(0, true);
  var _buffer = buffer;
  if (magic === 35615 || magic === 8075) {
    //gzip signature 0x1F8B in little and big endian
    var raw = fflate.decompressSync(new Uint8Array(buffer));
    reader = new DataView(raw.buffer);
    var magic = reader.getUint16(0, true);
    _buffer = raw.buffer;
    //throw new Error( 'Gzip MZ3 file' );
  }
  var attr = reader.getUint16(2, true);
  var nface = reader.getUint32(4, true);
  var nvert = reader.getUint32(8, true);
  var nskip = reader.getUint32(12, true);
  log.debug(
    "MZ3 magic %d attr %d face %d vert %d skip %d",
    magic,
    attr,
    nface,
    nvert,
    nskip
  );
  if (magic != 23117) throw new Error("Invalid MZ3 file");
  var isFace = attr & 1;
  var isVert = attr & 2;
  var isRGBA = attr & 4;
  var isSCALAR = attr & 8;
  //var isDOUBLE = attr & 16;
  //var isAOMap = attr & 32;
  if (attr > 63) throw new Error("Unsupported future version of MZ3 file");
  if (nvert < 3) throw new Error("Not a mesh MZ3 file (maybe scalar)");
  if (n_vert > 0 && n_vert !== nvert) {
    console.log(
      "Layer has " + nvert + "vertices, but background mesh has " + n_vert
    );
  }
  var filepos = 16 + nskip;
  var indices = null;
  if (isFace) {
    indices = new Int32Array(_buffer, filepos, nface * 3, true);
    filepos += nface * 3 * 4;
  }
  var positions = null;
  if (isVert) {
    positions = new Float32Array(_buffer, filepos, nvert * 3, true);
    filepos += nvert * 3 * 4;
  }
  var colors = null;
  if (isRGBA) {
    colors = new Float32Array(nvert * 3);
    var rgba8 = new Uint8Array(_buffer, filepos, nvert * 4, true);
    filepos += nvert * 4;
    var k3 = 0;
    var k4 = 0;
    for (var i = 0; i < nvert; i++) {
      for (var j = 0; j < 3; j++) {
        //for RGBA
        colors[k3] = rgba8[k4] / 255;
        k3++;
        k4++;
      }
      k4++; //skip Alpha
    } //for i
  } //if isRGBA
  let scalars = [];
  if (!isRGBA && isSCALAR) {
    let nFrame4D = Math.floor((_buffer.byteLength - filepos) / 4 / nvert);
    if (nFrame4D < 1) {
      console.log("MZ3 corrupted");
      return;
    }
    scalars = new Float32Array(_buffer, filepos, nFrame4D * nvert);
    filepos += nvert * 4;
  }
  if (n_vert > 0) return scalars;
  return {
    positions,
    indices,
    scalars,
    colors,
  };
}; // readMZ3()

// not included in public docs
// read PLY format
// https://en.wikipedia.org/wiki/PLY_(file_format)
NVMesh.readPLY = function (buffer) {
  let len = buffer.byteLength;
  var bytes = new Uint8Array(buffer);
  let pos = 0;
  function readStr() {
    while (pos < len && bytes[pos] === 10) pos++; //skip blank lines
    let startPos = pos;
    while (pos < len && bytes[pos] !== 10) pos++;
    pos++; //skip EOLN
    if (pos - startPos < 1) return "";
    return new TextDecoder().decode(buffer.slice(startPos, pos - 1));
  }
  let line = readStr(); //1st line: magic 'ply'
  if (!line.startsWith("ply")) {
    console.log("Not a valid PLY file");
    return;
  }
  line = readStr(); //2nd line: format 'format binary_little_endian 1.0'
  let isAscii = line.includes("ascii");
  function dataTypeBytes(str) {
    if (str === "char" || str === "uchar" || str === "int8" || str === "uint8")
      return 1;
    if (
      str === "short" ||
      str === "ushort" ||
      str === "int16" ||
      str === "uint16"
    )
      return 2;
    if (
      str === "int" ||
      str === "uint" ||
      str === "int32" ||
      str === "uint32" ||
      str === "float" ||
      str === "float32"
    )
      return 4;
    if (str === "double") return 8;
    console.log("Unknown data type: " + str);
  }
  let isLittleEndian = line.includes("binary_little_endian");
  let nvert = 0;
  let vertIsDouble = false;
  let vertStride = 0; //e.g. if each vertex stores xyz as float32 and rgb as uint8, stride is 15
  let indexCountBytes = 0; //if "property list uchar int vertex_index" this is 1 (uchar)
  let indexBytes = 0; //if "property list uchar int vertex_index" this is 4 (int)
  let nface = 0;
  while (pos < len && !line.startsWith("end_header")) {
    line = readStr();
    if (line.startsWith("comment")) continue;
    //line = line.replaceAll('\t', ' '); // ?are tabs valid white space?
    let items = line.split(/\s/);
    if (line.startsWith("element vertex")) {
      nvert = parseInt(items[items.length - 1]);
      //read vertex properties:
      line = readStr();
      items = line.split(/\s/);
      while (line.startsWith("property")) {
        let datatype = items[1];
        if (items[2] === "x" && datatype.startsWith("double"))
          vertIsDouble = true;
        else if (items[2] === "x" && !datatype.startsWith("float"))
          console.log("Error: expect ply xyz to be float or double: " + line);
        vertStride += dataTypeBytes(datatype);
        line = readStr();
        items = line.split(/\s/);
      }
    }
    if (
      items[items.length - 1] === "vertex_indices" ||
      items[items.length - 1] === "vertex_index"
    ) {
      indexCountBytes = dataTypeBytes(items[2]);
      indexBytes = dataTypeBytes(items[3]);
      continue;
    }
    if (line.startsWith("element face"))
      nface = parseInt(items[items.length - 1]);
  } //while reading all lines of header
  if (vertStride < 12 || indexCountBytes < 1 || indexBytes < 1 || nface < 1)
    console.log("Malformed ply format");
  if (isAscii) {
    let positions = new Float32Array(nvert * 3);
    let v = 0;
    for (var i = 0; i < nvert; i++) {
      line = readStr();
      let items = line.split(/\s/);
      positions[v] = parseFloat(items[0]);
      positions[v + 1] = parseFloat(items[1]);
      positions[v + 2] = parseFloat(items[2]);
      v += 3;
    }
    let indices = new Int32Array(nface * 3);
    let f = 0;
    for (var i = 0; i < nface; i++) {
      line = readStr();
      let items = line.split(/\s/);
      let nTri = parseInt(items[0]) - 2;
      if (nTri < 1) break; //error
      if (f + nTri * 3 > indices.length) {
        var c = new Int32Array(indices.length + indices.length);
        c.set(indices);
        indices = c.slice();
      }
      let idx0 = parseInt(items[1]);
      let idx1 = parseInt(items[2]);
      for (let j = 0; j < nTri; j++) {
        let idx2 = parseInt(items[3 + j]);
        indices[f + 0] = idx0;
        indices[f + 1] = idx1;
        indices[f + 2] = idx2;
        idx1 = idx2;
        f += 3;
      }
    }
    if (indices.length !== f) indices = indices.slice(0, f);
    return {
      positions,
      indices,
    };
  } //if isAscii
  var reader = new DataView(buffer);
  var positions = [];
  if (vertStride === 12 && isLittleEndian) {
    //optimization: vertices only store xyz position as float
    positions = new Float32Array(buffer, pos, nvert * 3);
    pos += nvert * vertStride;
  } else {
    positions = new Float32Array(nvert * 3);
    let v = 0;
    for (var i = 0; i < nvert; i++) {
      if (vertIsDouble) {
        positions[v] = reader.getFloat64(pos, isLittleEndian);
        positions[v + 1] = reader.getFloat64(pos + 8, isLittleEndian);
        positions[v + 2] = reader.getFloat64(pos + 16, isLittleEndian);
      } else {
        positions[v] = reader.getFloat32(pos, isLittleEndian);
        positions[v + 1] = reader.getFloat32(pos + 4, isLittleEndian);
        positions[v + 2] = reader.getFloat32(pos + 8, isLittleEndian);
      }
      v += 3;
      pos += vertStride;
    }
  }
  var indices = new Int32Array(nface * 3); //assume triangular mesh: pre-allocation optimization
  let isTriangular = true;
  let j = 0;
  if (indexCountBytes === 1 && indexBytes === 4) {
    for (var i = 0; i < nface; i++) {
      let nIdx = reader.getUint8(pos);
      pos += indexCountBytes;
      if (nIdx !== 3) isTriangular = false;
      indices[j] = reader.getUint32(pos, isLittleEndian);
      pos += 4;
      indices[j + 1] = reader.getUint32(pos, isLittleEndian);
      pos += 4;
      indices[j + 2] = reader.getUint32(pos, isLittleEndian);
      pos += 4;
      j += 3;
    }
  } else {
    //not 1:4 index data
    for (var i = 0; i < nface; i++) {
      let nIdx = 0;
      if (indexCountBytes === 1) nIdx = reader.getUint8(pos);
      else if (indexCountBytes === 2)
        nIdx = reader.getUint16(pos, isLittleEndian);
      else if (indexCountBytes === 4)
        nIdx = reader.getUint32(pos, isLittleEndian);
      pos += indexCountBytes;
      if (nIdx !== 3) isTriangular = false;
      for (var k = 0; k < 3; k++) {
        if (indexBytes === 1) indices[j] = reader.getUint8(pos, isLittleEndian);
        else if (indexBytes === 2)
          indices[j] = reader.getUint16(pos, isLittleEndian);
        else if (indexBytes === 4)
          indices[j] = reader.getUint32(pos, isLittleEndian);
        j++;
        pos += indexBytes;
      }
    } //for each face
  } //if not 1:4 datatype
  if (!isTriangular)
    console.log("Only able to read PLY meshes limited to triangles.");
  return {
    positions,
    indices,
  };
}; // readPLY()

// not included in public docs
// read mesh overlay to influence vertex colors
NVMesh.readLayer = function (
  name,
  buffer,
  nvmesh,
  opacity = 0.5,
  colorMap = "warm",
  colorMapNegative = "winter",
  useNegativeCmap = false,
  cal_min = null,
  cal_max = null,
  isOutlineBorder = false
) {
  let layer = [];
  layer.isTransparentBelowCalMin = true;
  layer.colorbarVisible = true;
  let n_vert = nvmesh.vertexCount / 3; //each vertex has XYZ component
  if (n_vert < 3) return;
  var re = /(?:\.([^.]+))?$/;
  let ext = re.exec(name)[1];
  ext = ext.toUpperCase();
  if (ext === "GZ") {
    ext = re.exec(name.slice(0, -3))[1]; //img.trk.gz -> img.trk
    ext = ext.toUpperCase();
  }
  if (ext === "MZ3") layer.values = this.readMZ3(buffer, n_vert);
  else if (ext === "ANNOT") layer.values = this.readANNOT(buffer, n_vert);
  else if (ext === "CRV" || ext === "CURV") {
    layer.values = this.readCURV(buffer, n_vert);
    layer.isTransparentBelowCalMin = false;
  } else if (ext === "GII") layer.values = this.readGII(buffer, n_vert);
  else if (ext === "MGH" || ext === "MGZ")
    layer.values = this.readMGH(buffer, n_vert);
  else if (ext === "NII") layer.values = this.readNII(buffer, n_vert);
  else if (ext === "SMP") layer.values = this.readSMP(buffer, n_vert);
  else if (ext === "STC") layer.values = this.readSTC(buffer, n_vert);
  else {
    console.log("Unknown layer overlay format " + name);
    return;
  }
  if (!layer.values) return;
  layer.nFrame4D = layer.values.length / n_vert;
  layer.frame4D = 0;
  layer.isOutlineBorder = isOutlineBorder;
  //determine global min..max
  let mn = layer.values[0];
  let mx = layer.values[0];
  for (var i = 0; i < layer.values.length; i++) {
    mn = Math.min(mn, layer.values[i]);
    mx = Math.max(mx, layer.values[i]);
  }
  //console.log('layer range: ', mn, mx);
  layer.global_min = mn;
  layer.global_max = mx;
  layer.cal_min = cal_min;
  if (!cal_min) layer.cal_min = mn;
  layer.cal_max = cal_max;
  if (!cal_max) layer.cal_max = mx;
  layer.cal_minNeg = NaN;
  layer.cal_maxNeg = NaN;
  layer.opacity = opacity;
  layer.colorMap = colorMap;
  layer.colorMapNegative = colorMapNegative;
  layer.useNegativeCmap = useNegativeCmap;
  nvmesh.layers.push(layer);
}; // readLayer()

// not included in public docs
// read OFF format
// https://en.wikipedia.org/wiki/OFF_(file_format)
NVMesh.readOFF = function (buffer) {
  var enc = new TextDecoder("utf-8");
  var txt = enc.decode(buffer);
  //let txt = await response.text();
  var lines = txt.split("\n");
  //var n = lines.length;
  let pts = [];
  let t = [];
  let i = 0;
  if (!lines[i].startsWith("OFF")) {
    console.log("File does not start with OFF");
  } else i++;
  let items = lines[i].split(" ");
  let num_v = parseInt(items[0]);
  let num_f = parseInt(items[1]);
  i++;
  for (let j = 0; j < num_v; j++) {
    let str = lines[i];
    items = str.split(" ");
    pts.push(parseFloat(items[0]));
    pts.push(parseFloat(items[1]));
    pts.push(parseFloat(items[2]));
    i++;
  }
  for (let j = 0; j < num_f; j++) {
    let str = lines[i];
    items = str.split(" ");
    let n = parseInt(items[0]);
    if (n !== 3)
      console.log("Only able to read OFF files with triangular meshes");
    t.push(parseInt(items[1]));
    t.push(parseInt(items[2]));
    t.push(parseInt(items[3]));
    i++;
  }
  var positions = new Float32Array(pts);
  var indices = new Int32Array(t);
  return {
    positions,
    indices,
  };
}; // readOFF()

NVMesh.readOBJ = function (buffer) {
  //WaveFront OBJ format
  var enc = new TextDecoder("utf-8");
  var txt = enc.decode(buffer);
  //let txt = await response.text();
  var lines = txt.split("\n");
  var n = lines.length;
  let pts = [];
  let t = [];
  for (let i = 0; i < n; i++) {
    let str = lines[i];
    if (str[0] === "v" && str[1] === " ") {
      //'v ' but not 'vt' or 'vn'
      let items = str.split(" ");
      pts.push(parseFloat(items[1]));
      pts.push(parseFloat(items[2]));
      pts.push(parseFloat(items[3]));
      //v 0 -0.5 -0
    }
    if (str[0] === "f") {
      let items = str.split(" ");
      let new_t = items.length - 3; //number of new triangles created
      if (new_t < 1) break; //error
      let tn = items[1].split("/");
      let t0 = parseInt(tn[0]) - 1; //first vertex
      tn = items[2].split("/");
      let tprev = parseInt(tn[0]) - 1; //previous vertex
      for (let j = 0; j < new_t; j++) {
        tn = items[3 + j].split("/");
        let tcurr = parseInt(tn[0]) - 1; //current vertex
        t.push(t0);
        t.push(tprev);
        t.push(tcurr);
        tprev = tcurr;
      }
    }
  } //for all lines
  var positions = new Float32Array(pts);
  var indices = new Int32Array(t);
  return {
    positions,
    indices,
  };
}; // readOBJ()

// not included in public docs
// read FreeSurfer big endian format
NVMesh.readFreeSurfer = function (buffer) {
  var bytes = new Uint8Array(buffer);
  if (bytes[0] === 35 && bytes[1] === 33 && bytes[2] === 97) {
    return this.readASC(buffer); //"#!ascii version"
  }
  const view = new DataView(buffer); //ArrayBuffer to dataview
  let sig0 = view.getUint32(0, false);
  let sig1 = view.getUint32(4, false);
  if (sig0 !== 4294966883 || sig1 !== 1919246708)
    log.debug(
      "Unable to recognize file type: does not appear to be FreeSurfer format."
    );
  let offset = 0;
  while (view.getUint8(offset) !== 10) offset++;
  offset += 2;
  let nv = view.getUint32(offset, false); //number of vertices
  offset += 4;
  let nf = view.getUint32(offset, false); //number of faces
  offset += 4;
  nv *= 3; //each vertex has 3 positions: XYZ
  var positions = new Float32Array(nv);
  for (let i = 0; i < nv; i++) {
    positions[i] = view.getFloat32(offset, false);
    offset += 4;
  }
  nf *= 3; //each triangle face indexes 3 triangles
  var indices = new Int32Array(nf);
  for (let i = 0; i < nf; i++) {
    indices[i] = view.getUint32(offset, false);
    offset += 4;
  }
  return {
    positions,
    indices,
  };
}; // readFreeSurfer()

// not included in public docs
// read brainvoyager SRF format
// https://support.brainvoyager.com/brainvoyager/automation-development/84-file-formats/344-users-guide-2-3-the-format-of-srf-files
NVMesh.readSRF = function (buffer) {
  var bytes = new Uint8Array(buffer);
  if (bytes[0] === 35 && bytes[1] === 33 && bytes[2] === 97) {
    //.srf also used for freesurfer https://brainder.org/research/brain-for-blender/
    return this.readASC(buffer); //"#!ascii version"
  }
  if (bytes[0] === 31 && bytes[1] === 139) {
    // handle .srf.gz
    var raw = fflate.decompressSync(new Uint8Array(buffer));
    buffer = raw.buffer;
  }
  var reader = new DataView(buffer);
  let ver = reader.getFloat32(0, true);
  let nVert = reader.getUint32(8, true);
  let nTri = reader.getUint32(12, true);
  let oriX = reader.getFloat32(16, true);
  let oriY = reader.getFloat32(20, true);
  let oriZ = reader.getFloat32(24, true);
  var positions = new Float32Array(nVert * 3);
  //BrainVoyager does not use Talairach coordinates for XYZ!
  //read X component of each vertex
  let pos = 28;
  let j = 1; //BrainVoyager X is Talairach Y
  for (var i = 0; i < nVert; i++) {
    positions[j] = -reader.getFloat32(pos, true) + oriX;
    j += 3; //read one of 3 components: XYZ
    pos += 4; //read one float32
  }
  //read Y component of each vertex
  j = 2; //BrainVoyager Y is Talairach Z
  for (var i = 0; i < nVert; i++) {
    positions[j] = -reader.getFloat32(pos, true) + oriY;
    j += 3; //read one of 3 components: XYZ
    pos += 4; //read one float32
  }
  //read Z component of each vertex
  j = 0; //BrainVoyager Z is Talairach X
  for (var i = 0; i < nVert; i++) {
    positions[j] = -reader.getFloat32(pos, true) + oriZ;
    j += 3; //read one of 3 components: XYZ
    pos += 4; //read one float32
  }
  //not sure why normals are stored, does bulk up file size
  pos = 28 + 4 * 6 * nVert; //each vertex has 6 float32s: XYZ for position and normal
  //read concave and convex colors:
  let rVex = reader.getFloat32(pos, true);
  let gVex = reader.getFloat32(pos + 4, true);
  let bVex = reader.getFloat32(pos + 8, true);
  let rCave = reader.getFloat32(pos + 16, true);
  let gCave = reader.getFloat32(pos + 20, true);
  let bCave = reader.getFloat32(pos + 24, true);
  pos += 8 * 4; //skip 8 floats (RGBA convex/concave)
  //read per-vertex colors
  let colors = new Float32Array(nVert * 3);
  let colorsIdx = new Uint32Array(buffer, pos, nVert, true);
  j = 0; //convert RGBA -> RGB
  for (var i = 0; i < nVert; i++) {
    let c = colorsIdx[i];
    if (c > 1056964608) {
      colors[j + 0] = ((c >> 16) & 0xff) / 255;
      colors[j + 1] = ((c >> 8) & 0xff) / 255;
      colors[j + 2] = (c & 0xff) / 255;
    }
    if (c === 0) {
      //convex
      colors[j + 0] = rVex;
      colors[j + 1] = gVex;
      colors[j + 2] = bVex;
    }
    if (c === 1) {
      //concave
      colors[j + 0] = rCave;
      colors[j + 1] = gCave;
      colors[j + 2] = bCave;
    }
    j += 3;
  }
  pos += nVert * 4; // MeshColor, sequence of color indices
  //not sure why nearest neighbors are stored, slower and bigger files
  for (var i = 0; i < nVert; i++) {
    let nNearest = reader.getUint32(pos, true);
    pos += 4 + 4 * nNearest;
  }
  var indices = new Int32Array(nTri * 3);
  for (var i = 0; i < nTri * 3; i++) {
    indices[i] = reader.getInt32(pos, true);
    pos += 4;
  }
  if (ver !== 4) console.log("Not valid SRF");

  return {
    positions,
    indices,
    colors,
  };
}; // readSRF()

// not included in public docs
// read STL format, nb this format does not reuse vertices
// https://en.wikipedia.org/wiki/STL_(file_format)
NVMesh.readSTL = function (buffer) {
  if (buffer.byteLength < 80 + 4 + 50)
    throw new Error("File too small to be STL: bytes = " + buffer.byteLength);
  var reader = new DataView(buffer);
  let sig = reader.getUint32(80, true);
  if (sig === 1768714099)
    throw new Error("Only able to read binary (not ASCII) STL files.");
  var ntri = reader.getUint32(80, true);
  let ntri3 = 3 * ntri;
  if (buffer.byteLength < 80 + 4 + ntri * 50)
    throw new Error("STL file too small to store triangles = ", ntri);
  var indices = new Int32Array(ntri3);
  var positions = new Float32Array(ntri3 * 3);
  let pos = 80 + 4 + 12;
  let v = 0; //vertex
  for (var i = 0; i < ntri; i++) {
    for (var j = 0; j < 9; j++) {
      positions[v] = reader.getFloat32(pos, true);
      v += 1;
      pos += 4;
    }
    pos += 14; //50 bytes for triangle, only 36 used for position
  }
  for (var i = 0; i < ntri3; i++) indices[i] = i;
  return {
    positions,
    indices,
  };
}; // readSTL()

// not included in public docs
// read NIfTI2 format with embedded CIfTI
// this variation very specific to connectome workbench
// https://brainder.org/2015/04/03/the-nifti-2-file-format/
NVMesh.readNII2 = function (buffer, n_vert = 0) {
  let scalars = [];
  let len = buffer.byteLength;
  let isLittleEndian = true;
  var reader = new DataView(buffer);
  var magic = reader.getUint16(0, isLittleEndian);
  if (magic === 469893120) {
    isLittleEndian = false;
    magic = reader.getUint16(0, isLittleEndian);
  }
  if (magic !== 540) {
    console.log("Not a valid NIfTI-2 dataset");
    return scalars;
  }
  let voxoffset = Number(reader.getBigInt64(168, isLittleEndian));
  let scl_slope = reader.getFloat64(176, isLittleEndian);
  let scl_inter = reader.getFloat64(184, isLittleEndian);
  if (scl_slope !== 1 || scl_inter !== 0)
    console.log("ignoring scale slope and intercept");
  let intent_code = reader.getUint32(504, isLittleEndian);
  let datatype = reader.getUint16(12, isLittleEndian);
  if (datatype !== 2 && datatype !== 4 && datatype !== 8 && datatype !== 16) {
    console.log("Unsupported NIfTI datatype " + datatype);
    return scalars;
  }
  let nvert = 1;
  let dim = [1, 1, 1, 1, 1, 1, 1, 1];
  for (var i = 1; i < 8; i++) {
    dim[i] = Math.max(
      Number(reader.getBigInt64(16 + i * 8, isLittleEndian)),
      1
    );
    nvert *= dim[i];
  }
  if (intent_code >= 3000 && intent_code <= 3099 && voxoffset > 580) {
    //CIFTI ConnDenseScalar
    let indexOffset = 0;
    let indexCount = 0;
    let surfaceNumberOfVertices = 0;
    let brainStructure = "";
    let vertexIndices = [];
    var bytes = new Uint8Array(buffer);
    let pos = 552;
    function readStrX() {
      while (pos < len && bytes[pos] === 10) pos++; //skip blank lines
      let startPos = pos;
      while (pos < len && bytes[pos] !== 10) pos++;
      pos++; //skip EOLN
      if (pos - startPos < 1) return "";
      return new TextDecoder().decode(buffer.slice(startPos, pos - 1)).trim();
    }
    function readStr() {
      //concatenate lines to return tag <...>
      let line = readStrX();
      if (!line.startsWith("<") || line.endsWith(">")) {
        return line;
      }
      while (pos < len && !line.endsWith(">")) line += readStrX();
      return line;
    }
    let line = [];
    function readNumericTag(TagName, asString = false) {
      //Tag 'Dim1' will return 3 for Dim1="3"
      let tpos = line.indexOf(TagName);
      if (tpos < 0) return 1;
      let spos = line.indexOf('"', tpos) + 1;
      let epos = line.indexOf('"', spos);
      let str = line.slice(spos, epos);
      if (asString) return str;
      return parseInt(str);
    } //readNumericTag
    while (pos < len) {
      line = readStr();
      if (line.includes("</CIFTI>")) break;
      if (line.includes("<BrainModel")) {
        let nv = readNumericTag("SurfaceNumberOfVertices=");
        let bStruct = readNumericTag("BrainStructure=", true).toUpperCase();
        if (nv % n_vert !== 0) continue;
        //a single CIfTI file can contain multiple structures, but only one structure per mesh
        //The big kludge: try to find CIfTI structure that matches GIfTI mesh
        let isMatch = false;
        if (
          this.AnatomicalStructurePrimary.includes("CORTEX") &&
          bStruct.includes("CORTEX")
        )
          isMatch = true;
        //to do: other anatomy: cerebellum
        if (!isMatch) continue;
        isMatch = false;
        if (
          this.AnatomicalStructurePrimary.includes("LEFT") &&
          bStruct.includes("LEFT")
        )
          isMatch = true;
        if (
          this.AnatomicalStructurePrimary.includes("RIGHT") &&
          bStruct.includes("RIGHT")
        )
          isMatch = true;
        if (!isMatch) continue;
        surfaceNumberOfVertices = nv;
        indexOffset = readNumericTag("IndexOffset=");
        indexCount = readNumericTag("IndexCount=");
        brainStructure = bStruct;
        if (!line.includes("<VertexIndices>")) line = readStr();
        if (
          !line.startsWith("<VertexIndices>") ||
          !line.endsWith("</VertexIndices>")
        ) {
          console.log("Unable to find CIfTI <VertexIndices>");
          return scalars;
        }
        line = line.slice(15, -16);
        let items = line.split(" ");
        if (items.length < indexCount)
          console.log("Error parsing VertexIndices");
        vertexIndices = new Int32Array(indexCount);
        for (let i = 0; i < indexCount; i++)
          vertexIndices[i] = parseInt(items[i]);
        //console.log(surfaceNumberOfVertices, brainStructure, indexOffset, indexCount, indexOffset, this.AnatomicalStructurePrimary);
        //continue;
      } //read <BrainModel
    } //while (pos < len) or reached </CIFTI>
    if (surfaceNumberOfVertices === 0 || vertexIndices.length === 0) {
      console.log("Unable to find CIfTI structure that matches the mesh.");
      return scalars;
    }
    if (datatype !== 16) {
      console.log("Only able to read float32 CIfTI (only known datatype).");
      return scalars;
    }
    let nFrame4D = dim[5]; //number of timepoints/frames per vertex
    let vals = [];
    if (false) {
      vals = new Float32Array(
        buffer,
        voxoffset + nFrame4D * indexOffset * 4,
        indexCount * nFrame4D
      );
    } else {
      vals = new Float32Array(indexCount * nFrame4D);
      let off = voxoffset + nFrame4D * indexOffset * 4;
      for (var i = 0; i < indexCount * nFrame4D; i++)
        vals[i] = reader.getFloat32(off + i * 4, isLittleEndian);
    }
    let scalars = new Float32Array(n_vert * nFrame4D);
    let j = 0;

    for (let i = 0; i < indexCount; i++) {
      for (let f = 0; f < nFrame4D; f++) {
        scalars[vertexIndices[i] + f * n_vert] = vals[j];
        j++;
      }
    }
    console.log(
      "CIfTI diagnostics",
      surfaceNumberOfVertices,
      brainStructure,
      indexOffset,
      indexCount,
      indexOffset,
      this.AnatomicalStructurePrimary
    );
    //
    return scalars;
  } //is CIfTI
  if (nvert % n_vert !== 0) {
    console.log(
      "Vertices in NIfTI (" +
        nvert +
        ") is not a multiple of number of vertices (" +
        n_vert +
        ")"
    );
    return scalars;
  }
  if (isLittleEndian) {
    //block read native endian
    if (datatype === 16) scalars = new Float32Array(buffer, voxoffset, nvert);
    else if (datatype === 8) scalars = new Int32Array(buffer, voxoffset, nvert);
    else if (datatype === 4) scalars = new Int16Array(buffer, voxoffset, nvert);
  } else {
    //if isLittleEndian
    if (datatype === 16) {
      scalars = new Float32Array(nvert);
      for (var i = 0; i < nvert; i++)
        scalars[i] = reader.getFloat32(voxoffset + i * 4, isLittleEndian);
    } else if (datatype === 8) {
      scalars = new Int32Array(nvert);
      for (var i = 0; i < nvert; i++)
        scalars[i] = reader.getInt32(voxoffset + i * 4, isLittleEndian);
    } else if (datatype === 4) {
      scalars = new Int16Array(nvert);
      for (var i = 0; i < nvert; i++)
        scalars[i] = reader.getInt16(voxoffset + i * 2, isLittleEndian);
    }
  } //if isLittleEndian else big end
  if (datatype === 2) scalars = new Uint8Array(buffer, voxoffset, nvert);
  return scalars;
}; // readNII2()

// not included in public docs
// read NIfTI1/2 as vertex colors
// https://brainder.org/2012/09/23/the-nifti-file-format/#:~:text=In%20the%20nifti%20format%2C%20the,seventh%2C%20are%20for%20other%20uses.
NVMesh.readNII = function (buffer, n_vert = 0) {
  let scalars = [];
  let isLittleEndian = true;
  var reader = new DataView(buffer);
  var magic = reader.getUint16(0, isLittleEndian);
  if (magic === 540 || magic === 469893120)
    return this.readNII2(buffer, n_vert);
  if (magic === 23553) {
    isLittleEndian = false;
    magic = reader.getUint16(0, isLittleEndian);
  }
  if (magic !== 348) {
    //gzip signature 0x1F8B in little and big endian
    var raw = fflate.decompressSync(new Uint8Array(buffer));
    reader = new DataView(raw.buffer);
    buffer = raw.buffer;
    var magic = reader.getUint16(0, isLittleEndian);
    if (magic === 540 || magic === 469893120) return this.readNII2(buffer);
    if (magic === 23553) {
      isLittleEndian = false;
      magic = reader.getUint16(0, isLittleEndian);
    }
  }
  if (magic !== 348) console.log("Not a valid NIfTI image.");
  let voxoffset = reader.getFloat32(108, isLittleEndian);
  let scl_slope = reader.getFloat32(112, isLittleEndian);
  let scl_inter = reader.getFloat32(116, isLittleEndian);
  if (scl_slope !== 1 || scl_inter !== 0)
    console.log("ignoring scale slope and intercept");
  let datatype = reader.getUint16(70, isLittleEndian);
  if (datatype !== 2 && datatype !== 4 && datatype !== 8 && datatype !== 16) {
    console.log("Unsupported NIfTI datatype " + datatype);
    return scalars;
  }
  let nvert = 1;
  for (var i = 1; i < 8; i++) {
    let dim = reader.getUint16(40 + i * 2, isLittleEndian);
    nvert *= Math.max(dim, 1);
  }
  if (nvert % n_vert !== 0) {
    console.log(
      "Vertices in NIfTI (" +
        nvert +
        ") is not a multiple of number of vertices (" +
        n_vert +
        ")"
    );
    return scalars;
  }
  if (isLittleEndian) {
    //block read native endian
    if (datatype === 16) scalars = new Float32Array(buffer, voxoffset, nvert);
    else if (datatype === 8) scalars = new Int32Array(buffer, voxoffset, nvert);
    else if (datatype === 4) scalars = new Int16Array(buffer, voxoffset, nvert);
  } else {
    //if isLittleEndian
    if (datatype === 16) {
      scalars = new Float32Array(nvert);
      for (var i = 0; i < nvert; i++)
        scalars[i] = reader.getFloat32(voxoffset + i * 4, isLittleEndian);
    } else if (datatype === 8) {
      scalars = new Int32Array(nvert);
      for (var i = 0; i < nvert; i++)
        scalars[i] = reader.getInt32(voxoffset + i * 4, isLittleEndian);
    } else if (datatype === 4) {
      scalars = new Int16Array(nvert);
      for (var i = 0; i < nvert; i++)
        scalars[i] = reader.getInt16(voxoffset + i * 2, isLittleEndian);
    }
  } //if isLittleEndian else big end
  if (datatype === 2) scalars = new Uint8Array(buffer, voxoffset, nvert);
  return scalars;
}; //readNII();

// not included in public docs
// read MGH format as vertex colors (not voxel-based image)
// https://surfer.nmr.mgh.harvard.edu/fswiki/FsTutorial/MghFormat
NVMesh.readMGH = function (buffer, n_vert = 0) {
  var reader = new DataView(buffer);
  var raw = buffer;
  if (reader.getUint8(0) === 31 && reader.getUint8(1) === 139) {
    var raw = fflate.decompressSync(new Uint8Array(buffer));
    reader = new DataView(raw.buffer);
  }
  let version = reader.getInt32(0, false);
  let width = Math.max(1, reader.getInt32(4, false));
  let height = Math.max(1, reader.getInt32(8, false));
  let depth = Math.max(1, reader.getInt32(12, false));
  let nframes = Math.max(1, reader.getInt32(16, false));
  let mtype = reader.getInt32(20, false);
  let voxoffset = 284; //ALWAYS fixed header size
  let isLittleEndian = false; //ALWAYS byte order is BIG ENDIAN
  if (version !== 1 || mtype < 0 || mtype > 4)
    console.log("Not a valid MGH file");
  let nvert = width * height * depth * nframes;
  let scalars = [];
  if (nvert % n_vert !== 0) {
    console.log(
      "Vertices in NIfTI (" +
        nvert +
        ") is not a multiple of number of vertices (" +
        n_vert +
        ")"
    );
    return scalars;
  }
  if (mtype === 3) {
    scalars = new Float32Array(nvert);
    for (var i = 0; i < nvert; i++)
      scalars[i] = reader.getFloat32(voxoffset + i * 4, isLittleEndian);
  } else if (mtype === 1) {
    scalars = new Int32Array(nvert);
    for (var i = 0; i < nvert; i++)
      scalars[i] = reader.getInt32(voxoffset + i * 4, isLittleEndian);
  } else if (mtype === 4) {
    scalars = new Int16Array(nvert);
    for (var i = 0; i < nvert; i++)
      scalars[i] = reader.getInt16(voxoffset + i * 2, isLittleEndian);
  } else if (mtype === 0) scalars = new Uint8Array(buffer, voxoffset, nvert);
  return scalars;
}; // readMGH()

// not included in public docs
// read X3D format mesh
// https://en.wikipedia.org/wiki/X3D
NVMesh.readX3D = function (buffer, n_vert = 0) {
  // n.b. only plain text ".x3d", not binary ".x3db"
  // beware: The values of XML attributes are delimited by either single or double quotes
  let len = buffer.byteLength;
  if (len < 20) throw new Error("File too small to be GII: bytes = " + len);
  var bytes = new Uint8Array(buffer);
  let pos = 0;
  function readStrX() {
    while (pos < len && bytes[pos] === 10) pos++; //skip blank lines
    let startPos = pos;
    while (pos < len && bytes[pos] !== 10) pos++;
    pos++; //skip EOLN
    if (pos - startPos < 1) return "";
    return new TextDecoder().decode(buffer.slice(startPos, pos - 1)).trim();
  }
  function readStr() {
    //concatenate lines to return tag <...>
    let line = readStrX();
    if (!line.startsWith("<") || line.endsWith(">")) {
      return line;
    }
    while (pos < len && !line.endsWith(">")) line += readStrX();
    return line;
  }
  let line = readStr(); //1st line: signature 'mrtrix tracks'
  function readStringTag(TagName) {
    //Tag 'DEF' will return l3 for DEF='l3'
    let fpos = line.indexOf(TagName + "=");
    if (fpos < 0) return "";
    let delimiter = line[fpos + TagName.length + 1];
    let spos = line.indexOf(delimiter, fpos) + 1;
    let epos = line.indexOf(delimiter, spos);
    return line.slice(spos, epos);
  }
  function readNumericTag(TagName) {
    //Tag 'Dim1' will return 3 for Dim1="3"
    let fpos = line.indexOf(TagName + "=");
    if (fpos < 0) return 1;
    let delimiter = line[fpos + TagName.length + 1];
    let spos = line.indexOf(delimiter, fpos) + 1;
    let epos = line.indexOf(delimiter, spos);
    let str = line.slice(spos, epos).trim();
    let items = str.split(" ");
    if (items.length < 2) return parseFloat(str);
    let ret = [];
    for (let i = 0; i < items.length; i++) ret.push(parseFloat(items[i]));
    return ret;
  }
  if (!line.includes("xml version")) console.log("Not a X3D image");
  let positions = [];
  let indices = [];
  let rgba255 = [];
  let color = [];
  let translation = [0, 0, 0];
  let rotation = [0, 0, 0, 0];
  let rgba = [255, 255, 255, 255];
  let rgbaGlobal = [255, 255, 255, 255];
  let appearanceStyles = [];
  function readAppearance() {
    if (!line.endsWith("/>")) {
      if (line.startsWith("<Appearance>")) {
        while (pos < len && !line.endsWith("</Appearance>")) line += readStr();
      } else {
        while (pos < len && !line.endsWith("/>")) line += readStr();
      }
    }
    let ref = readStringTag("USE");
    if (ref.length > 1) {
      if (appearanceStyles.hasOwnProperty(ref)) rgba = appearanceStyles[ref];
      else console.log("Unable to find DEF for " + ref);
      return;
    }
    let diffuseColor = readNumericTag("diffuseColor");
    if (diffuseColor.length < 3) return;
    rgba[0] = Math.round(diffuseColor[0] * 255);
    rgba[1] = Math.round(diffuseColor[1] * 255);
    rgba[2] = Math.round(diffuseColor[2] * 255);
    let def = readStringTag("DEF");
    if (length.def < 1) return;
    appearanceStyles[def] = rgba;
  }
  //let globs;
  while (pos < len) {
    line = readStr();
    //rgbaGlobal = [255,0,0,255]
    rgba = rgbaGlobal.slice();
    if (line.startsWith("<Transform")) {
      translation = readNumericTag("translation");
      rotation = readNumericTag("rotation");
    }
    if (line.startsWith("<Appearance")) {
      readAppearance();
      rgbaGlobal = rgba.slice();
    }
    if (line.startsWith("<Shape")) {
      let radius = 1.0;
      let height = 1.0;
      let coordIndex = [];
      //let index = [];
      let point = [];
      while (pos < len) {
        line = readStr();
        if (line.startsWith("<Appearance")) readAppearance();
        if (line.startsWith("</Shape")) break;
        if (line.startsWith("<Sphere")) {
          radius = readNumericTag("radius");
          height = -1.0;
        }
        if (line.startsWith("<Cylinder")) {
          radius = readNumericTag("radius");
          height = readNumericTag("height");
        }
        if (line.startsWith("<IndexedFaceSet")) {
          height = -2;
          //https://www.web3d.org/specifications/X3Dv4Draft/ISO-IEC19775-1v4-CD/Part01/components/geometry3D.html#IndexedFaceSet
          coordIndex = readNumericTag("coordIndex");
        }
        if (line.startsWith("<IndexedTriangleStripSet")) {
          height = -3;
          //https://www.web3d.org/specifications/X3Dv4Draft/ISO-IEC19775-1v4-CD/Part01/components/geometry3D.html#IndexedFaceSet
          coordIndex = readNumericTag("index");
        }
        if (line.startsWith("<Coordinate")) point = readNumericTag("point"); //Coordinate point
        if (line.startsWith("<Color")) color = readNumericTag("color"); //Coordinate point
        if (line.startsWith("<Box")) {
          height = -4;
          console.log("Unsupported x3d shape: Box");
        }
        if (line.startsWith("<Cone")) {
          height = -5;
          console.log("Unsupported x3d shape: Cone");
        }
        if (line.startsWith("<ElevationGrid")) {
          height = -6;
          console.log("Unsupported x3d shape: ElevationGrid");
        }
      } //while not </shape
      if (height < -3.0) {
        //cone, box, elevation grid
        //unsupported
      } else if (height < -1.0) {
        //indexed triangle mesh or strip
        if (
          coordIndex.length < 1 ||
          point.length < 3 ||
          point.length === undefined
        ) {
          console.log("Indexed mesh must specify indices and points");
          break;
        }
        let idx0 = Math.floor(positions.length / 3); //first new vertex will be AFTER previous vertices
        let j = 2;
        if (height === -2) {
          //if triangles
          //see Castle engine should_be_manifold.x3d.stl test image
          let triStart = 0;
          while (j < coordIndex.length) {
            if (coordIndex[j] >= 0) {
              //new triangle
              indices.push(coordIndex[triStart] + idx0);
              indices.push(coordIndex[j - 1] + idx0);
              indices.push(coordIndex[j - 0] + idx0);
              j += 1;
            } else {
              //coordIndex[j] == -1, next polygon
              j += 3;
              triStart = j - 2;
            }
          }
        } else {
          //if triangles else triangle strips
          while (j < coordIndex.length) {
            if (coordIndex[j] >= 0) {
              //new triangle
              indices.push(coordIndex[j - 2] + idx0);
              indices.push(coordIndex[j - 1] + idx0);
              indices.push(coordIndex[j - 0] + idx0);
              j += 1;
            } else {
              //coordIndex[j] == -1, next polygon
              j += 3;
            }
          }
        }
        //n.b. positions.push(...point) can generate "Maximum call stack size exceeded"
        positions = [...positions, ...point];
        let npt = Math.floor(point.length / 3);
        let rgbas = Array(npt).fill(rgba).flat();
        if (color.length === npt * 3) {
          //colors are rgb 0..1, rgbas are RGBA 0..255
          let c3 = 0;
          let c4 = 0;
          for (let i = 0; i < npt; i++) {
            for (let j = 0; j < 3; j++) {
              rgbas[c4] = Math.round(color[c3] * 255.0);
              c3++;
              c4++;
            }
            c4++;
          }
        }
        rgba255 = [...rgba255, ...rgbas];
      } else if (height < 0.0) {
        //sphere
        NiivueObject3D.makeColoredSphere(
          positions,
          indices,
          rgba255,
          radius,
          translation,
          rgba
        );
      } else {
        // https://www.andre-gaschler.com/rotationconverter/
        let r = mat4.create(); //rotation mat4x4
        mat4.fromRotation(r, rotation[3], [
          rotation[0],
          rotation[1],
          rotation[2],
        ]);
        let pti = vec4.fromValues(0, -height * 0.5, 0, 1);
        let ptj = vec4.fromValues(0, +height * 0.5, 0, 1);
        vec4.transformMat4(pti, pti, r);
        vec4.transformMat4(ptj, ptj, r);
        vec4.add(pti, pti, translation);
        vec4.add(ptj, ptj, translation);
        //https://www.web3d.org/specifications/X3Dv4Draft/ISO-IEC19775-1v4-CD/Part01/components/geometry3D.html#Cylinder
        NiivueObject3D.makeColoredCylinder(
          positions,
          indices,
          rgba255,
          pti,
          ptj,
          radius,
          rgba
        );
      }
    } //while <shape
  }
  indices = new Int32Array(indices);
  return {
    positions,
    indices,
    rgba255,
  };
}; // readX3D()

// not included in public docs
// read GIfTI format mesh
// https://www.nitrc.org/projects/gifti/
NVMesh.readGII = function (buffer, n_vert = 0) {
  let xmlStr = buffer.toString();
  const parser = new DOMParser();
  const xmlDoc = parser.parseFromString(xmlStr, "text/xml");

  // current implementation does these steps:
  // 1. check that first tag is <xml> and version attribute exists
  // 2. look for <Name...> tag and parse VolGeomC... attributes
  // 3. look for <DataSpace..> tag adn parse NIFTI_XFORM_SCANNER_ANAT
  // 4. look for <Name...> tag and parse AnatomicalStructurePrimary... attributes
  // 5. look for <DataArray...> tag and parse loads of attributes
  // n. parse base64 string in <Data> tag

  // ours should:
  // 1. check xml tag
  // 2. look for <Name...> and get attributes
  // 3. iterate through <DataArray...> tags
  // 3.1 get attributes of <DataArray>
  // 3.2 parse <Data> within <DataArray>

  let len = buffer.byteLength;
  if (len < 20) throw new Error("File too small to be GII: bytes = " + len);
  var chars = new TextDecoder("ascii").decode(buffer);
  if (chars[0].charCodeAt(0) == 31) {
    //raw GIFTI saved as .gii.gz is smaller than gz GIFTI due to base64 overhead
    var raw = fflate.decompressSync(new Uint8Array(buffer));
    buffer = raw.buffer;
    chars = new TextDecoder("ascii").decode(raw.buffer);
  }
  let pos = 0;
<<<<<<< HEAD
  function readStrX() {
    // check if current position is a new-line character
    while (pos < len && bytes[pos] === 10) pos++;
=======
  function readXMLtag() {
    let isEmptyTag = true;
>>>>>>> 0aee7b67
    let startPos = pos;
    while (isEmptyTag) {
      //while (pos < len && chars[pos] === 10) pos++; //skip blank lines
      while (pos < len && chars[pos] !== "<") pos++; //find tag start symbol: '<' e.g. "<tag>"
      startPos = pos;
      while (pos < len && chars[pos] !== ">") pos++; //find tag end symbol: '>' e.g. "<tag>"
      isEmptyTag = chars[pos - 1] == "/"; // empty tag ends "/>" e.g. "<br/>"
      if (startPos + 1 < len && chars[startPos + 1] === "/") {
        // skip end tag "</"
        pos += 1;
        isEmptyTag = true;
      }
      let endTagPos = pos;
      if (pos >= len) break;
    }
    let tagString = new TextDecoder()
      .decode(buffer.slice(startPos + 1, pos))
      .trim();
    let startTag = tagString.split(" ")[0].trim();
    //ignore declarations https://stackoverflow.com/questions/60801060/what-does-mean-in-xml
    let contentStartPos = pos;
    let contentEndPos = pos;
    let endPos = pos;
    if (chars[startPos + 1] !== "?" && chars[startPos + 1] !== "!") {
      //ignore declarations "<?" and "<!"
      let endTag = "</" + startTag + ">";
      contentEndPos = chars.indexOf(endTag, contentStartPos);
      endPos = contentEndPos + endTag.length - 1;
    }
    // <name>content</name>
    // a    b      c      d
    // a: startPos
    // b: contentStartPos
    // c: contentEndPos
    // d: endPos
    return {
      name: tagString,
      startPos: startPos,
      contentStartPos: contentStartPos,
      contentEndPos: contentEndPos,
      endPos: endPos,
    }; //, 'startTagLastPos': startTagLastPos, 'endTagFirstPos': endTagFirstPos, 'endTagLastPos': endTagLastPos];
  }
  let tag = readXMLtag();
  if (!tag.name.startsWith("?xml")) {
    console.log("readGII: Invalid XML file");
    return null;
  }
  while (!tag.name.startsWith("GIFTI") && tag.endPos < len) {
    tag = readXMLtag();
  }
  if (
    !tag.name.startsWith("GIFTI") ||
    tag.contentStartPos == tag.contentEndPos
  ) {
    console.log("readGII: XML file does not include GIFTI tag");
    return null;
  }
  len = tag.contentEndPos; //only read contents of GIfTI tag
  let positions = [];
  let indices = [];
  let scalars = [];
  let isIdx = false;
  let isPts = false;
  let isVectors = false;
  let isColMajor = false;
  let Dims = [1, 1, 1];
  let FreeSurferTranlate = [0, 0, 0]; //https://gist.github.com/alexisthual/f0b2f9eb2a67b8f61798f2c138dda981
  let dataType = 0;
  let isLittleEndian = true;
  let isGzip = false;
  let isASCII = false;
  let nvert = 0;
  //FreeSurfer versions after 20221225 disambiguate if transform has been applied
  // "./mris_convert --to-scanner" store raw vertex positions in scanner space, so transforms should be ignored.
  //  FreeSurfer versions after 20221225 report that the transform is applied by reporting:
  //   <DataSpace><![CDATA[NIFTI_XFORM_SCANNER_ANAT
  let isDataSpaceScanner = false;
  tag.endPos = tag.contentStartPos; //read the children of the 'GIFTI' tag
  let line = "";
  while (tag.endPos < len && tag.name.length > 1) {
    tag = readXMLtag();
    if (tag.name.trim() === "Data") {
      if (isVectors) continue;
      line = new TextDecoder()
        .decode(buffer.slice(tag.contentStartPos + 1, tag.contentEndPos))
        .trim();
      //Data can be on one to three lines...
      let datBin = [];
      if (isASCII) {
        let nvert = Dims[0] * Dims[1] * Dims[2];
        var lines = line.split(/\s+/); //.split(/[ ,]+/);
        if (nvert !== lines.length)
          throw new Error("Unable to parse ASCII GIfTI");
        if (dataType === 2) dataType = 8; //UInt8 -> Int32
        if (dataType === 32) dataType = 16; //float64 -> float32
        if (dataType === 8) {
          datBin = new Int32Array(nvert);
          for (var v = 0; v < nvert; v++) datBin[v] = parseInt(lines[v]);
        }
        if (dataType === 16) {
          datBin = new Float32Array(nvert);
          for (var v = 0; v < nvert; v++) datBin[v] = parseFloat(lines[v]);
        }
      } else if (typeof Buffer === "undefined") {
        //raw.gii
        function base64ToUint8(base64) {
          var binary_string = atob(base64);
          var len = binary_string.length;
          var bytes = new Uint8Array(len);
          for (var i = 0; i < len; i++) {
            bytes[i] = binary_string.charCodeAt(i);
          }
          return bytes;
        }
        if (isGzip) {
          let datZ = base64ToUint8(line.slice());
          datBin = fflate.decompressSync(new Uint8Array(datZ));
        } else datBin = base64ToUint8(line.slice());
      } else {
        //if Buffer not defined
        if (isGzip) {
          let datZ = Buffer.from(line.slice(), "base64");
          datBin = fflate.decompressSync(new Uint8Array(datZ));
        } else datBin = Buffer.from(line.slice(), "base64");
      }
      if (isPts) {
        if (dataType !== 16) console.log("expect positions as FLOAT32");
        positions = new Float32Array(datBin.buffer);
        if (isColMajor) {
          let tmp = positions.slice();
          let np = tmp.length / 3;
          let j = 0;
          for (var p = 0; p < np; p++)
            for (var i = 0; i < 3; i++) {
              positions[j] = tmp[i * np + p];
              j++;
            }
        } //isColMajor
      } else if (isIdx) {
        if (dataType !== 8) console.log("expect indices as INT32");
        indices = new Int32Array(datBin.buffer);
        if (isColMajor) {
          let tmp = indices.slice();
          let np = tmp.length / 3;
          let j = 0;
          for (var p = 0; p < np; p++)
            for (var i = 0; i < 3; i++) {
              indices[j] = tmp[i * np + p];
              j++;
            }
        } //isColMajor
      } else {
        //not position or indices: assume scalars NIFTI_INTENT_NONE
        nvert = Dims[0] * Dims[1] * Dims[2];
        if (n_vert !== 0) {
          if (nvert % n_vert !== 0)
            console.log(
              "Number of vertices in scalar overlay (" +
                nvert +
                ") does not match mesh (" +
                n_vert +
                ")"
            );
        }
        function Float32Concat(first, second) {
          var firstLength = first.length;
          var result = new Float32Array(firstLength + second.length);
          result.set(first);
          result.set(second, firstLength);
          return result;
        } // Float32Concat()
        let scalarsNew = [];
        if (dataType === 2) {
          let scalarsInt = new UInt8Array(datBin.buffer);
          scalarsNew = Float32Array.from(scalarsInt);
        } else if (dataType === 8) {
          let scalarsInt = new Int32Array(datBin.buffer);
          scalarsNew = Float32Array.from(scalarsInt);
        } else if (dataType === 16) {
          scalarsNew = new Float32Array(datBin.buffer);
        } else if (dataType === 32) {
          let scalarFloat = new Float64Array(datBin.buffer);
          scalarsNew = Float32Array.from(scalarFloat);
        } else {
          throw new Error(`Invalid dataType: ${dataType}`);
        }
        scalars = Float32Concat(scalars, scalarsNew);
      }
      continue;
    }
    function readBracketTag(TagName) {
      let pos = line.indexOf(TagName);
      if (pos < 0) return "";
      let spos = pos + TagName.length;
      let epos = line.indexOf("]", spos);
      return line.slice(spos, epos);
    }
    if (tag.name.trim() === "DataSpace") {
      line = new TextDecoder()
        .decode(buffer.slice(tag.contentStartPos + 1, tag.contentEndPos))
        .trim();
      if (line.includes("NIFTI_XFORM_SCANNER_ANAT")) isDataSpaceScanner = true;
    }
    if (tag.name.trim() === "MD") {
      line = new TextDecoder()
        .decode(buffer.slice(tag.contentStartPos + 1, tag.contentEndPos))
        .trim();
      if (
        line.includes("AnatomicalStructurePrimary") &&
        line.includes("CDATA[")
      ) {
        this.AnatomicalStructurePrimary =
          readBracketTag("<Value><![CDATA[").toUpperCase();
      }
      if (line.includes("VolGeom") && line.includes("CDATA[")) {
        let e = -1;
        if (line.includes("VolGeomC_R")) e = 0;
        if (line.includes("VolGeomC_A")) e = 1;
        if (line.includes("VolGeomC_S")) e = 2;
        if (e < 0) continue;
        FreeSurferTranlate[e] = parseFloat(readBracketTag("<Value><![CDATA["));
      }
    }
    //read DataArray properties
    if (!tag.name.startsWith("DataArray")) continue;
    line = tag.name;
    Dims = [1, 1, 1];
    isGzip = line.includes('Encoding="GZipBase64Binary"');
    isASCII = line.includes('Encoding="ASCII"');
    isIdx = line.includes('Intent="NIFTI_INTENT_TRIANGLE"');
    isPts = line.includes('Intent="NIFTI_INTENT_POINTSET"');
    isVectors = line.includes('Intent="NIFTI_INTENT_VECTOR"');
    isColMajor = line.includes('ArrayIndexingOrder="ColumnMajorOrder"');
    isLittleEndian = line.includes('Endian="LittleEndian"');
    if (line.includes('DataType="NIFTI_TYPE_UINT8"')) dataType = 2; //DT_UINT8
    if (line.includes('DataType="NIFTI_TYPE_INT32"')) dataType = 8; //DT_INT32
    if (line.includes('DataType="NIFTI_TYPE_FLOAT32"')) dataType = 16; //DT_FLOAT32
    if (line.includes('DataType="NIFTI_TYPE_FLOAT64"')) dataType = 32; //DT_FLOAT64
    function readNumericTag(TagName) {
      //Tag 'Dim1' will return 3 for Dim1="3"
      let pos = line.indexOf(TagName);
      if (pos < 0) return 1;
      let spos = line.indexOf('"', pos) + 1;
      let epos = line.indexOf('"', spos);
      let str = line.slice(spos, epos);
      return parseInt(str);
    }
    Dims[0] = readNumericTag("Dim0=");
    Dims[1] = readNumericTag("Dim1=");
    Dims[2] = readNumericTag("Dim2=");
  }
  //console.log(`p=${positions.length} i=${indices.length} s=${scalars.length}`);
  if (n_vert > 0) return scalars;
  if (
    positions.length > 2 &&
    !isDataSpaceScanner &&
    (FreeSurferTranlate[0] != 0 ||
      FreeSurferTranlate[1] != 0 ||
      FreeSurferTranlate[2] != 0)
  ) {
    nvert = Math.floor(positions.length / 3);
    let i = 0;
    for (var v = 0; v < nvert; v++) {
      positions[i] += FreeSurferTranlate[0];
      i++;
      positions[i] += FreeSurferTranlate[1];
      i++;
      positions[i] += FreeSurferTranlate[2];
      i++;
    }
  } //issue416: apply FreeSurfer translation
  return {
    positions,
    indices,
    scalars,
  }; //MatrixData
}; // readGII()

// not included in public docs
// read connectome saved as JSON
NVMesh.loadConnectomeFromJSON = async function (
  json,
  gl,
  name = "",
  colorMap = "",
  opacity = 1.0,
  visible = true
) {
  if (json.hasOwnProperty("name")) name = json.name;
  if (!json.hasOwnProperty("nodes")) {
    throw Error("not a valid jcon connectome file");
  }
  return new NVMesh([], [], name, [], opacity, visible, gl, json);
}; //loadConnectomeFromJSON()

// not included in public docs
// wrapper to read meshes, tractograms and connectomes regardless of format
NVMesh.readMesh = async function (
  buffer,
  name,
  gl,
  opacity = 1.0,
  rgba255 = [255, 255, 255, 255],
  visible = true
) {
  let tris = [];
  let pts = [];
  let obj = [];
  var re = /(?:\.([^.]+))?$/;
  let ext = re.exec(name)[1];
  ext = ext.toUpperCase();
  if (ext === "GZ") {
    ext = re.exec(name.slice(0, -3))[1]; //img.trk.gz -> img.trk
    ext = ext.toUpperCase();
  }
  if (ext === "JCON")
    return await this.loadConnectomeFromJSON(
      JSON.parse(new TextDecoder().decode(buffer)),
      gl,
      name,
      "",
      opacity,
      visible
    );
  if (ext === "TCK" || ext === "TRK" || ext === "TRX" || ext === "TRACT") {
    if (ext === "TCK") obj = this.readTCK(buffer);
    else if (ext === "TRACT") obj = this.readTRACT(buffer);
    else if (ext === "TRX") obj = await this.readTRX(buffer);
    else obj = this.readTRK(buffer);
    //let offsetPt0 = new Int32Array(obj.offsetPt0.slice());
    //let pts = new Float32Array(obj.pts.slice());
    let offsetPt0 = new Int32Array(obj.offsetPt0.slice());
    let pts = new Float32Array(obj.pts.slice());
    if (!obj.hasOwnProperty("dpg")) obj.dpg = null;
    if (!obj.hasOwnProperty("dps")) obj.dps = null;
    if (!obj.hasOwnProperty("dpv")) obj.dpv = null;
    return new NVMesh(
      pts,
      offsetPt0,
      name,
      null, //colorMap,
      opacity, //opacity,
      visible, //visible,
      gl,
      "inferno",
      obj.dpg,
      obj.dps,
      obj.dpv
    );
  } //is fibers
  if (ext === "GII") {
    obj = this.readGII(buffer);
  } else if (ext === "MZ3") obj = this.readMZ3(buffer);
  else if (ext === "ASC") obj = this.readASC(buffer);
  else if (ext === "DFS") obj = this.readDFS(buffer);
  else if (ext === "OFF") obj = this.readOFF(buffer);
  else if (ext === "NV") obj = this.readNV(buffer);
  else if (ext === "OBJ") obj = this.readOBJ(buffer);
  else if (ext === "PLY") obj = this.readPLY(buffer);
  else if (ext === "X3D") obj = this.readX3D(buffer);
  else if (ext === "FIB" || ext === "VTK") {
    obj = this.readVTK(buffer);
    if (obj.hasOwnProperty("offsetPt0")) {
      //VTK files used both for meshes and streamlines
      let offsetPt0 = new Int32Array(obj.offsetPt0.slice());
      let pts = new Float32Array(obj.pts.slice());
      return new NVMesh(
        pts,
        offsetPt0,
        name,
        null, //colorMap,
        opacity, //opacity,
        visible, //visible,
        gl,
        "inferno"
      );
    } //if streamlines, not mesh
  } else if (ext === "SRF") {
    obj = this.readSRF(buffer);
  } else if (ext === "STL") {
    obj = this.readSTL(buffer);
  } else {
    obj = this.readFreeSurfer(buffer);
  } // freesurfer hail mary
  pts = obj.positions.slice();
  tris = obj.indices.slice();
  if (obj.hasOwnProperty("rgba255") && obj.rgba255.length > 0)
    //e.g. x3D format
    rgba255 = obj.rgba255.slice();
  if (obj.colors && obj.colors.length === pts.length) {
    rgba255 = [];
    let n = pts.length / 3;
    let c = 0;
    for (let i = 0; i < n; i++) {
      //convert ThreeJS unit RGB to RGBA255
      rgba255.push(obj.colors[c] * 255); //red
      rgba255.push(obj.colors[c + 1] * 255); //green
      rgba255.push(obj.colors[c + 2] * 255); //blue
      rgba255.push(255); //alpha
      c += 3;
    } //for i: each vertex
  } //obj includes colors
  let npt = pts.length / 3;
  let ntri = tris.length / 3;
  if (ntri < 1 || npt < 3) {
    alert("Mesh should have at least one triangle and three vertices");
    return;
  }
  if (tris.constructor !== Int32Array) {
    alert("Expected triangle indices to be of type INT32");
  }
  let nvm = new NVMesh(
    pts,
    tris,
    name,
    rgba255, //colorMap,
    opacity, //opacity,
    visible, //visible,
    gl
  );
  if (obj.hasOwnProperty("scalars") && obj.scalars.length > 0) {
    this.readLayer(name, buffer, nvm, opacity, "gray");
    nvm.updateMesh(gl);
  }
  return nvm;
};

// not included in public docs
// read TRX format tractogram
// https://github.com/tee-ar-ex/trx-spec/blob/master/specifications.md
NVMesh.readTRX = async function (buffer) {
  //Javascript does not support float16, so we convert to float32
  //https://stackoverflow.com/questions/5678432/decompressing-half-precision-floats-in-javascript
  function decodeFloat16(binary) {
    "use strict";
    var exponent = (binary & 0x7c00) >> 10,
      fraction = binary & 0x03ff;
    return (
      (binary >> 15 ? -1 : 1) *
      (exponent
        ? exponent === 0x1f
          ? fraction
            ? NaN
            : Infinity
          : Math.pow(2, exponent - 15) * (1 + fraction / 0x400)
        : 6.103515625e-5 * (fraction / 0x400))
    );
  } // decodeFloat16()
  let noff = 0;
  let npt = 0;
  let pts = [];
  let offsetPt0 = [];
  let dpg = [];
  let dps = [];
  let dpv = [];
  let header = [];
  let isOverflowUint64 = false;

  /*if (urlIsLocalFile) {
    data = fs.readFileSync(url);
  } else {
    let response = await fetch(url);
    if (!response.ok) throw Error(response.statusText);
    data = await response.arrayBuffer();
  }*/
  const decompressed = fflate.unzipSync(new Uint8Array(buffer), {
    filter(file) {
      return file.originalSize > 0;
    },
  });
  var keys = Object.keys(decompressed);
  for (var i = 0, len = keys.length; i < len; i++) {
    let parts = keys[i].split("/");
    let fname = parts.slice(-1)[0]; // my.trx/dpv/fx.float32 -> fx.float32
    if (fname.startsWith(".")) continue;
    let pname = parts.slice(-2)[0]; // my.trx/dpv/fx.float32 -> dpv
    let tag = fname.split(".")[0]; // "positions.3.float16 -> "positions"
    //todo: should tags be censored for invalide characters: https://stackoverflow.com/questions/8676011/which-characters-are-valid-invalid-in-a-json-key-name
    let data = decompressed[keys[i]];
    if (fname.includes("header.json")) {
      let jsonString = new TextDecoder().decode(data);
      header = JSON.parse(jsonString);
      continue;
    }
    //next read arrays for all possible datatypes: int8/16/32/64 uint8/16/32/64 float16/32/64
    let nval = 0;
    let vals = [];
    if (fname.endsWith(".uint64") || fname.endsWith(".int64")) {
      //javascript does not have 64-bit integers! read lower 32-bits
      //note for signed int64 we only read unsigned bytes
      //for both signed and unsigned, generate an error if any value is out of bounds
      //one alternative might be to convert to 64-bit double that has a flintmax of 2^53.
      nval = data.length / 8; //8 bytes per 64bit input
      vals = new Uint32Array(nval);
      var u32 = new Uint32Array(data.buffer);
      let j = 0;
      for (let i = 0; i < nval; i++) {
        vals[i] = u32[j];
        if (u32[j + 1] !== 0) isOverflowUint64 = true;
        j += 2;
      }
    } else if (fname.endsWith(".uint32")) {
      vals = new Uint32Array(data.buffer);
    } else if (fname.endsWith(".uint16")) {
      vals = new Uint16Array(data.buffer);
    } else if (fname.endsWith(".uint8")) {
      vals = new Uint8Array(data.buffer);
    } else if (fname.endsWith(".int32")) {
      vals = new Int32Array(data.buffer);
    } else if (fname.endsWith(".int16")) {
      vals = new Int16Array(data.buffer);
    } else if (fname.endsWith(".int8")) {
      vals = new Int8Array(data.buffer);
    } else if (fname.endsWith(".float64")) {
      vals = new Float64Array(data.buffer);
    } else if (fname.endsWith(".float32")) {
      vals = new Float32Array(data.buffer);
    } else if (fname.endsWith(".float16")) {
      //javascript does not have 16-bit floats! Convert to 32-bits
      nval = data.length / 2; //2 bytes per 16bit input
      vals = new Float32Array(nval);
      var u16 = new Uint16Array(data.buffer);
      for (let i = 0; i < nval; i++) vals[i] = decodeFloat16(u16[i]);
    } else continue; //not a data array
    nval = vals.length;
    //next: read data_per_group
    if (pname.includes("dpg")) {
      dpg.push({
        id: tag,
        vals: vals.slice(),
      });
      continue;
    }
    //next: read data_per_vertex
    if (pname.includes("dpv")) {
      dpv.push({
        id: tag,
        vals: vals.slice(),
      });
      continue;
    }
    //next: read data_per_streamline
    if (pname.includes("dps")) {
      dps.push({
        id: tag,
        vals: vals.slice(),
      });
      continue;
    }
    //Next: read offsets: Always uint64
    if (fname.startsWith("offsets.")) {
      //javascript does not have 64-bit integers! read lower 32-bits
      noff = nval; //8 bytes per 64bit input
      //we need to solve the fence post problem, so we can not use slice
      offsetPt0 = new Uint32Array(nval + 1);
      for (let i = 0; i < nval; i++) offsetPt0[i] = vals[i];
    }
    if (fname.startsWith("positions.3.")) {
      npt = nval; //4 bytes per 32bit input
      pts = vals.slice();
    }
  }
  if (noff === 0 || npt === 0) alert("Failure reading TRX format");
  if (isOverflowUint64)
    alert("Too many vertices: JavaScript does not support 64 bit integers");
  offsetPt0[noff] = npt / 3; //solve fence post problem, offset for final streamline
  return {
    pts,
    offsetPt0,
    dpg,
    dps,
    dpv,
    header,
  };
}; // readTRX()

NVMesh.loadLayer = async function (layer, nvmesh) {
  let buffer;

  function base64ToArrayBuffer(base64) {
    var binary_string = window.atob(base64);
    var len = binary_string.length;
    var bytes = new Uint8Array(len);
    for (var i = 0; i < len; i++) {
      bytes[i] = binary_string.charCodeAt(i);
    }
    return bytes.buffer;
  }

  if (layer.base64 !== undefined) {
    // populate buffer with base64 if exists
    buffer = base64ToArrayBuffer(layer.base64);
  } else {
    // fetch url otherwise
    let response = await fetch(layer.url);
    if (!response.ok) throw Error(response.statusText);
    buffer = await response.arrayBuffer();
  }

  let layerName = null;
  let urlParts = [];
  if (layer.hasOwnProperty("name") && layer.name !== "") {
    layerName = layer.name;
  } else {
    //urlParts = layer.url.split("/");
    //layerName = urlParts.slice(-1)[0];
    try {
      // if a full url like https://domain/path/file.nii.gz?query=filter
      // parse the url and get the pathname component without the query
      urlParts = new URL(layer.url).pathname.split("/");
    } catch (e) {
      // if a relative url then parse the path (assuming no query)
      urlParts = layer.url.split("/");
    } finally {
      layerName = urlParts.slice(-1)[0];
    }
  }
  if (layerName.indexOf("?") > -1) {
    layerName = layerName.slice(0, layerName.indexOf("?")); //remove query string if any
  }

  let opacity = 0.5;
  if (layer.hasOwnProperty("opacity")) opacity = layer.opacity;
  let colorMap = "warm";
  if (layer.hasOwnProperty("colorMap")) colorMap = layer.colorMap;
  let colorMapNegative = "winter";
  if (layer.hasOwnProperty("colorMapNegative"))
    colorMapNegative = layer.colorMapNegative;
  let useNegativeCmap = false;
  if (layer.hasOwnProperty("useNegativeCmap"))
    useNegativeCmap = layer.useNegativeCmap;
  let cal_min = null;
  if (layer.hasOwnProperty("cal_min")) cal_min = layer.cal_min;
  let cal_max = null;
  if (layer.hasOwnProperty("cal_max")) cal_max = layer.cal_max;

  this.readLayer(
    layerName,
    buffer,
    nvmesh,
    opacity,
    colorMap,
    colorMapNegative,
    useNegativeCmap,
    cal_min,
    cal_max
  );
};

/**
 * factory function to load and return a new NVMesh instance from a given URL
 * @param {string} url the resolvable URL pointing to a nifti image to load
 * @param {string} [name=''] a name for this image. Default is an empty string
 * @param {string} [colorMap='gray'] a color map to use. default is gray
 * @param {number} [opacity=1.0] the opacity for this image. default is 1
 * @param {boolean} [visible=true] whether or not this image is to be visible
 * @param {NVMeshLayer[]} [layers=[]] layers of the mesh to load
 * @returns {NVMesh} returns a NVImage intance
 * @example
 * myImage = NVMesh.loadFromUrl('./someURL/mesh.gii') // must be served from a server (local or remote)
 */
NVMesh.loadFromUrl = async function ({
  url = "",
  gl = null,
  name = "",
  opacity = 1.0,
  rgba255 = [255, 255, 255, 255],
  visible = true,
  layers = [],
} = {}) {
  let urlParts = url.split("/"); // split url parts at slash
  if (name === "") {
    try {
      // if a full url like https://domain/path/file.nii.gz?query=filter
      // parse the url and get the pathname component without the query
      urlParts = new URL(url).pathname.split("/");
    } catch (e) {
      // if a relative url then parse the path (assuming no query)
      urlParts = url.split("/");
    }
    name = urlParts.slice(-1)[0]; // name will be last part of url (e.g. some/url/image.nii.gz --> image.nii.gz
    if (name.indexOf("?") > -1) {
      name = name.slice(0, name.indexOf("?")); //remove query string if any
    }
  }
  if (url === "") throw Error("url must not be empty");
  if (gl === null) throw Error("gl context is null");
  //TRX format is special (its a zip archive of multiple files)
  let response = await fetch(url);
  if (!response.ok) throw Error(response.statusText);
  //let tris = [];
  //var pts = [];
  let buffer = await response.arrayBuffer();
  let nvmesh = await this.readMesh(buffer, name, gl, opacity, rgba255, visible);

  if (!layers || layers.length < 1) return nvmesh;

  for (let i = 0; i < layers.length; i++) {
    await this.loadLayer(layers[i], nvmesh);
  }

  // apply the new properties
  nvmesh.updateMesh(gl);
  return nvmesh;
};

// not included in public docs
// loading Nifti files
NVMesh.readFileAsync = function (file) {
  return new Promise((resolve, reject) => {
    let reader = new FileReader();

    reader.onload = () => {
      resolve(reader.result);
    };

    reader.onerror = reject;

    reader.readAsArrayBuffer(file);
  });
};

/**
 * factory function to load and return a new NVMesh instance from a file in the browser
 * @param {string} file the file object
 * @param {WebGLRenderingContext} gl - WebGL rendering context
 * @param {string} [name=''] a name for this image. Default is an empty string
 * @param {number} [opacity=1.0] the opacity for this image. default is 1
 * @property {array} rgba255 the base color of the mesh. RGBA values from 0 to 255. Default is white
 * @property {array} layers optional files that determine per-vertex colors, e.g. statistical maps.
 * @param {boolean} [visible=true] whether or not this image is to be visible
 * @returns {NVMesh} returns a NVMesh intance
 */
NVMesh.loadFromFile = async function ({
  file,
  gl,
  name = "",
  opacity = 1.0,
  rgba255 = [255, 255, 255, 255],
  visible = true,
  layers = [],
} = {}) {
  let buffer = await this.readFileAsync(file);
  let nvmesh = await this.readMesh(
    buffer,
    name,
    gl,
    opacity,
    rgba255,
    visible,
    layers
  );

  if (!layers || layers.length < 1) return nvmesh;

  for (let i = 0; i < layers.length; i++) {
    await this.loadLayer(layers[i], nvmesh);
  }

  // apply the new properties
  nvmesh.updateMesh(gl);
  return nvmesh;
};

/**
 * load and return a new NVMesh instance from a base64 encoded string
 * @param {string} [base64=null] the base64 encoded string
 * @param {WebGLRenderingContext} gl - WebGL rendering context
 * @param {string} [name=''] a name for this image. Default is an empty string
 * @param {number} [opacity=1.0] the opacity for this image. default is 1
 * @property {array} rgba255 the base color of the mesh. RGBA values from 0 to 255. Default is white
 * @property {array} layers optional files that determine per-vertex colors, e.g. statistical maps.
 * @param {boolean} [visible=true] whether or not this image is to be visible
 * @returns {NVMesh} returns a NVMesh intance
 */
NVMesh.loadFromBase64 = async function ({
  base64 = null,
  gl = null,
  name = "",
  opacity = 1.0,
  rgba255 = [255, 255, 255, 255],
  visible = true,
  layers = [],
} = {}) {
  //https://stackoverflow.com/questions/21797299/convert-base64-string-to-arraybuffer
  function base64ToArrayBuffer(base64) {
    var binary_string = window.atob(base64);
    var len = binary_string.length;
    var bytes = new Uint8Array(len);
    for (var i = 0; i < len; i++) {
      bytes[i] = binary_string.charCodeAt(i);
    }
    return bytes.buffer;
  }

  let buffer = base64ToArrayBuffer(base64);
  let nvmesh = await this.readMesh(
    buffer,
    name,
    gl,
    opacity,
    rgba255,
    visible,
    layers
  );

  if (!layers || layers.length < 1) return nvmesh;
  for (let i = 0; i < layers.length; i++) {
    await this.loadLayer(layers[i], nvmesh);
  }

  // apply new properties
  nvmesh.updateMesh(gl);
  return nvmesh;
};

// not included in public docs
String.prototype.getBytes = function () {
  //CR??? What does this do?
  let bytes = [];
  for (var i = 0; i < this.length; i++) {
    bytes.push(this.charCodeAt(i));
  }
  return bytes;
};<|MERGE_RESOLUTION|>--- conflicted
+++ resolved
@@ -3044,14 +3044,8 @@
     chars = new TextDecoder("ascii").decode(raw.buffer);
   }
   let pos = 0;
-<<<<<<< HEAD
-  function readStrX() {
-    // check if current position is a new-line character
-    while (pos < len && bytes[pos] === 10) pos++;
-=======
   function readXMLtag() {
     let isEmptyTag = true;
->>>>>>> 0aee7b67
     let startPos = pos;
     while (isEmptyTag) {
       //while (pos < len && chars[pos] === 10) pos++; //skip blank lines
