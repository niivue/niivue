import * as gifti from "gifti-reader-js/release/current/gifti-reader";
import * as pako from "pako";
import { v4 as uuidv4 } from "uuid";
import * as cmaps from "./cmaps";
import { Log } from "./logger";
<<<<<<< HEAD
import * as mat from "gl-matrix";
import { NiivueObject3D } from "./niivue-object3D.js";
=======
>>>>>>> 8b1a78e1
const log = new Log();

/**
 * @class NVMesh
 * @type NVMesh
 * @description
 * a NVImage encapsulates some images data and provides methods to query and operate on images
 * @constructor
 * @param {array} dataBuffer an array buffer of image data to load (there are also methods that abstract this more. See loadFromUrl, and loadFromFile)
 * @param {string} [name=''] a name for this image. Default is an empty string
 * @param {string} [colorMap='gray'] a color map to use. default is gray
 * @param {number} [opacity=1.0] the opacity for this image. default is 1
 * @param {boolean} [trustCalMinMax=true] whether or not to trust cal_min and cal_max from the nifti header (trusting results in faster loading)
 * @param {number} [percentileFrac=0.02] the percentile to use for setting the robust range of the display values (smart intensity setting for images with large ranges)
 * @param {boolean} [ignoreZeroVoxels=false] whether or not to ignore zero voxels in setting the robust range of display values
 * @param {boolean} [visible=true] whether or not this image is to be visible
 */
export var NVMesh = function (
  posNormClr,
  tris,
  name = "",
  colorMap = "green",
  opacity = 1.0,
  visible = true,
  gl,
  //following properties generated when new mesh is created by this function
  indexCount = 0,
  vertexBuffer = null,
  indexBuffer = null,
  vao = null
) {
  this.name = name;
  this.posNormClr = posNormClr;
  this.tris = tris;
  this.id = uuidv4();
  this.colorMap = colorMap;
  this.opacity = opacity > 1.0 ? 1.0 : opacity; //make sure opacity can't be initialized greater than 1 see: #107 and #117 on github
  this.visible = visible;
  //generate webGL buffers and vao

  this.indexBuffer = gl.createBuffer();
  gl.bindBuffer(gl.ELEMENT_ARRAY_BUFFER, this.indexBuffer);
  gl.bufferData(gl.ELEMENT_ARRAY_BUFFER, new Int32Array(tris), gl.STATIC_DRAW);
  this.vertexBuffer = gl.createBuffer();
  gl.bindBuffer(gl.ARRAY_BUFFER, this.vertexBuffer);
  gl.bufferData(gl.ARRAY_BUFFER, new Float32Array(posNormClr), gl.STATIC_DRAW);
  this.indexCount = tris.length;
  //the VAO binds the vertices and indices as well as describing the vertex layout
  this.vao = gl.createVertexArray();
  gl.bindVertexArray(this.vao);
  gl.bindBuffer(gl.ELEMENT_ARRAY_BUFFER, this.indexBuffer);
  gl.bindBuffer(gl.ARRAY_BUFFER, this.vertexBuffer);
  //vertex position: 3 floats X,Y,Z
  gl.enableVertexAttribArray(0);
  gl.vertexAttribPointer(0, 3, gl.FLOAT, false, 28, 0);
  //vertex surface normal vector: (also three floats)
  gl.enableVertexAttribArray(1);
  gl.vertexAttribPointer(1, 3, gl.FLOAT, false, 28, 12);
  //vertex color
  gl.enableVertexAttribArray(2);
  gl.vertexAttribPointer(2, 4, gl.UNSIGNED_BYTE, true, 28, 24);
  gl.bindVertexArray(null); // https://stackoverflow.com/questions/43904396/are-we-not-allowed-to-bind-gl-array-buffer-and-vertex-attrib-array-to-0-in-webgl
};

NVMesh.prototype.colorMaps = function (sort = true) {
  let cm = [];
  for (const [key] of Object.entries(cmaps)) {
    cm.push(key);
  }
  return sort === true ? cm.sort() : cm;
};

NVMesh.prototype.setColorMap = function (cm) {
  let allColorMaps = this.colorMaps();
  if (allColorMaps.indexOf(cm.toLowerCase()) !== -1) {
    this.colorMap = cm.toLowerCase();
    this.calMinMax();
  } else {
    log.warn(`color map ${cm} is not a valid color map`);
  }
};

function generateNormals(pts, tris) {
  //from https://github.com/rii-mango/Papaya
  /*
Copyright (c) 2012-2015, RII-UTHSCSA
All rights reserved.

THIS PRODUCT IS NOT FOR CLINICAL USE.

Redistribution and use in source and binary forms, with or without modification, are permitted provided that the
following conditions are met:

 - Redistributions of source code must retain the above copyright notice, this list of conditions and the following
   disclaimer.

 - Redistributions in binary form must reproduce the above copyright notice, this list of conditions and the following
   disclaimer in the documentation and/or other materials provided with the distribution.

 - Neither the name of the RII-UTHSCSA nor the names of its contributors may be used to endorse or promote products
   derived from this software without specific prior written permission.

 THIS SOFTWARE IS PROVIDED BY THE COPYRIGHT HOLDERS AND CONTRIBUTORS "AS IS" AND ANY EXPRESS OR IMPLIED WARRANTIES,
 INCLUDING, BUT NOT LIMITED TO, THE IMPLIED WARRANTIES OF MERCHANTABILITY AND FITNESS FOR A PARTICULAR PURPOSE ARE
 DISCLAIMED. IN NO EVENT SHALL THE COPYRIGHT HOLDER OR CONTRIBUTORS BE LIABLE FOR ANY DIRECT, INDIRECT, INCIDENTAL,
 SPECIAL, EXEMPLARY, OR CONSEQUENTIAL DAMAGES (INCLUDING, BUT NOT LIMITED TO, PROCUREMENT OF SUBSTITUTE GOODS OR
 SERVICES; LOSS OF USE, DATA, OR PROFITS; OR BUSINESS INTERRUPTION) HOWEVER CAUSED AND ON ANY THEORY OF LIABILITY,
 WHETHER IN CONTRACT, STRICT LIABILITY, OR TORT (INCLUDING NEGLIGENCE OR OTHERWISE) ARISING IN ANY WAY OUT OF THE USE
 OF THIS SOFTWARE, EVEN IF ADVISED OF THE POSSIBILITY OF SUCH DAMAGE.
*/
  var p1 = [],
    p2 = [],
    p3 = [],
    normal = [],
    nn = [],
    ctr,
    normalsDataLength = pts.length,
    numIndices,
    qx,
    qy,
    qz,
    px,
    py,
    pz,
    index1,
    index2,
    index3;

  let norms = new Float32Array(normalsDataLength);
  numIndices = tris.length;
  for (ctr = 0; ctr < numIndices; ctr += 3) {
    index1 = tris[ctr] * 3;
    index2 = tris[ctr + 1] * 3;
    index3 = tris[ctr + 2] * 3;

    p1.x = pts[index1];
    p1.y = pts[index1 + 1];
    p1.z = pts[index1 + 2];

    p2.x = pts[index2];
    p2.y = pts[index2 + 1];
    p2.z = pts[index2 + 2];

    p3.x = pts[index3];
    p3.y = pts[index3 + 1];
    p3.z = pts[index3 + 2];

    qx = p2.x - p1.x;
    qy = p2.y - p1.y;
    qz = p2.z - p1.z;
    px = p3.x - p1.x;
    py = p3.y - p1.y;
    pz = p3.z - p1.z;

    normal[0] = py * qz - pz * qy;
    normal[1] = pz * qx - px * qz;
    normal[2] = px * qy - py * qx;

    norms[index1] += normal[0];
    norms[index1 + 1] += normal[1];
    norms[index1 + 2] += normal[2];

    norms[index2] += normal[0];
    norms[index2 + 1] += normal[1];
    norms[index2 + 2] += normal[2];

    norms[index3] += normal[0];
    norms[index3 + 1] += normal[1];
    norms[index3 + 2] += normal[2];
  }
  for (ctr = 0; ctr < normalsDataLength; ctr += 3) {
    normal[0] = -1 * norms[ctr];
    normal[1] = -1 * norms[ctr + 1];
    normal[2] = -1 * norms[ctr + 2];
    let len =
      normal[0] * normal[0] + normal[1] * normal[1] + normal[2] * normal[2];
    if (len > 0) {
      len = 1.0 / Math.sqrt(len);
      normal[0] *= len;
      normal[1] *= len;
      normal[2] *= len;
    }
    norms[ctr] = normal[0];
    norms[ctr + 1] = normal[1];
    norms[ctr + 2] = normal[2];
  }
  return norms;
}

NVMesh.generatePosNormClr = function (pts, tris, rgba255) {
  if (pts.length < 3 || rgba255.length < 4)
    log.error("Catastrophic failure generatePosNormClr()");
  let norms = generateNormals(pts, tris);
  let npt = pts.length / 3;
  let isPerVertexColors = npt === rgba255.length / 4;
  var f32 = new Float32Array(npt * 7); //Each vertex has 7 components: PositionXYZ, NormalXYZ, RGBA32
  var u8 = new Uint8Array(f32.buffer); //Each vertex has 7 components: PositionXYZ, NormalXYZ, RGBA32
  let p = 0; //input position
  let c = 0; //input color
  let f = 0; //output float32 location (position and normals)
  let u = 24; //output uint8 location (colors), offset 24 as after 3*position+3*normal
  for (let i = 0; i < npt; i++) {
    f32[f + 0] = pts[p + 0];
    f32[f + 1] = pts[p + 1];
    f32[f + 2] = pts[p + 2];
    f32[f + 3] = norms[p + 0];
    f32[f + 4] = norms[p + 1];
    f32[f + 5] = norms[p + 2];
    u8[u] = rgba255[c + 0];
    u8[u + 1] = rgba255[c + 1];
    u8[u + 2] = rgba255[c + 2];
    u8[u + 3] = rgba255[c + 3];
    if (isPerVertexColors) c += 4;
    //if (i > 13500) f32[j+6] = f32rgba1[0]
    p += 3; //read 3 input components: XYZ
    f += 7; //write 7 output components: 3*Position, 3*Normal, 1*RGBA
    u += 28; //stride of 28 bytes
  }
  return f32;
};

NVMesh.readMZ3 = function (buffer) {
  //NVMesh.generatePosNormClr = function (pts, tris, rgba255) {
  if (buffer.byteLength < 20)
    //76 for raw, not sure of gzip
    throw new Error("File to small to be mz3: bytes = " + buffer.byteLength);
  var reader = new DataView(buffer);
  //get number of vertices and faces
  var magic = reader.getUint16(0, true);
  var _buffer = buffer;
  if (magic === 35615 || magic === 8075) {
    //gzip signature 0x1F8B in little and big endian
    //console.log("detected gzipped mz3");
    //HTML should source an inflate script:
    // <script src="https://cdn.jsdelivr.net/pako/1.0.3/pako.min.js"></script>
    // <script src="js/libs/gunzip.min.js"></script>
    //for decompression there seems to be little real world difference
    var raw;
    if (typeof pako === "object" && typeof pako.deflate === "function") {
      raw = pako.inflate(new Uint8Array(buffer));
    } else if (typeof Zlib === "object" && typeof Zlib.Gunzip === "function") {
      var inflate = new Zlib.Gunzip(new Uint8Array(buffer)); // eslint-disable-line no-undef
      raw = inflate.decompress();
    } else
      alert(
        "Required script missing: include either pako.min.js or gunzip.min.js"
      );
    //console.log("gz->raw %d->%d", buffer.byteLength, raw.length);
    var reader = new DataView(raw.buffer);
    var magic = reader.getUint16(0, true);
    _buffer = raw.buffer;
    //throw new Error( 'Gzip MZ3 file' );
  }
  var attr = reader.getUint16(2, true);
  var nface = reader.getUint32(4, true);
  var nvert = reader.getUint32(8, true);
  var nskip = reader.getUint32(12, true);
  log.debug(
    "MZ3 magic %d attr %d face %d vert %d skip %d",
    magic,
    attr,
    nface,
    nvert,
    nskip
  );
  if (magic != 23117) throw new Error("Invalid MZ3 file");
  var isFace = attr & 1;
  var isVert = attr & 2;
  var isRGBA = attr & 4;
  var isSCALAR = attr & 8;
  var isDOUBLE = attr & 16;
  var isAOMap = attr & 32;
  if (attr > 63) throw new Error("Unsupported future version of MZ3 file");
  if (!isFace || !isVert || nface < 1 || nvert < 3)
    throw new Error("Not a mesh MZ3 file (maybe scalar)");
  var filepos = 16 + nskip;
  var indices = null;
  if (isFace) {
    indices = new Int32Array(_buffer, filepos, nface * 3, true);
    filepos += nface * 3 * 4;
  }
  var positions = null;
  if (isVert) {
    positions = new Float32Array(_buffer, filepos, nvert * 3, true);
    filepos += nvert * 3 * 4;
  }
  var colors = null;
  if (isRGBA) {
    colors = new Float32Array(nvert * 3);
    var rgba8 = new Uint8Array(_buffer, filepos, nvert * 4, true);
    filepos += nvert * 4;
    var k3 = 0;
    var k4 = 0;
    for (var i = 0; i < nvert; i++) {
      for (var j = 0; j < 3; j++) {
        //for RGBA
        colors[k3] = rgba8[k4] / 255;
        k3++;
        k4++;
      }
      k4++; //skip Alpha
    } //for i
  } //if isRGBA
  //
  var uv2 = null;
  if (!isRGBA && isSCALAR && isAOMap) {
    var scalars = new Float32Array(_buffer, filepos, nvert, true);
    filepos += nvert * 4;
    /*var mn = scalars[0];
    var mx = scalars[0];
    for ( var i = 0; i < nvert; i ++ ) {
      if (scalars[i] < mn) mn = scalars[i];
      if (scalars[i] > mx) mx = scalars[i];
    }
    console.log("scalar range %g...%g", mn, mx);*/
    uv2 = new Float32Array(nvert * 2);
    for (var i = 0; i < nvert; i++) {
      uv2[i * 2] = uv2[i * 2 + 1] = scalars[i];
    }
  }
  return {
    positions,
    indices,
    uv2,
    colors,
  };
};

NVMesh.makeLut = function (Rs, Gs, Bs, As, Is) {
  //create color lookup table provided arrays of reds, greens, blues, alphas and intensity indices
  //intensity indices should be in increasing order with the first value 0 and the last 255.
  // this.makeLut([0, 255], [0, 0], [0,0], [0,128],[0,255]); //red gradient
  var lut = new Uint8ClampedArray(256 * 4);
  for (var i = 0; i < Is.length - 1; i++) {
    //return a + f * (b - a);
    var idxLo = Is[i];
    var idxHi = Is[i + 1];
    var idxRng = idxHi - idxLo;
    var k = idxLo * 4;
    for (var j = idxLo; j <= idxHi; j++) {
      var f = (j - idxLo) / idxRng;
      lut[k++] = Rs[i] + f * (Rs[i + 1] - Rs[i]); //Red
      lut[k++] = Gs[i] + f * (Gs[i + 1] - Gs[i]); //Green
      lut[k++] = Bs[i] + f * (Bs[i + 1] - Bs[i]); //Blue
      lut[k++] = As[i] + f * (As[i + 1] - As[i]); //Alpha
    }
  }
  return lut;
}; // makeLut()

NVMesh.colormap = function (lutName = "") {
  let cmaps = {
    min: 0,
    max: 0,
    R: [0, 128, 255],
    G: [0, 0, 0],
    B: [0, 0, 0],
    A: [0, 64, 128],
    I: [0, 128, 255],
  };
  return this.makeLut(cmaps.R, cmaps.G, cmaps.B, cmaps.A, cmaps.I);
};

NVMesh.loadConnectomeFromJSON = async function (
  json,
  gl,
  name = "",
  colorMap = "",
  opacity = 1.0,
  visible = true
) {
  let nvmesh = null;
  let tris = [];
  if (json.hasOwnProperty("name")) name = json.name;
  //draw nodes
  let nNode = json.nodes.X.length;
  let hasEdges = false;
  if (nNode > 1 && json.hasOwnProperty("edges")) {
    let nEdges = json.edges.length;
    if ((nEdges = nNode * nNode)) hasEdges = true;
    else console.log("Expected %d edges not %d", nNode * nNode, nEdges);
  }
  //draw all nodes
  let vtx = [];
  let rgba255 = [];
  let lut = this.colormap(json.nodeColormap);
  let lutNeg = this.colormap(json.nodeColormapNegative);
  let hasNeg = json.hasOwnProperty("nodeColormapNegative");
  let min = json.nodeMinColor;
  let max = json.nodeMaxColor;
  for (let i = 0; i < nNode; i++) {
    let radius = json.nodes.Size[i] * json.nodeScale;
    if (radius <= 0.0) continue;
    let color = json.nodes.Color[i];
    let isNeg = false;
    if (hasNeg && color < 0) {
      isNeg = true;
      color = -color;
    }
    if (min < max) {
      if (color < min) continue;
      color = (color - min) / (max - min);
    } else color = 1.0;
    color = Math.round(Math.max(Math.min(255, color * 255)), 1) * 4;
    let rgba = [lut[color], lut[color + 1], lut[color + 2], 255];
    if (isNeg)
      rgba = [lutNeg[color], lutNeg[color + 1], lutNeg[color + 2], 255];
    let pt = [json.nodes.X[i], json.nodes.Y[i], json.nodes.Z[i]];
    NiivueObject3D.makeColoredSphere(vtx, tris, rgba255, radius, pt, rgba);
  }
  //draw all edges
  if (hasEdges) {
    lut = this.colormap(json.edgeColormap);
    lutNeg = this.colormap(json.edgeColormapNegative);
    hasNeg = json.hasOwnProperty("edgeColormapNegative");
    min = json.edgeMin;
    max = json.edgeMax;
    for (let i = 0; i < nNode - 1; i++) {
      for (let j = i + 1; j < nNode; j++) {
        let color = json.edges[i * nNode + j];
        let isNeg = false;
        if (hasNeg && color < 0) {
          isNeg = true;
          color = -color;
        }
        let radius = color * json.edgeScale;
        if (radius <= 0) continue;
        if (min < max) {
          if (color < min) continue;
          color = (color - min) / (max - min);
        } else color = 1.0;
        color = Math.round(Math.max(Math.min(255, color * 255)), 1) * 4;
        let rgba = [lut[color], lut[color + 1], lut[color + 2], 255];
        if (isNeg)
          rgba = [lutNeg[color], lutNeg[color + 1], lutNeg[color + 2], 255];

        let pti = [json.nodes.X[i], json.nodes.Y[i], json.nodes.Z[i]];
        let ptj = [json.nodes.X[j], json.nodes.Y[j], json.nodes.Z[j]];
        NiivueObject3D.makeColoredCylinder(
          vtx,
          tris,
          rgba255,
          pti,
          ptj,
          radius,
          rgba
        );
      } //for j
    } //for i
  } //hasEdges
  let gix = []; //???? we do not want "gii", e.g. if we load mz3, obj ply
  let posNormClr = this.generatePosNormClr(vtx, tris, rgba255);
  if (posNormClr) {
    nvmesh = new NVMesh(posNormClr, tris, name, colorMap, opacity, visible, gl);
  } else {
    alert("Unable to load buffer properly from mesh");
  }
  return nvmesh;
};

/**
 * factory function to load and return a new NVMesh instance from a given URL
 * @param {string} url the resolvable URL pointing to a nifti image to load
 * @param {string} [name=''] a name for this image. Default is an empty string
 * @param {string} [colorMap='gray'] a color map to use. default is gray
 * @param {number} [opacity=1.0] the opacity for this image. default is 1
 * @param {boolean} [visible=true] whether or not this image is to be visible
 * @returns {NVMesh} returns a NVImage intance
 * @example
 * myImage = NVMesh.loadFromUrl('./someURL/mesh.gii') // must be served from a server (local or remote)
 */
NVMesh.loadFromUrl = async function (
  url,
  gl,
  name = "",
  colorMap = "yellow",
  opacity = 1.0,
  rgba255 = [255, 255, 255, 255],
  visible = true
) {
  let response = await fetch(url);

  let nvmesh = null;
  console.log(colorMap, "::>", rgba255);
  if (!response.ok) {
    throw Error(response.statusText);
  }

  let urlParts = url.split("/"); // split url parts at slash
  name = urlParts.slice(-1)[0]; // name will be last part of url (e.g. some/url/image.nii.gz --> image.nii.gz)
  let tris = [];
  var pts = [];
  var re = /(?:\.([^.]+))?$/;
  let ext = re.exec(name)[1];
  if (ext.toUpperCase() === "MZ3") {
    let buffer = await response.arrayBuffer();
    //use Three.JS reader, could be simplified by using native types
    let obj = this.readMZ3(buffer);
    pts = obj.positions.slice();
    tris = obj.indices.slice();
    if (obj.colors && obj.colors.length === pts.length) {
      rgba255 = [];
      let n = pts.length / 3;
      let c = 0;
      for (let i = 0; i < n; i++) {
        //convert ThreeJS unit RGB to RGBA255
        rgba255.push(obj.colors[c] * 255); //red
        rgba255.push(obj.colors[c + 1] * 255); //green
        rgba255.push(obj.colors[c + 2] * 255); //blue
        rgba255.push(255); //alpha
        c += 3;
      }
    } //colors
  } else if (ext.toUpperCase() === "OBJ") {
    //GIFTI
    let txt = await response.text();
    var lines = txt.split("\n");
    var n = lines.length;
    let t = [];
    for (let i = 0; i < n; i++) {
      let str = lines[i];
      if (str[0] === "v" && str[1] === " ") {
        //'v ' but not 'vt' or 'vn'
        let items = str.split(" ");
        pts.push(parseFloat(items[1]));
        pts.push(parseFloat(items[2]));
        pts.push(parseFloat(items[3]));
        //v 0 -0.5 -0
      }
      if (str[0] === "f") {
        let items = str.split(" ");
        let tn = items[1].split("/");
        t.push(parseInt(tn - 1));
        tn = items[2].split("/");
        t.push(parseInt(tn - 1));
        tn = items[3].split("/");
        t.push(parseInt(tn - 1));
      }
      tris = new Int32Array(t);
    } //for all lines
    log.debug(">>>", tris);
  } else if (ext.toUpperCase() === "GII") {
    //GIFTI
    let xmlStr = await response.text();
    let gii = gifti.parse(xmlStr);
    pts = gii.getPointsDataArray().getData();
    tris = gii.getTrianglesDataArray().getData();
  } else {
    //file extension not recognized: assume FreeSurfer
    let buf = await response.arrayBuffer();
    const view = new DataView(buf); //ArrayBuffer to dataview
    //ALWAYS big endian
    let sig0 = view.getUint32(0, false);
    let sig1 = view.getUint32(4, false);
    if (sig0 !== 4294966883 || sig1 !== 1919246708)
      log.debug(
        "Unable to recognize file type: does not appear to be FreeSurfer format."
      );
    let offset = 0;
    while (view.getUint8(offset) !== 10) offset++;
    offset += 2;
    let nv = view.getUint32(offset, false); //number of vertices
    offset += 4;
    let nf = view.getUint32(offset, false); //number of faces
    offset += 4;
    nv *= 3; //each vertex has 3 positions: XYZ
    pts = new Float32Array(nv);
    for (let i = 0; i < nv; i++) {
      pts[i] = view.getFloat32(offset, false);
      offset += 4;
    }
    nf *= 3; //each triangle face indexes 3 triangles
    tris = new Int32Array(nf);
    for (let i = 0; i < nf; i++) {
      tris[i] = view.getUint32(offset, false);
      offset += 4;
    }
  } //read file types
  let npt = pts.length / 3;
  let ntri = tris.length / 3;
  if (ntri < 1 || npt < 3) {
    alert("Mesh should have at least one triangle and three vertices");
    return;
  }
  //console.log('npts ', npt, ' ntri ', ntri)
  if (tris.constructor !== Int32Array) {
    alert("Expected triangle indices to be of type INT32");
  }
  console.log("::", rgba255);
  let posNormClr = this.generatePosNormClr(pts, tris, rgba255);
  if (posNormClr) {
    nvmesh = new NVMesh(posNormClr, tris, name, colorMap, opacity, visible, gl);
  } else {
    alert("Unable to load buffer properly from mesh");
  }
  return nvmesh;
};

// not included in public docs
// loading Nifti files
NVMesh.readFileAsync = function (file) {
  return new Promise((resolve, reject) => {
    let reader = new FileReader();

    reader.onload = () => {
      resolve(reader.result);
    };

    reader.onerror = reject;

    reader.readAsArrayBuffer(file);
  });
};

/**
 * factory function to load and return a new NVImage instance from a file in the browser
 * @param {string} file the file object
 * @param {string} [name=''] a name for this image. Default is an empty string
 * @param {string} [colorMap='gray'] a color map to use. default is gray
 * @param {number} [opacity=1.0] the opacity for this image. default is 1
 * @param {boolean} [trustCalMinMax=true] whether or not to trust cal_min and cal_max from the nifti header (trusting results in faster loading)
 * @param {number} [percentileFrac=0.02] the percentile to use for setting the robust range of the display values (smart intensity setting for images with large ranges)
 * @param {boolean} [ignoreZeroVoxels=false] whether or not to ignore zero voxels in setting the robust range of display values
 * @param {boolean} [visible=true] whether or not this image is to be visible
 * @returns {NVImage} returns a NVImage intance
 * @example
 * myImage = NVImage.loadFromFile(SomeFileObject) // files can be from dialogs or drag and drop
 */
NVMesh.loadFromFile = async function (
  file,
  name = "",
  colorMap = "blue",
  opacity = 1.0,
  trustCalMinMax = true,
  percentileFrac = 0.02,
  ignoreZeroVoxels = false,
  visible = true
) {
  let nvmesh = null;
  try {
    let dataBuffer = await this.readFileAsync(file);
    nvmesh = new NVMesh(
      dataBuffer,
      name,
      colorMap,
      opacity,
      trustCalMinMax,
      percentileFrac,
      ignoreZeroVoxels,
      visible
    );
  } catch (err) {
    log.debug(err);
  }
  return nvmesh;
};

String.prototype.getBytes = function () {
  let bytes = [];
  for (var i = 0; i < this.length; i++) {
    bytes.push(this.charCodeAt(i));
  }

  return bytes;
};<|MERGE_RESOLUTION|>--- conflicted
+++ resolved
@@ -3,11 +3,6 @@
 import { v4 as uuidv4 } from "uuid";
 import * as cmaps from "./cmaps";
 import { Log } from "./logger";
-<<<<<<< HEAD
-import * as mat from "gl-matrix";
-import { NiivueObject3D } from "./niivue-object3D.js";
-=======
->>>>>>> 8b1a78e1
 const log = new Log();
 
 /**
