import { mat4, vec2, vec3, vec4 } from 'gl-matrix'
import { version } from '../../package.json'
import { Shader } from '../shader.js'
import { log } from '../logger.js'
import {
  vertOrientCubeShader,
  fragOrientCubeShader,
  vertSliceMMShader,
  fragSliceMMShader,
  fragSliceV1Shader,
  vertRectShader,
  vertLineShader,
  vertLine3DShader,
  fragRectShader,
  fragRectOutlineShader,
  vertRenderShader,
  fragRenderShader,
  fragRenderGradientShader,
  fragRenderSliceShader,
  vertColorbarShader,
  fragColorbarShader,
  vertBmpShader,
  fragBmpShader,
  vertOrientShader,
  vertPassThroughShader,
  fragPassThroughShader,
  vertGrowCutShader,
  fragGrowCutShader,
  fragOrientShaderU,
  fragOrientShaderI,
  fragOrientShaderF,
  fragOrientShader,
  fragOrientShaderAtlas,
  fragRGBOrientShader,
  vertMeshShader,
  fragMeshShader,
  fragMeshToonShader,
  fragMeshMatcapShader,
  fragMeshOutlineShader,
  fragMeshEdgeShader,
  fragMeshShaderCrevice,
  fragMeshDiffuseEdgeShader,
  fragMeshHemiShader,
  fragMeshMatteShader,
  fragMeshDepthShader,
  fragMeshShaderSHBlue,
  fragMeshSpecularEdgeShader,
  vertFlatMeshShader,
  fragFlatMeshShader,
  vertFiberShader,
  fragFiberShader,
  vertSurfaceShader,
  fragSurfaceShader,
  fragVolumePickingShader,
  blurVertShader,
  blurFragShader,
  sobelFragShader
} from '../shader-srcs.js'
import { orientCube } from '../orientCube.js'
import { NiivueObject3D } from '../niivue-object3D.js'
import { LoadFromUrlParams, MeshType, NVMesh, NVMeshLayer } from '../nvmesh.js'
import defaultMatCap from '../matcaps/Shiny.jpg'
import { ColorMap, cmapper } from '../colortables.js'
import {
  NVDocument,
  NVConfigOptions,
  Scene,
  SLICE_TYPE,
  SHOW_RENDER,
  DRAG_MODE,
  MULTIPLANAR_TYPE,
  DEFAULT_OPTIONS,
  ExportDocumentData,
  INITIAL_SCENE_DATA
} from '../nvdocument.js'

import {
  LabelTextAlignment,
  LabelLineTerminator,
  NVLabel3D,
  NVLabel3DStyle,
  LabelAnchorPoint,
  LabelAnchorFlag
} from '../nvlabel.js'
import { FreeSurferConnectome, NVConnectome } from '../nvconnectome.js'
import {
  NVImage,
  NVImageFromUrlOptions,
  NVIMAGE_TYPE,
  NiiDataType,
  NiiIntentCode,
  ImageFromUrlOptions
} from '../nvimage/index.js'
import { NVUtilities } from '../nvutilities.js'
import { NVMeshUtilities } from '../nvmesh-utilities.js'
import {
  Connectome,
  LegacyConnectome,
  NVConnectomeNode,
  NiftiHeader,
  DragReleaseParams,
  NiiVueLocation,
  NiiVueLocationValue,
  SyncOpts
} from '../types.js'
import { UIKFont } from '../ui/uikfont.js'
import { UIKit } from '../ui/uikit.js'
import { convertTouchToPointerEvent } from '../ui/uiutils.js'
import { Vec3 } from '../ui/types.js'
import { isProjectable3D, isProjectable2D, isProjectable } from '../ui/interfaces.js'
import {
  clamp,
  decodeRLE,
  deg2rad,
  encodeRLE,
  img2ras16,
  intensityRaw2Scaled,
  isRadiological,
  negMinMax,
  swizzleVec3,
  tickSpacing,
  unProject,
  unpackFloatFromVec4i
} from './utils.js'
export { NVMesh, NVMeshFromUrlOptions, NVMeshLayerDefaults } from '../nvmesh.js'
export { NVController } from '../nvcontroller.js'
export { ColorTables as colortables, cmapper } from '../colortables.js'

export { NVImage, NVImageFromUrlOptions } from '../nvimage/index.js'
// export { NVDocument, SLICE_TYPE, DocumentData } from '../nvdocument.js'
// address rollup error - https://github.com/rollup/plugins/issues/71
export * from '../nvdocument.js'
export { NVUtilities } from '../nvutilities.js'
export { LabelTextAlignment, LabelLineTerminator, NVLabel3DStyle, NVLabel3D, LabelAnchorPoint } from '../nvlabel.js'
export { NVMeshLoaders } from '../nvmesh-loaders.js'
export { NVMeshUtilities } from '../nvmesh-utilities.js'

// same rollup error as above during npm run dev, and during the umd build
// TODO: at least remove the umd build when AFNI do not need it anymore
export * from '../types.js'
export { UIKit } from '../ui/uikit.js'
export { UIKFont } from '../ui/uikfont.js'
export { UIKBitmap } from '../ui/uikbitmap.js'

export { RoundedRectComponent } from '../ui/components/roundedrectanglecomponent.js'
export { TextComponent } from '../ui/components/textcomponent.js'
export { LineComponent } from '../ui/components/linecomponent.js'
export { ToggleComponent } from '../ui/components/togglecomponent.js'
export { ButtonComponent } from '../ui/components/buttoncomponent.js'
export { BaseContainerComponent } from '../ui/components/basecontainercomponent.js'
export { ContainerButtonComponent } from '../ui/components/containerbuttoncomponent.js'
export { BitmapComponent } from '../ui/components/bitmapcomponent.js'
export { ColorbarComponent } from '../ui/components/colorbarcomponent.js'
export { LineGraphComponent } from '../ui/components/linegraphcomponent.js'
export { ProjectedLineComponent } from '../ui/components/projectedlinecomponent.js'
export { DrawerComponent } from '../ui/components/drawercomponent.js'
export { TextBoxComponent } from '../ui/components/textboxcomponent.js'
export { RulerComponent } from '../ui/components/rulercomponent.js'

type ColormapListEntry = {
  name: string
  min: number
  max: number
  alphaThreshold: boolean
  negative: boolean
  visible: boolean
  invert: boolean
}

type Graph = {
  LTWH: number[]
  plotLTWH?: number[]
  opacity: number
  vols: number[]
  autoSizeMultiplanar: boolean
  normalizeValues: boolean
  isRangeCalMinMax: boolean
  backColor?: number[]
  lineColor?: number[]
  textColor?: number[]
  lineThickness?: number
  lineAlpha?: number
  lines?: number[][]
  selectedColumn?: number
  lineRGB?: number[][]
}

type Descriptive = {
  mean: number
  stdev: number
  nvox: number
  volumeMM3: number
  volumeML: number
  min: number
  max: number
  meanNot0: number
  stdevNot0: number
  nvoxNot0: number
  minNot0: number
  maxNot0: number
  cal_min: number
  cal_max: number
  robust_min: number
  robust_max: number
  area: number | null
}

type SliceScale = {
  volScale: number[]
  vox: number[]
  longestAxis: number
  dimsMM: vec3
}

type MvpMatrix2D = {
  modelViewProjectionMatrix: mat4
  modelMatrix: mat4
  normalMatrix: mat4
  leftTopMM: number[]
  fovMM: number[]
}

type MM = {
  mnMM: vec3
  mxMM: vec3
  rotation: mat4
  fovMM: vec3
}

/**
 * mesh file formats that can be loaded
 */
const MESH_EXTENSIONS = [
  'ASC',
  'BYU',
  'DFS',
  'FSM',
  'PIAL',
  'ORIG',
  'INFLATED',
  'SMOOTHWM',
  'SPHERE',
  'WHITE',
  'G',
  'GEO',
  'GII',
  'ICO',
  'MZ3',
  'NV',
  'OBJ',
  'OFF',
  'PLY',
  'SRF',
  'STL',
  'TCK',
  'TRACT',
  'TRI',
  'TRK',
  'TT',
  'TRX',
  'VTK',
  'X3D',
  'JCON',
  'JSON'
]

// mouse button codes
const LEFT_MOUSE_BUTTON = 0
const CENTER_MOUSE_BUTTON = 1
const RIGHT_MOUSE_BUTTON = 2

// https://developer.mozilla.org/en-US/docs/Web/API/WebGL_API/Constants
// gl.TEXTURE0..31 are constants 0x84C0..0x84DF = 33984..34015
// https://github.com/niivue/niivue/blob/main/docs/development-notes/webgl.md
// persistent textures
export const TEXTURE0_BACK_VOL = 33984
export const TEXTURE1_COLORMAPS = 33985
export const TEXTURE2_OVERLAY_VOL = 33986
export const TEXTURE3_FONT = 33987
export const TEXTURE4_THUMBNAIL = 33988
export const TEXTURE5_MATCAP = 33989
export const TEXTURE6_GRADIENT = 33990
export const TEXTURE7_DRAW = 33991
// subsequent textures only used transiently
export const TEXTURE8_GRADIENT_TEMP = 33992
export const TEXTURE9_ORIENT = 33993
export const TEXTURE10_BLEND = 33994
export const TEXTURE11_GC_BACK = 33995
export const TEXTURE12_GC_STRENGTH0 = 33996
export const TEXTURE13_GC_STRENGTH1 = 33997
export const TEXTURE14_GC_LABEL0 = 33998
export const TEXTURE15_GC_LABEL1 = 33999

type UIData = {
  mousedown: boolean
  touchdown: boolean
  mouseButtonLeftDown: boolean
  mouseButtonCenterDown: boolean
  mouseButtonRightDown: boolean
  mouseDepthPicker: boolean
  clickedTile: number
  pan2DxyzmmAtMouseDown: vec4
  prevX: number
  prevY: number
  currX: number
  currY: number
  currentTouchTime: number
  lastTouchTime: number
  touchTimer: NodeJS.Timeout | null
  doubleTouch: boolean
  isDragging: boolean
  dragStart: number[]
  dragEnd: number[]
  dragClipPlaneStartDepthAziElev: number[]
  lastTwoTouchDistance: number
  multiTouchGesture: boolean
  dpr?: number
}

type SaveImageOptions = {
  filename: string
  isSaveDrawing: boolean
  volumeByIndex: number
}

// default SaveImageOptions
const defaultSaveImageOptions: SaveImageOptions = {
  filename: '',
  isSaveDrawing: false,
  volumeByIndex: 0
}

const OTHER_DIMENSIONS = [
  [1, 2], // For SAGITTAL (sliceDim = 0), the other dimensions are 1 (Y) and 2 (Z)
  [0, 2], // For CORONAL (sliceDim = 1), the other dimensions are 0 (X) and 2 (Z)
  [0, 1] // For AXIAL (sliceDim = 2), the other dimensions are 0 (X) and 1 (Y)
]

/**
 * Niivue can be attached to a canvas. An instance of Niivue contains methods for
 * loading and rendering NIFTI image data in a WebGL 2.0 context.
 *
 * @example
 * let niivue = new Niivue({crosshairColor: [0,1,0,0.5], textHeight: 0.5}) // a see-through green crosshair, and larger text labels
 */
export class Niivue {
  loaders = {}
  canvas: HTMLCanvasElement | null = null // the reference to the canvas element on the page
  _gl: WebGL2RenderingContext | null = null // the gl context
  isBusy = false // flag to indicate if the scene is busy drawing
  needsRefresh = false // flag to indicate if the scene needs to be redrawn
  colormapTexture: WebGLTexture | null = null // the GPU memory storage of the colormap
  colormapLists: ColormapListEntry[] = [] // one entry per colorbar: min, max, tic
  volumeTexture: WebGLTexture | null = null // the GPU memory storage of the volume
  gradientTexture: WebGLTexture | null = null // 3D texture for volume rnedering lighting
  gradientTextureAmount = 0.0
  drawTexture: WebGLTexture | null = null // the GPU memory storage of the drawing
  drawUndoBitmaps: Uint8Array[] = [] // array of drawBitmaps for undo
  drawLut = cmapper.makeDrawLut('$itksnap') // the color lookup table for drawing
  drawOpacity = 0.8 // opacity of drawing (default)
  clickToSegmentIsGrowing = false // flag to indicate if the clickToSegment flood fill growing is in progress with left mouse down + drag
  clickToSegmentGrowingBitmap: Uint8Array | null = null // the bitmap of the growing flood fill
  clickToSegmentXY = [0, 0] // the x,y location of the clickToSegment flood fill
  renderDrawAmbientOcclusion = 0.4
  colorbarHeight = 0 // height in pixels, set when colorbar is drawn
  drawPenLocation = [NaN, NaN, NaN]
  drawPenAxCorSag = -1 // do not allow pen to drag between Sagittal/Coronal/Axial
  drawFillOverwrites = true // if true, fill overwrites existing drawing
  drawPenFillPts: number[][] = [] // store mouse points for filled pen
  overlayTexture: WebGLTexture | null = null
  overlayTextureID: WebGLTexture | null = null
  sliceMMShader?: Shader
  sliceV1Shader?: Shader
  orientCubeShader?: Shader
  orientCubeShaderVAO: WebGLVertexArrayObject | null = null
  rectShader?: Shader
  rectOutlineShader?: Shader
  renderShader?: Shader
  lineShader?: Shader
  line3DShader?: Shader
  passThroughShader?: Shader
  renderGradientShader?: Shader
  renderSliceShader?: Shader
  renderVolumeShader?: Shader
  pickingMeshShader?: Shader
  pickingImageShader?: Shader
  colorbarShader?: Shader
  fiberShader?: Shader
  fontTexture: WebGLTexture | null = null
  matCapTexture: WebGLTexture | null = null
  bmpShader: Shader | null = null
  bmpTexture: WebGLTexture | null = null // thumbnail WebGLTexture object
  thumbnailVisible = false
  bmpTextureWH = 1.0 // thumbnail width/height ratio
  growCutShader?: Shader
  orientShaderAtlasU: Shader | null = null
  orientShaderAtlasI: Shader | null = null
  orientShaderU: Shader | null = null
  orientShaderI: Shader | null = null
  orientShaderF: Shader | null = null
  orientShaderRGBU: Shader | null = null
  surfaceShader: Shader | null = null
  blurShader: Shader | null = null
  sobelShader: Shader | null = null
  genericVAO: WebGLVertexArrayObject | null = null // used for 2D slices, 2D lines, 2D Fonts
  unusedVAO = null
  crosshairs3D: NiivueObject3D | null = null
  backgroundMasksOverlays = 0
  overlayOutlineWidth = 0 // float, 0 for none
  overlayAlphaShader = 1 // float, 1 for opaque
  isAlphaClipDark = false
  position?: vec3
  extentsMin?: vec3
  extentsMax?: vec3
  // ResizeObserver
  private resizeObserver: ResizeObserver | null = null
  // syncOpts: Record<string, unknown> = {}
  syncOpts: SyncOpts = {
    '3d': false, // legacy option
    '2d': false, // legacy option
    zoomPan: false,
    cal_min: false,
    cal_max: false,
    clipPlane: false,
    gamma: false,
    sliceType: false,
    crosshair: false
  }

  readyForSync = false

  // UI Data
  uiData: UIData = {
    mousedown: false,
    touchdown: false,
    mouseButtonLeftDown: false,
    mouseButtonCenterDown: false,
    mouseButtonRightDown: false,
    mouseDepthPicker: false,
    clickedTile: -1,

    pan2DxyzmmAtMouseDown: [0, 0, 0, 1],
    prevX: 0,
    prevY: 0,
    currX: 0,
    currY: 0,
    currentTouchTime: 0,
    lastTouchTime: 0,
    touchTimer: null,
    doubleTouch: false,
    isDragging: false,
    dragStart: [0.0, 0.0],
    dragEnd: [0.0, 0.0],
    dragClipPlaneStartDepthAziElev: [0, 0, 0],
    lastTwoTouchDistance: 0,
    multiTouchGesture: false
  }

  back: NVImage | null = null // base layer; defines image space to work in. Defined as this.volumes[0] in Niivue.loadVolumes
  overlays: NVImage[] = [] // layers added on top of base image (e.g. masks or stat maps). Essentially everything after this.volumes[0] is an overlay. So is necessary?
  deferredVolumes: ImageFromUrlOptions[] = []
  deferredMeshes: LoadFromUrlParams[] = []
  furthestVertexFromOrigin = 100
  volScale: number[] = []
  vox: number[] = []
  mousePos = [0, 0]
  screenSlices: Array<{
    leftTopWidthHeight: number[]
    axCorSag: SLICE_TYPE
    sliceFrac: number
    AxyzMxy: number[]
    leftTopMM: number[]
    fovMM: number[]
    screen2frac?: number[]
  }> = [] // empty array

  cuboidVertexBuffer?: WebGLBuffer

  otherNV: Niivue[] | null = null // another niivue instance that we wish to sync position with
  volumeObject3D: NiivueObject3D | null = null
  pivot3D = [0, 0, 0] // center for rendering rotation
  furthestFromPivot = 10.0 // most distant point from pivot

  currentClipPlaneIndex = 0
  lastCalled = new Date().getTime()

  selectedObjectId = -1
  CLIP_PLANE_ID = 1
  VOLUME_ID = 254
  DISTANCE_FROM_CAMERA = -0.54
  graph: Graph = {
    LTWH: [0, 0, 640, 480],
    opacity: 0.0,
    vols: [0], // e.g. timeline for background volume only, e.g. [0,2] for first and third volumes
    autoSizeMultiplanar: false,
    normalizeValues: false,
    isRangeCalMinMax: false
  }

  meshShaders: Array<{ Name: string; Frag: string; shader?: Shader }> = [
    {
      Name: 'Phong',
      Frag: fragMeshShader
    },
    {
      Name: 'Matte',
      Frag: fragMeshMatteShader
    },
    {
      Name: 'Harmonic',
      Frag: fragMeshShaderSHBlue
    },
    {
      Name: 'Hemispheric',
      Frag: fragMeshHemiShader
    },
    {
      Name: 'Crevice',
      Frag: fragMeshShaderCrevice
    },
    {
      Name: 'Edge',
      Frag: fragMeshEdgeShader
    },
    {
      Name: 'Diffuse',
      Frag: fragMeshDiffuseEdgeShader
    },
    {
      Name: 'Outline',
      Frag: fragMeshOutlineShader
    },
    {
      Name: 'Specular',
      Frag: fragMeshSpecularEdgeShader
    },
    {
      Name: 'Toon',
      Frag: fragMeshToonShader
    },
    {
      Name: 'Flat',
      Frag: fragFlatMeshShader
    },
    {
      Name: 'Matcap',
      Frag: fragMeshMatcapShader
    }
  ]

  // TODO just let users use DRAG_MODE instead
  dragModes = {
    contrast: DRAG_MODE.contrast,
    measurement: DRAG_MODE.measurement,
    none: DRAG_MODE.none,
    pan: DRAG_MODE.pan,
    slicer3D: DRAG_MODE.slicer3D,
    callbackOnly: DRAG_MODE.callbackOnly
  }

  // TODO just let users use SLICE_TYPE instead
  sliceTypeAxial = SLICE_TYPE.AXIAL
  sliceTypeCoronal = SLICE_TYPE.CORONAL
  sliceTypeSagittal = SLICE_TYPE.SAGITTAL
  sliceTypeMultiplanar = SLICE_TYPE.MULTIPLANAR
  sliceTypeRender = SLICE_TYPE.RENDER

  // Event listeners
  /**
   * callback function to run when the right mouse button is released after dragging
   * @example
   * niivue.onDragRelease = () => {
   *   console.log('drag ended')
   * }
   */
  onDragRelease: (params: DragReleaseParams) => void = () => {} // function to call when contrast drag is released by default. Can be overridden by user

  /**
   * callback function to run when the left mouse button is released
   * @example
   * niivue.onMouseUp = () => {
   *   console.log('mouse up')
   * }
   */
  onMouseUp: (data: Partial<UIData>) => void = () => {}
  /**
   * callback function to run when the crosshair location changes
   * @example
   * niivue.onLocationChange = (data) => {
   * console.log('location changed')
   * console.log('mm: ', data.mm)
   * console.log('vox: ', data.vox)
   * console.log('frac: ', data.frac)
   * console.log('values: ', data.values)
   * }
   */
  onLocationChange: (location: unknown) => void = () => {}
  /**
   * callback function to run when the user changes the intensity range with the selection box action (right click)
   * @example
   * niivue.onIntensityChange = (volume) => {
   * console.log('intensity changed')
   * console.log('volume: ', volume)
   * }
   */
  onIntensityChange: (volume: NVImage) => void = () => {}

  /**
   * callback function when clickToSegment is enabled and the user clicks on the image. data contains the volume of the segmented region in mm3 and mL
   * @example
   * niivue.onClickToSegment = (data) => {
   * console.log('clicked to segment')
   * console.log('volume mm3: ', data.mm3)
   * console.log('volume mL: ', data.mL)
   * }
   */
  onClickToSegment: (data: { mm3: number; mL: number }) => void = () => {}

  /**
   * callback function to run when a new volume is loaded
   * @example
   * niivue.onImageLoaded = (volume) => {
   * console.log('volume loaded')
   * console.log('volume: ', volume)
   * }
   */
  onImageLoaded: (volume: NVImage) => void = () => {}

  /**
   * callback function to run when a new mesh is loaded
   * @example
   * niivue.onMeshLoaded = (mesh) => {
   * console.log('mesh loaded')
   * console.log('mesh: ', mesh)
   * }
   */
  onMeshLoaded: (mesh: NVMesh) => void = () => {}

  /**
   * callback function to run when the user changes the volume when a 4D image is loaded
   * @example
   * niivue.onFrameChange = (volume, frameNumber) => {
   * console.log('frame changed')
   * console.log('volume: ', volume)
   * console.log('frameNumber: ', frameNumber)
   * }
   */
  onFrameChange: (volume: NVImage, index: number) => void = () => {}

  /**
   * callback function to run when niivue reports an error
   * @example
   * niivue.onError = (error) => {
   * console.log('error: ', error)
   * }
   */
  onError: () => void = () => {}

  /// TODO was undocumented
  onColormapChange: () => void = () => {}

  /**
   * callback function to run when niivue reports detailed info
   * @example
   * niivue.onInfo = (info) => {
   * console.log('info: ', info)
   * }
   */
  onInfo: () => void = () => {}

  /**
   * callback function to run when niivue reports a warning
   * @example
   * niivue.onWarn = (warn) => {
   * console.log('warn: ', warn)
   * }
   */
  onWarn: () => void = () => {}

  /**
   * callback function to run when niivue reports a debug message
   * @example
   * niivue.onDebug = (debug) => {
   * console.log('debug: ', debug)
   * }
   */
  onDebug: () => void = () => {}

  /**
   * callback function to run when a volume is added from a url
   * @example
   * niivue.onVolumeAddedFromUrl = (imageOptions, volume) => {
   * console.log('volume added from url')
   * console.log('imageOptions: ', imageOptions)
   * console.log('volume: ', volume)
   * }
   */
  onVolumeAddedFromUrl: (imageOptions: ImageFromUrlOptions, volume: NVImage) => void = () => {}
  onVolumeWithUrlRemoved: (url: string) => void = () => {}

  /**
   * callback function to run when updateGLVolume is called (most users will not need to use
   * @example
   * niivue.onVolumeUpdated = () => {
   * console.log('volume updated')
   * }
   */
  onVolumeUpdated: () => void = () => {}

  /**
   * callback function to run when a mesh is added from a url
   * @example
   * niivue.onMeshAddedFromUrl = (meshOptions, mesh) => {
   * console.log('mesh added from url')
   * console.log('meshOptions: ', meshOptions)
   * console.log('mesh: ', mesh)
   * }
   */
  onMeshAddedFromUrl: (meshOptions: LoadFromUrlParams, mesh: NVMesh) => void = () => {}

  // TODO seems redundant with onMeshLoaded
  onMeshAdded: () => void = () => {}
  onMeshWithUrlRemoved: (url: string) => void = () => {}

  // not implemented anywhere...
  onZoom3DChange: (zoom: number) => void = () => {}

  /**
   * callback function to run when the user changes the rotation of the 3D rendering
   * @example
   * niivue.onAzimuthElevationChange = (azimuth, elevation) => {
   * console.log('azimuth: ', azimuth)
   * console.log('elevation: ', elevation)
   * }
   */
  onAzimuthElevationChange: (azimuth: number, elevation: number) => void = () => {}

  /**
   * callback function to run when the user changes the clip plane
   * @example
   * niivue.onClipPlaneChange = (clipPlane) => {
   * console.log('clipPlane: ', clipPlane)
   * }
   */
  onClipPlaneChange: (clipPlane: number[]) => void = () => {}
  onCustomMeshShaderAdded: (fragmentShaderText: string, name: string) => void = () => {}
  onMeshShaderChanged: (meshIndex: number, shaderIndex: number) => void = () => {}
  onMeshPropertyChanged: (meshIndex: number, key: string, val: unknown) => void = () => {}

  /**
   * callback function to run when the user loads a new NiiVue document
   * @example
   * niivue.onDocumentLoaded = (document) => {
   * console.log('document: ', document)
   * }
   */
  onDocumentLoaded: (document: NVDocument) => void = () => {}

  document = new NVDocument()

  get scene(): Scene {
    return this.document.scene
  }

  get opts(): NVConfigOptions {
    return this.document.opts
  }

  get sliceMosaicString(): string {
    return this.document.opts.sliceMosaicString || ''
  }

  set sliceMosaicString(newSliceMosaicString: string) {
    this.document.opts.sliceMosaicString = newSliceMosaicString
  }

  mediaUrlMap: Map<NVImage | NVMesh, string> = new Map()
  initialized = false
  currentDrawUndoBitmap: number
  loadingText: string
  defaultFont: UIKFont
  ui: UIKit

  /**
   * @param options  - options object to set modifiable Niivue properties
   */
  constructor(options: Partial<NVConfigOptions> = DEFAULT_OPTIONS) {
    // populate Niivue with user supplied options
    for (const name in options) {
      // if the user supplied a function for a callback, use it, else use the default callback or nothing
      if (typeof options[name as keyof typeof options] === 'function') {
        this[name] = options[name]
      } else {
        this.opts[name] = DEFAULT_OPTIONS[name] === undefined ? DEFAULT_OPTIONS[name] : options[name]
      }
    }

    if (this.opts.isHighResolutionCapable) {
      this.uiData.dpr = window.devicePixelRatio || 1
    } else {
      this.uiData.dpr = 1
    }

    // now that opts have been parsed, set the current undo to max undo
    this.currentDrawUndoBitmap = this.opts.maxDrawUndoBitmaps // analogy: cylinder position of a revolver

    if (this.opts.drawingEnabled) {
      this.createEmptyDrawing()
    }

    if (this.opts.thumbnail.length > 0) {
      this.thumbnailVisible = true
    }

    this.loadingText = this.opts.loadingText
    log.setLogLevel(this.opts.logLevel)
  }

  get volumes(): NVImage[] {
    return this.document.volumes
  }

  set volumes(volumes) {
    this.document.volumes = volumes
  }

  get meshes(): NVMesh[] {
    return this.document.meshes
  }

  set meshes(meshes) {
    this.document.meshes = meshes
  }

  get drawBitmap(): Uint8Array | null {
    return this.document.drawBitmap
  }

  set drawBitmap(drawBitmap) {
    this.document.drawBitmap = drawBitmap
  }

  get volScaleMultiplier(): number {
    return this.scene.volScaleMultiplier
  }

  set volScaleMultiplier(scale) {
    this.setScale(scale)
  }

  /**
   * save webgl2 canvas as png format bitmap
   * @param filename - filename for screen capture
   * @example niivue.saveScene('test.png');
   * @see {@link https://niivue.github.io/niivue/features/ui.html | live demo usage}
   */
  async saveScene(filename = 'niivue.png'): Promise<void> {
    function saveBlob(blob: Blob, name: string): void {
      const a = document.createElement('a')
      document.body.appendChild(a)
      a.style.display = 'none'
      const url = window.URL.createObjectURL(blob)
      a.href = url
      a.download = name
      a.click()
      a.remove()
    }

    const canvas = this.canvas

    if (!canvas) {
      throw new Error('canvas not defined')
    }
    this.drawScene()
    canvas.toBlob((blob) => {
      if (!blob) {
        return
      }
      if (filename === '') {
        filename = `niivue-screenshot-${new Date().toString()}.png`
        filename = filename.replace(/\s/g, '_')
      }
      saveBlob(blob, filename)
    })
  }

  /**
   * attach the Niivue instance to the webgl2 canvas by element id
   * @param id - the id of an html canvas element
   * @param isAntiAlias - determines if anti-aliasing is requested (if not specified, AA usage depends on hardware)
   * @example niivue = new Niivue().attachTo('gl')
   * @example niivue.attachTo('gl')
   * @see {@link https://niivue.github.io/niivue/features/basic.multiplanar.html | live demo usage}
   */
  async attachTo(id: string, isAntiAlias = null): Promise<this> {
    await this.attachToCanvas(document.getElementById(id) as HTMLCanvasElement, isAntiAlias)
    log.debug('attached to element with id: ', id)
    return this
  }

  /**
   * attach the Niivue instance to a canvas element directly
   * @param canvas - the canvas element reference
   * @example
   * niivue = new Niivue()
   * niivue.attachToCanvas(document.getElementById(id))
   */
  async attachToCanvas(canvas: HTMLCanvasElement, isAntiAlias: boolean | null = null): Promise<this> {
    this.canvas = canvas
    if (isAntiAlias === null) {
      isAntiAlias = navigator.hardwareConcurrency > 6
      log.debug('AntiAlias ', isAntiAlias, ' Threads ', navigator.hardwareConcurrency)
    }
    this.gl = this.canvas.getContext('webgl2', {
      alpha: true,
      antialias: isAntiAlias
    })
    this.ui = new UIKit(this.gl)
    this.ui.redrawRequested = this.drawScene.bind(this)
    log.info('NIIVUE VERSION ', version)

    // set parent background container to black (default empty canvas color)
    // avoids white cube around image in 3D render mode
    this.canvas!.parentElement!.style.backgroundColor = 'black'
    // fill all space in parent
    if (this.opts.isResizeCanvas) {
      this.canvas.style.width = '100%'
      this.canvas.style.height = '100%'
      this.canvas.style.display = 'block'
      this.canvas.width = this.canvas.offsetWidth
      this.canvas.height = this.canvas.offsetHeight
      window.addEventListener('resize', () => {
        requestAnimationFrame(() => {
          this.resizeListener()
        })
      })
      this.resizeObserver = new ResizeObserver(() => {
        requestAnimationFrame(() => {
          this.resizeListener()
        })
      })
      this.resizeObserver.observe(this.canvas.parentElement!)
    }
    this.registerInteractions() // attach mouse click and touch screen event handlers for the canvas
    await this.init()
    this.drawScene()
    return this
  }

  /**
   * Sync the scene controls (orientation, crosshair location, etc.) from one Niivue instance to another. useful for using one canvas to drive another.
   * @param otherNV - the other Niivue instance that is the main controller
   * @example
   * niivue1 = new Niivue()
   * niivue2 = new Niivue()
   * niivue2.syncWith(niivue1)
   * @deprecated use broadcastTo instead
   * @see {@link https://niivue.github.io/niivue/features/sync.mesh.html | live demo usage}
   */
  syncWith(otherNV: Niivue | Niivue[], syncOpts = { '2d': true, '3d': true }): void {
    // if otherNV is not an array, make it an array of one
    if (!(otherNV instanceof Array)) {
      otherNV = [otherNV]
    }
    this.otherNV = otherNV
    this.syncOpts = { ...syncOpts }
  }

  /**
   * Sync the scene controls (orientation, crosshair location, etc.) from one Niivue instance to others. useful for using one canvas to drive another.
   * @param otherNV - the other Niivue instance(s)
   * @example
   * niivue1 = new Niivue()
   * niivue2 = new Niivue()
   * niivue3 = new Niivue()
   * niivue1.broadcastTo(niivue2)
   * niivue1.broadcastTo([niivue2, niivue3])
   * @see {@link https://niivue.github.io/niivue/features/sync.mesh.html | live demo usage}
   */
  broadcastTo(otherNV: Niivue | Niivue[], syncOpts = { '2d': true, '3d': true }): void {
    // if otherNV is a single instance then make it an array of one
    if (!(otherNV instanceof Array)) {
      otherNV = [otherNV]
    }
    this.otherNV = otherNV
    this.syncOpts = syncOpts
  }

  doSync3d(otherNV: Niivue): void {
    otherNV.scene.renderAzimuth = this.scene.renderAzimuth
    otherNV.scene.renderElevation = this.scene.renderElevation
    otherNV.scene.volScaleMultiplier = this.scene.volScaleMultiplier
  }

  // both crosshair and zoomPan
  doSync2d(otherNV: Niivue): void {
    const thisMM = this.frac2mm(this.scene.crosshairPos)
    otherNV.scene.crosshairPos = otherNV.mm2frac(thisMM)
    otherNV.scene.pan2Dxyzmm = vec4.clone(this.scene.pan2Dxyzmm)
  }

  doSyncGamma(otherNV: Niivue): void {
    // gamma not dependent on 2d/3d
    const thisGamma = this.scene.gamma
    const otherGamma = otherNV.scene.gamma
    if (thisGamma !== otherGamma) {
      otherNV.setGamma(thisGamma)
    }
  }

  doSyncZoomPan(otherNV: Niivue): void {
    otherNV.scene.pan2Dxyzmm = vec4.clone(this.scene.pan2Dxyzmm)
  }

  doSyncCrosshair(otherNV: Niivue): void {
    const thisMM = this.frac2mm(this.scene.crosshairPos)
    otherNV.scene.crosshairPos = otherNV.mm2frac(thisMM)
  }

  doSyncCalMin(otherNV: Niivue): void {
    // only call updateGLVolume if the cal_min is different
    // because updateGLVolume is expensive, but required to update the volume
    if (this.volumes[0].cal_min !== otherNV.volumes[0].cal_min) {
      otherNV.volumes[0].cal_min = this.volumes[0].cal_min
      otherNV.updateGLVolume()
    }
  }

  doSyncCalMax(otherNV: Niivue): void {
    // only call updateGLVolume if the cal_max is different
    // because updateGLVolume is expensive, but required to update the volume
    if (this.volumes[0].cal_max !== otherNV.volumes[0].cal_max) {
      otherNV.volumes[0].cal_max = this.volumes[0].cal_max
      otherNV.updateGLVolume()
    }
  }

  doSyncSliceType(otherNV: Niivue): void {
    otherNV.setSliceType(this.opts.sliceType)
  }

  doSyncClipPlane(otherNV: Niivue): void {
    otherNV.setClipPlane(this.scene.clipPlaneDepthAziElev)
  }

  /**
   * Sync the scene controls (orientation, crosshair location, etc.) from one Niivue instance to another. useful for using one canvas to drive another.
   * @internal
   * @example
   * niivue1 = new Niivue()
   * niivue2 = new Niivue()
   * niivue2.syncWith(niivue1)
   * niivue2.sync()
   */
  sync(): void {
    if (!this.gl || !this.otherNV || typeof this.otherNV === 'undefined') {
      return
    }
    // canvas must have focus to send messages issue706
    if (!(this.gl.canvas as HTMLCanvasElement).matches(':focus')) {
      return
    }
    for (let i = 0; i < this.otherNV.length; i++) {
      if (this.otherNV[i] === this) {
        continue
      }
      // gamma
      if (this.syncOpts.gamma) {
        this.doSyncGamma(this.otherNV[i])
      }
      // crosshair
      if (this.syncOpts.crosshair) {
        this.doSyncCrosshair(this.otherNV[i])
      }
      // zoomPan
      if (this.syncOpts.zoomPan) {
        this.doSyncZoomPan(this.otherNV[i])
      }
      // sliceType
      if (this.syncOpts.sliceType) {
        this.doSyncSliceType(this.otherNV[i])
      }
      // cal_min
      if (this.syncOpts.cal_min) {
        this.doSyncCalMin(this.otherNV[i])
      }
      // cal_max
      if (this.syncOpts.cal_max) {
        this.doSyncCalMax(this.otherNV[i])
      }
      // clipPlane
      if (this.syncOpts.clipPlane) {
        this.doSyncClipPlane(this.otherNV[i])
      }
      // legacy 2d option for multiple properties
      if (this.syncOpts['2d']) {
        this.doSync2d(this.otherNV[i])
      }
      // legacy 3d option for multiple properties
      if (this.syncOpts['3d']) {
        this.doSync3d(this.otherNV[i])
      }
      this.otherNV[i].drawScene()
      this.otherNV[i].createOnLocationChange()
    }
  }

  /** Not documented publicly for now
   * test if two arrays have equal values for each element
   * @param a - the first array
   * @param b - the second array
   * @example Niivue.arrayEquals(a, b)
   *
   * TODO this should maybe just use array-equal from NPM
   */
  arrayEquals(a: unknown[], b: unknown[]): boolean {
    return Array.isArray(a) && Array.isArray(b) && a.length === b.length && a.every((val, index) => val === b[index])
  }

  /**
   * callback function to handle resize window events, redraws the scene.
   * @internal
   */
  resizeListener(): void {
    if (!this.canvas || !this.gl) {
      return
    }
    if (!this.opts.isResizeCanvas) {
      if (this.opts.isHighResolutionCapable) {
        log.warn('isHighResolutionCapable requires isResizeCanvas')
        this.opts.isHighResolutionCapable = false
      }
      this.uiData.dpr = 1
      this.drawScene()
      return
    }
    this.canvas.style.width = '100%'
    this.canvas.style.height = '100%'
    this.canvas.style.display = 'block'

    // https://webglfundamentals.org/webgl/lessons/webgl-resizing-the-canvas.html
    // https://www.khronos.org/webgl/wiki/HandlingHighDPI
    if (this.opts.isHighResolutionCapable) {
      this.uiData.dpr = window.devicePixelRatio || 1
      log.debug('devicePixelRatio: ' + this.uiData.dpr)
    } else {
      this.uiData.dpr = 1
    }
    if ('width' in this.canvas.parentElement!) {
      this.canvas.width = (this.canvas.parentElement.width as number) * this.uiData.dpr
      // @ts-expect-error not sure why height is not defined for HTMLElement
      this.canvas.height = this.canvas.parentElement.height * this.uiData.dpr
    } else {
      this.canvas.width = this.canvas.offsetWidth * this.uiData.dpr
      this.canvas.height = this.canvas.offsetHeight * this.uiData.dpr
    }
    this.ui.handleWindowResize()
    this.gl.viewport(0, 0, this.gl.canvas.width, this.gl.canvas.height)
    this.drawScene()
  }

  /* Not included in public docs
   * The following two functions are to address offset issues
   * https://stackoverflow.com/questions/42309715/how-to-correctly-pass-mouse-coordinates-to-webgl
   * note:  no test yet
   */
  /**
   * callback to handle mouse move events relative to the canvas
   * @internal
   * @returns the mouse position relative to the canvas
   */
  getRelativeMousePosition(event: PointerEvent, target?: EventTarget | null): { x: number; y: number } | undefined {
    target = target || event.target
    if (!target) {
      return
    }
    // @ts-expect-error -- not sure how this works, this would be an EventTarget?
    const rect = target.getBoundingClientRect()
    return {
      x: event.clientX - rect.left,
      y: event.clientY - rect.top
    }
  }

  // not included in public docs
  // assumes target or event.target is canvas
  // note: no test yet
  getNoPaddingNoBorderCanvasRelativeMousePosition(
    event: PointerEvent,
    target: EventTarget
  ): { x: number; y: number } | undefined {
    target = target || event.target
    const pos = this.getRelativeMousePosition(event, target)
    return pos
  }

  // not included in public docs
  // handler for context menu (right click)
  // here, we disable the normal context menu so that
  // we can use some custom right click events
  // note: no test yet
  mouseContextMenuListener(e: PointerEvent): void {
    e.preventDefault()
  }

  // not included in public docs
  // handler for all mouse button presses
  // note: no test yet
  mouseDownListener(e: PointerEvent): void {
    e.preventDefault()
    // var rect = this.canvas.getBoundingClientRect();
    this.drawPenLocation = [NaN, NaN, NaN]
    this.drawPenAxCorSag = -1
    this.uiData.mousedown = true
    // reset drag positions used previously.
    this.setDragStart(0, 0)
    this.setDragEnd(0, 0)
    log.debug('mouse down')
    log.debug(e)
    // record tile where mouse clicked
    const pos = this.getNoPaddingNoBorderCanvasRelativeMousePosition(e, this.gl.canvas)
    if (!pos) {
      return
    }

    const [x, y] = [pos.x * this.uiData.dpr!, pos.y * this.uiData.dpr!]
    if (this.opts.clickToSegment) {
      this.clickToSegmentXY = [x, y]
    }
    const label = this.getLabelAtPoint([x, y])
    if (label) {
      // check for user defined onclick handler
      if (label.onClick) {
        label.onClick(label)
        return
      }
      // find associated mesh
      for (const mesh of this.meshes) {
        if (mesh.type !== MeshType.CONNECTOME) {
          continue
        }
        for (const node of mesh.nodes as NVConnectomeNode[]) {
          if (node.label === label) {
            this.scene.crosshairPos = this.mm2frac([node.x, node.y, node.z])
            this.updateGLVolume()
            this.drawScene()
          }
        }
      }
    }
    this.uiData.clickedTile = this.tileIndex(x, y)
    // respond to different types of mouse clicks
    if (e.button === LEFT_MOUSE_BUTTON && e.shiftKey) {
      this.uiData.mouseButtonCenterDown = true
      this.mouseCenterButtonHandler(e)
    } else if (e.button === LEFT_MOUSE_BUTTON) {
      this.uiData.mouseButtonLeftDown = true
      this.mouseLeftButtonHandler(e)
    } else if (e.button === RIGHT_MOUSE_BUTTON) {
      this.uiData.mouseButtonRightDown = true
      this.mouseRightButtonHandler(e)
    } else if (e.button === CENTER_MOUSE_BUTTON) {
      this.uiData.mouseButtonCenterDown = true
      this.mouseCenterButtonHandler(e)
    }
  }

  // not included in public docs
  // handler for mouse left button down
  // note: no test yet
  mouseLeftButtonHandler(e: PointerEvent): void {
    const pos = this.getNoPaddingNoBorderCanvasRelativeMousePosition(e, this.gl.canvas)
    this.mouseDown(pos!.x, pos!.y)
    this.mouseClick(pos!.x, pos!.y)
  }

  // not included in public docs
  // handler for mouse center button down
  // note: no test yet
  mouseCenterButtonHandler(e: PointerEvent): void {
    const pos = this.getNoPaddingNoBorderCanvasRelativeMousePosition(e, this.gl.canvas)
    this.mousePos = [pos!.x * this.uiData.dpr!, pos!.y * this.uiData.dpr!]
    if (this.opts.dragMode === DRAG_MODE.none) {
      return
    }
    this.setDragStart(pos!.x, pos!.y)
    if (!this.uiData.isDragging) {
      this.uiData.pan2DxyzmmAtMouseDown = vec4.clone(this.scene.pan2Dxyzmm)
    }
    this.uiData.isDragging = true
    this.uiData.dragClipPlaneStartDepthAziElev = this.scene.clipPlaneDepthAziElev
  }

  // not included in public docs
  // handler for mouse right button down
  // note: no test yet
  mouseRightButtonHandler(e: PointerEvent): void {
    // this.uiData.isDragging = true;
    const pos = this.getNoPaddingNoBorderCanvasRelativeMousePosition(e, this.gl.canvas)
    this.mousePos = [pos!.x * this.uiData.dpr!, pos!.y * this.uiData.dpr!]
    if (this.opts.dragMode === DRAG_MODE.none) {
      return
    }
    this.setDragStart(pos!.x, pos!.y)
    if (!this.uiData.isDragging) {
      this.uiData.pan2DxyzmmAtMouseDown = vec4.clone(this.scene.pan2Dxyzmm)
    }
    this.uiData.isDragging = true
    this.uiData.dragClipPlaneStartDepthAziElev = this.scene.clipPlaneDepthAziElev
  }

  /**
   * calculate the the min and max voxel indices from an array of two values (used in selecting intensities with the selection box)
   * @param array - an array of two values
   * @returns an array of two values representing the min and max voxel indices
   */
  calculateMinMaxVoxIdx(array: number[]): number[] {
    if (array.length > 2) {
      throw new Error('array must not contain more than two values')
    }
    return [Math.floor(Math.min(array[0], array[1])), Math.floor(Math.max(array[0], array[1]))]
  }

  // not included in public docs
  // note: no test yet
  calculateNewRange({ volIdx = 0 } = {}): void {
    if (this.opts.sliceType === SLICE_TYPE.RENDER && this.sliceMosaicString.length < 1) {
      return
    }
    if (this.uiData.dragStart[0] === this.uiData.dragEnd[0] && this.uiData.dragStart[1] === this.uiData.dragEnd[1]) {
      return
    }
    // calculate our box
    let frac = this.canvasPos2frac([this.uiData.dragStart[0], this.uiData.dragStart[1]])
    if (frac[0] < 0) {
      return
    }
    const startVox = this.frac2vox(frac, volIdx)
    frac = this.canvasPos2frac([this.uiData.dragEnd[0], this.uiData.dragEnd[1]])
    if (frac[0] < 0) {
      return
    }
    const endVox = this.frac2vox(frac, volIdx)

    let hi = -Number.MAX_VALUE
    let lo = Number.MAX_VALUE
    const xrange = this.calculateMinMaxVoxIdx([startVox[0], endVox[0]])
    const yrange = this.calculateMinMaxVoxIdx([startVox[1], endVox[1]])
    const zrange = this.calculateMinMaxVoxIdx([startVox[2], endVox[2]])

    // for our constant dimension we add one so that the for loop runs at least once
    if (startVox[0] - endVox[0] === 0) {
      xrange[1] = startVox[0] + 1
    } else if (startVox[1] - endVox[1] === 0) {
      yrange[1] = startVox[1] + 1
    } else if (startVox[2] - endVox[2] === 0) {
      zrange[1] = startVox[2] + 1
    }

    const hdr = this.volumes[volIdx].hdr
    const img = this.volumes[volIdx].img
    if (!hdr || !img) {
      return
    }

    const xdim = hdr.dims[1]
    const ydim = hdr.dims[2]
    for (let z = zrange[0]; z < zrange[1]; z++) {
      const zi = z * xdim * ydim
      for (let y = yrange[0]; y < yrange[1]; y++) {
        const yi = y * xdim
        for (let x = xrange[0]; x < xrange[1]; x++) {
          const index = zi + yi + x
          if (lo > img[index]) {
            lo = img[index]
          }
          if (hi < img[index]) {
            hi = img[index]
          }
        }
      }
    }
    if (lo >= hi) {
      return
    } // no variability or outside volume
    const mnScale = intensityRaw2Scaled(hdr, lo)
    const mxScale = intensityRaw2Scaled(hdr, hi)
    this.volumes[volIdx].cal_min = mnScale
    this.volumes[volIdx].cal_max = mxScale
    this.onIntensityChange(this.volumes[volIdx])
  }

  generateMouseUpCallback(fracStart: vec3, fracEnd: vec3): void {
    // calculate details for callback
    const tileStart = this.tileIndex(this.uiData.dragStart[0], this.uiData.dragStart[1])
    const tileEnd = this.tileIndex(this.uiData.dragEnd[0], this.uiData.dragEnd[1])
    // a tile index of -1 indicates invalid: drag not constrained to one tile
    let tileIdx = -1
    if (tileStart === tileEnd) {
      tileIdx = tileEnd
    }
    let axCorSag = -1
    if (tileIdx >= 0) {
      axCorSag = this.screenSlices[tileIdx].axCorSag
    }
    const mmStart = this.frac2mm(fracStart)
    const mmEnd = this.frac2mm(fracEnd)
    const v = vec3.create()
    vec3.sub(v, vec3.fromValues(mmStart[0], mmStart[1], mmStart[2]), vec3.fromValues(mmEnd[0], mmEnd[1], mmEnd[2]))
    const mmLength = vec3.len(v)
    const voxStart = this.frac2vox(fracStart)
    const voxEnd = this.frac2vox(fracEnd)
    this.onDragRelease({
      fracStart,
      fracEnd,
      voxStart,
      voxEnd,
      mmStart,
      mmEnd,
      mmLength,
      tileIdx,
      axCorSag
    })
  }

  // not included in public docs
  // handler for mouse button up (all buttons)
  // note: no test yet
  mouseUpListener(e: PointerEvent): void {
    function isFunction(test: unknown): boolean {
      return Object.prototype.toString.call(test).indexOf('Function') > -1
    }
    // let fracPos = this.canvasPos2frac(this.mousePos);
    const uiData = {
      mouseButtonRightDown: this.uiData.mouseButtonRightDown,
      mouseButtonCenterDown: this.uiData.mouseButtonCenterDown,
      isDragging: this.uiData.isDragging,
      mousePos: this.mousePos,
      fracPos: this.canvasPos2frac(this.mousePos)
      // xyzMM: this.frac2mm(fracPos),
    }
    this.uiData.mousedown = false
    this.uiData.mouseButtonRightDown = false
    const wasCenterDown = this.uiData.mouseButtonCenterDown
    this.uiData.mouseButtonCenterDown = false
    this.uiData.mouseButtonLeftDown = false
    if (this.drawPenFillPts.length > 0) {
      this.drawPenFilled()
    } else if (this.drawPenAxCorSag >= 0) {
      if (this.opts.clickToSegment) {
        // copy clickToSegment bitmap to drawBitmap.
        // determine which bitmap has more non-zero values, indicating it is more recent
        const sumBitmap = this.sumBitmap(this.drawBitmap)
        const sumSeg = this.sumBitmap(this.clickToSegmentGrowingBitmap)
        if (sumSeg > sumBitmap) {
          this.updateBitmapFromClickToSegment()
        }
      }
    }
    // add the bitmap after the clickToSegment update
    this.drawAddUndoBitmap()
    this.drawPenLocation = [NaN, NaN, NaN]
    this.drawPenAxCorSag = -1
    if (isFunction(this.onMouseUp)) {
      this.onMouseUp(uiData)
    }
    if (this.uiData.isDragging) {
      this.uiData.isDragging = false
      if (this.opts.dragMode === DRAG_MODE.callbackOnly) {
        this.drawScene()
      } // hide selectionbox
      const fracStart = this.canvasPos2frac([this.uiData.dragStart[0], this.uiData.dragStart[1]])
      const fracEnd = this.canvasPos2frac([this.uiData.dragEnd[0], this.uiData.dragEnd[1]])
      this.generateMouseUpCallback(fracStart, fracEnd)
      // if roiSelection drag mode
      if (this.opts.dragMode === DRAG_MODE.roiSelection) {
        // do not call drawScene so that the selection box remains visible
        return
      }
      if (this.opts.dragMode !== DRAG_MODE.contrast) {
        return
      }
      if (wasCenterDown) {
        return
      }
      if (this.uiData.dragStart[0] === this.uiData.dragEnd[0] && this.uiData.dragStart[1] === this.uiData.dragEnd[1]) {
        return
      }
      this.calculateNewRange({ volIdx: 0 })
      this.refreshLayers(this.volumes[0], 0)
    }
    // this.ui.processPointerUp(this.mousePos[0], this.mousePos[1], e.button)
    const rect = this.canvas!.getBoundingClientRect()
    this.ui.processPointerUp(e.clientX - rect.left, e.clientY - rect.top, e)
    this.drawScene()
  }

  // not included in public docs
  checkMultitouch(e: TouchEvent): void {
    if (this.uiData.touchdown && !this.uiData.multiTouchGesture) {
      const rect = this.canvas!.getBoundingClientRect()
      this.mouseDown(e.touches[0].clientX - rect.left, e.touches[0].clientY - rect.top)

      this.mouseClick(e.touches[0].clientX - rect.left, e.touches[0].clientY - rect.top)
    }
  }

  // not included in public docs
  // handler for single finger touch event (like mouse down)
  // note: no test yet
  touchStartListener(e: TouchEvent): void {
    e.preventDefault()
    if (!this.uiData.touchTimer) {
      this.uiData.touchTimer = setTimeout(() => {
        // this.drawScene()
        this.resetBriCon(e)
      }, this.opts.longTouchTimeout)
    }
    this.uiData.touchdown = true
    this.uiData.currentTouchTime = new Date().getTime()
    const timeSinceTouch = this.uiData.currentTouchTime - this.uiData.lastTouchTime
    if (timeSinceTouch < this.opts.doubleTouchTimeout && timeSinceTouch > 0) {
      this.uiData.doubleTouch = true
      this.setDragStart(
        e.targetTouches[0].clientX - (e.target as HTMLElement).getBoundingClientRect().left,
        e.targetTouches[0].clientY - (e.target as HTMLElement).getBoundingClientRect().top
      )
      this.resetBriCon(e)
      this.uiData.lastTouchTime = this.uiData.currentTouchTime
      return
    } else {
      // reset values to be ready for next touch
      this.uiData.doubleTouch = false
      this.setDragStart(0, 0)
      this.setDragEnd(0, 0)
      this.uiData.lastTouchTime = this.uiData.currentTouchTime
    }
    if (this.uiData.touchdown && e.touches.length < 2) {
      this.uiData.multiTouchGesture = false
    } else {
      this.uiData.multiTouchGesture = true
    }
    setTimeout(this.checkMultitouch.bind(this), 1, e)
  }

  // not included in public docs
  // handler for touchend (finger lift off screen)
  // note: no test yet
  touchEndListener(e: TouchEvent): void {
    e.preventDefault()
    this.uiData.touchdown = false
    this.uiData.lastTwoTouchDistance = 0
    this.uiData.multiTouchGesture = false
    if (this.uiData.touchTimer) {
      clearTimeout(this.uiData.touchTimer)
      this.uiData.touchTimer = null
    }
    if (this.uiData.isDragging) {
      this.uiData.isDragging = false
      // if drag mode is contrast, and the user double taps and drags...
      if (this.opts.dragMode === DRAG_MODE.contrast) {
        this.calculateNewRange()
        this.refreshLayers(this.volumes[0], 0)
      }
      const fracStart = this.canvasPos2frac([this.uiData.dragStart[0], this.uiData.dragStart[1]])
      const fracEnd = this.canvasPos2frac([this.uiData.dragEnd[0], this.uiData.dragEnd[1]])
      // just use the generateMouseUpCallback since it
      // does everything we need (same as the behaviour in mouseUpListener)
      this.generateMouseUpCallback(fracStart, fracEnd)
    }
    // mouseUp generates this.drawScene();
    const pointerUpEvent = convertTouchToPointerEvent(e, 'mouseup')
    this.mouseUpListener(pointerUpEvent)
  }

  // not included in public docs
  // handler for mouse move over canvas
  // note: no test yet
  mouseMoveListener(e: PointerEvent): void {
    const rect = this.canvas!.getBoundingClientRect()
    this.ui.processPointerMove(e.clientX - rect.left, e.clientY - rect.top, e)
    // move crosshair and change slices if mouse click and move
    if (this.uiData.mousedown) {
      const pos = this.getNoPaddingNoBorderCanvasRelativeMousePosition(e, this.gl.canvas)
      // ignore if mouse moves outside of tile of initial click
      if (!pos) {
        return
      }

      const x = pos.x * this.uiData.dpr!
      const y = pos.y * this.uiData.dpr!
      const tile = this.tileIndex(x, y)
      if (tile !== this.uiData.clickedTile) {
        return
      }
      if (this.uiData.mouseButtonLeftDown) {
        this.mouseMove(pos.x, pos.y)
        this.mouseClick(pos.x, pos.y)
      } else if (this.uiData.mouseButtonRightDown || this.uiData.mouseButtonCenterDown) {
        this.setDragEnd(pos.x, pos.y)
      }
      this.drawScene()
      this.uiData.prevX = this.uiData.currX
      this.uiData.prevY = this.uiData.currY
    } else if (!this.uiData.mousedown && this.opts.clickToSegment) {
      const pos = this.getNoPaddingNoBorderCanvasRelativeMousePosition(e, this.gl.canvas)
      // ignore if mouse moves outside of tile of initial click
      if (!pos) {
        return
      }
      const x = pos.x * this.uiData.dpr!
      const y = pos.y * this.uiData.dpr!
      this.mousePos = [x, y]
      this.drawScene()
    }
  }

  // not included in public docs
  // note: should update this to accept a volume index to reset a selected volume rather than only the background (TODO)
  // reset brightness and contrast to global min and max
  // note: no test yet
  resetBriCon(msg: TouchEvent | MouseEvent | null = null): void {
    // this.volumes[0].cal_min = this.volumes[0].global_min;
    // this.volumes[0].cal_max = this.volumes[0].global_max;
    // don't reset bri/con if the user is in 3D mode and double clicks
    if (this.uiData.isDragging) {
      return
    }
    let isRender = false
    if (this.opts.sliceType === SLICE_TYPE.RENDER) {
      isRender = true
    }
    let x = 0
    let y = 0
    if (msg !== null) {
      // if a touch event
      if ('targetTouches' in msg) {
        x = msg.targetTouches[0].clientX - (msg.target as HTMLElement).getBoundingClientRect().left
        y = msg.targetTouches[0].clientY - (msg.target as HTMLElement).getBoundingClientRect().top
      } else {
        // if a mouse event
        x = msg.offsetX
        y = msg.offsetY
      }
      x *= this.uiData.dpr!
      y *= this.uiData.dpr!
      // test if render is one of the tiles
      if (this.inRenderTile(x, y) >= 0) {
        isRender = true
      }
    }
    if (isRender) {
      this.uiData.mouseDepthPicker = true
      this.drawScene()
      this.drawScene() // this duplicate drawScene is necessary for depth picking. DO NOT REMOVE
      return
    }
    if (this.opts.dragMode === DRAG_MODE.slicer3D) {
      return
    }
    if (this.volumes.length < 1) {
      return
    } // issue468, AFTER render depth picking
    if (this.uiData.doubleTouch) {
      return
    }
    this.volumes[0].cal_min = this.volumes[0].robust_min
    this.volumes[0].cal_max = this.volumes[0].robust_max
    this.onIntensityChange(this.volumes[0])
    this.refreshLayers(this.volumes[0], 0)
    this.drawScene()
  }

  setDragStart(x: number, y: number): void {
    x *= this.uiData.dpr!
    y *= this.uiData.dpr!
    this.uiData.dragStart[0] = x
    this.uiData.dragStart[1] = y
  }

  setDragEnd(x: number, y: number): void {
    x *= this.uiData.dpr!
    y *= this.uiData.dpr!
    this.uiData.dragEnd[0] = x
    this.uiData.dragEnd[1] = y
  }

  // not included in public docs
  // handler for touch move (moving finger on screen)
  // note: no test yet
  touchMoveListener(e: TouchEvent): void {
    if (this.uiData.touchdown && e.touches.length < 2) {
      const rect = this.canvas!.getBoundingClientRect()
      if (!this.uiData.isDragging) {
        this.uiData.pan2DxyzmmAtMouseDown = vec4.clone(this.scene.pan2Dxyzmm)
      }
      this.uiData.isDragging = true
      if (this.uiData.doubleTouch && this.uiData.isDragging) {
        this.setDragEnd(
          e.targetTouches[0].clientX - (e.target as HTMLElement).getBoundingClientRect().left,
          e.targetTouches[0].clientY - (e.target as HTMLElement).getBoundingClientRect().top
        )
        this.drawScene()
        return
      }
      this.mouseClick(e.touches[0].clientX - rect.left, e.touches[0].clientY - rect.top)
      this.mouseMove(e.touches[0].clientX - rect.left, e.touches[0].clientY - rect.top)
    } else {
      // Check this event for 2-touch Move/Pinch/Zoom gesture
      this.handlePinchZoom(e)
    }
  }

  // not included in public docs
  handlePinchZoom(e: TouchEvent): void {
    if (e.targetTouches.length === 2 && e.changedTouches.length === 2) {
      const dist = Math.hypot(e.touches[0].pageX - e.touches[1].pageX, e.touches[0].pageY - e.touches[1].pageY)

      const rect = this.canvas!.getBoundingClientRect()
      this.mousePos = [e.touches[0].clientX - rect.left, e.touches[0].clientY - rect.top]

      // scroll 2D slices
      if (dist < this.uiData.lastTwoTouchDistance) {
        // this.scene.volScaleMultiplier = Math.max(0.5, this.scene.volScaleMultiplier * 0.95);
        this.sliceScroll2D(-0.01, e.touches[0].clientX - rect.left, e.touches[0].clientY - rect.top)
      } else {
        // this.scene.volScaleMultiplier = Math.min(2.0, this.scene.volScaleMultiplier * 1.05);
        this.sliceScroll2D(0.01, e.touches[0].clientX - rect.left, e.touches[0].clientY - rect.top)
      }
      // this.drawScene();
      this.uiData.lastTwoTouchDistance = dist
    }
  }

  // not included in public docs
  // handler for keyboard shortcuts
  keyUpListener(e: KeyboardEvent): void {
    if (e.code === this.opts.clipPlaneHotKey) {
      /* if (this.opts.sliceType!= SLICE_TYPE.RENDER) {
      return;
    } */ // bravo
      const now = new Date().getTime()
      const elapsed = now - this.lastCalled
      if (elapsed > this.opts.keyDebounceTime) {
        this.currentClipPlaneIndex = (this.currentClipPlaneIndex + 1) % 7
        switch (this.currentClipPlaneIndex) {
          case 0: // NONE
            this.scene.clipPlaneDepthAziElev = [2, 0, 0]
            break
          case 1: // left a 270 e 0
            // this.scene.clipPlane = [1, 0, 0, 0];
            this.scene.clipPlaneDepthAziElev = [0, 270, 0]
            break
          case 2: // right a 90 e 0
            this.scene.clipPlaneDepthAziElev = [0, 90, 0]
            break
          case 3: // posterior a 0 e 0
            this.scene.clipPlaneDepthAziElev = [0, 0, 0]
            break
          case 4: // anterior a 0 e 0
            this.scene.clipPlaneDepthAziElev = [0, 180, 0]
            break
          case 5: // inferior a 0 e -90
            this.scene.clipPlaneDepthAziElev = [0, 0, -90]
            break
          case 6: // superior: a 0 e 90'
            this.scene.clipPlaneDepthAziElev = [0, 0, 90]
            break
        }
        this.setClipPlane(this.scene.clipPlaneDepthAziElev)
      }
      this.lastCalled = now
    } else if (e.code === this.opts.viewModeHotKey) {
      const now = new Date().getTime()
      const elapsed = now - this.lastCalled
      if (elapsed > this.opts.keyDebounceTime) {
        this.setSliceType((this.opts.sliceType + 1) % 5) // 5 total slice types
        this.lastCalled = now
      }
    }
  }

  keyDownListener(e: KeyboardEvent): void {
    if (e.code === 'KeyH' && this.opts.sliceType === SLICE_TYPE.RENDER) {
      this.setRenderAzimuthElevation(this.scene.renderAzimuth - 1, this.scene.renderElevation)
    } else if (e.code === 'KeyL' && this.opts.sliceType === SLICE_TYPE.RENDER) {
      this.setRenderAzimuthElevation(this.scene.renderAzimuth + 1, this.scene.renderElevation)
    } else if (e.code === 'KeyJ' && this.opts.sliceType === SLICE_TYPE.RENDER) {
      this.setRenderAzimuthElevation(this.scene.renderAzimuth, this.scene.renderElevation + 1)
    } else if (e.code === 'KeyK' && this.opts.sliceType === SLICE_TYPE.RENDER) {
      this.setRenderAzimuthElevation(this.scene.renderAzimuth, this.scene.renderElevation - 1)
    } else if (e.code === 'KeyH' && this.opts.sliceType !== SLICE_TYPE.RENDER) {
      this.moveCrosshairInVox(-1, 0, 0)
    } else if (e.code === 'KeyL' && this.opts.sliceType !== SLICE_TYPE.RENDER) {
      this.moveCrosshairInVox(1, 0, 0)
    } else if (e.code === 'KeyU' && this.opts.sliceType !== SLICE_TYPE.RENDER && e.ctrlKey) {
      this.moveCrosshairInVox(0, 0, 1)
    } else if (e.code === 'KeyD' && this.opts.sliceType !== SLICE_TYPE.RENDER && e.ctrlKey) {
      this.moveCrosshairInVox(0, 0, -1)
    } else if (e.code === 'KeyJ' && this.opts.sliceType !== SLICE_TYPE.RENDER) {
      this.moveCrosshairInVox(0, -1, 0)
    } else if (e.code === 'KeyK' && this.opts.sliceType !== SLICE_TYPE.RENDER) {
      this.moveCrosshairInVox(0, 1, 0)
    } else if (e.code === 'KeyM' && this.opts.sliceType !== SLICE_TYPE.RENDER) {
      this.opts.dragMode++
      if (this.opts.dragMode >= DRAG_MODE.slicer3D) {
        this.opts.dragMode = DRAG_MODE.none
      }
      log.info('drag mode changed to ', DRAG_MODE[this.opts.dragMode])
    } else if (e.code === 'ArrowLeft') {
      // only works for background (first loaded image is index 0)
      this.setFrame4D(this.volumes[0].id, this.volumes[0].frame4D - 1)
    } else if (e.code === 'ArrowRight') {
      // only works for background (first loaded image is index 0)
      this.setFrame4D(this.volumes[0].id, this.volumes[0].frame4D + 1)
    } else if (e.code === 'Slash' && e.shiftKey) {
      alert(`NIIVUE VERSION: ${version}`)
    }
  }

  // not included in public docs
  // handler for scroll wheel events (slice scrolling)
  // note: no test yet
  wheelListener(e: WheelEvent): void {
    // scroll 2D slices
    e.preventDefault()
    e.stopPropagation()
    // if thumbnailVisible this do not activate a canvas interaction when scrolling
    if (this.thumbnailVisible) {
      return
    }
    // check that the user has actually created an ROI already.
    const dragStartSum = this.uiData.dragStart.reduce((a, b) => a + b, 0)
    const dragEndSum = this.uiData.dragEnd.reduce((a, b) => a + b, 0)
    const validDrag = dragStartSum > 0 && dragEndSum > 0
    // if dragMode is roiSelection, grow or shrink the selection box
    // by scrolling the mouse wheel. Grows by 1 pixel per scroll
    if (this.opts.dragMode === DRAG_MODE.roiSelection && validDrag) {
      const delta = e.deltaY > 0 ? 1 : -1
      // update the uiData.dragStart and uiData.dragEnd values to grow or shrink the selection box
      if (this.uiData.dragStart[0] < this.uiData.dragEnd[0]) {
        this.uiData.dragStart[0] -= delta
        this.uiData.dragEnd[0] += delta
      } else {
        this.uiData.dragStart[0] += delta
        this.uiData.dragEnd[0] -= delta
      }
      if (this.uiData.dragStart[1] < this.uiData.dragEnd[1]) {
        this.uiData.dragStart[1] -= delta
        this.uiData.dragEnd[1] += delta
      } else {
        this.uiData.dragStart[1] += delta
        this.uiData.dragEnd[1] -= delta
      }
      // draw the scene
      this.uiData.isDragging = true // set is dragging so the selection box is drawn for this drawScene call
      this.drawScene() // drawScene uses isDragging to determine if the selection box or ROI should be drawn
      this.uiData.isDragging = false // reset is dragging
      const tileIdx = this.tileIndex(this.uiData.dragStart[0], this.uiData.dragStart[1])
      this.generateMouseUpCallback(
        this.screenXY2TextureFrac(this.uiData.dragStart[0], this.uiData.dragStart[1], tileIdx),
        this.screenXY2TextureFrac(this.uiData.dragEnd[0], this.uiData.dragEnd[1], tileIdx)
      )
      return
    }
    const rect = this.canvas!.getBoundingClientRect()
    if (e.deltaY < 0) {
      this.sliceScroll2D(-0.01, e.clientX - rect.left, e.clientY - rect.top)
    } else {
      this.sliceScroll2D(0.01, e.clientX - rect.left, e.clientY - rect.top)
    }
  }

  // not included in public docs
  // setup interactions with the canvas. Mouse clicks and touches
  // note: no test yet
  registerInteractions(): void {
    if (!this.canvas) {
      throw new Error('canvas undefined')
    }

    // add pointerdown
    this.canvas.addEventListener('pointerdown', this.pointerDownListener.bind(this))
    // add pointerup
    this.canvas.addEventListener('pointerup', this.pointerUpListener.bind(this))
    // add pointermove
    this.canvas.addEventListener('pointermove', this.pointerMoveListener.bind(this))

    // add scroll wheel
    this.canvas.addEventListener('wheel', this.wheelListener.bind(this))
    // add context event disabler
    this.canvas.addEventListener('contextmenu', this.mouseContextMenuListener.bind(this))

    // add double click
    this.canvas.addEventListener('dblclick', this.resetBriCon.bind(this))

    // drag and drop support
    this.canvas.addEventListener('dragenter', this.dragEnterListener.bind(this), false)
    this.canvas.addEventListener('dragover', this.dragOverListener.bind(this), false)
    this.canvas.addEventListener('drop', this.dropListener.bind(this), false)

    // add keyup
    this.canvas.setAttribute('tabindex', '0')
    this.canvas.addEventListener('keyup', this.keyUpListener.bind(this), false)

    // keydown
    this.canvas.addEventListener('keydown', this.keyDownListener.bind(this), false)
  }

  // updated listeners for pointer events
  pointerDownListener(e: PointerEvent): void {
    // handle pointer down
    e.preventDefault()
    this.mouseDownListener(e)
  }

  pointerUpListener(e: PointerEvent): void {
    // handle pointer up
    e.preventDefault()
    this.mouseUpListener(e)
  }

  pointerMoveListener(e: PointerEvent): void {
    // handle pointer move
    e.preventDefault()
    this.mouseMoveListener(e)
  }

  // not included in public docs
  dragEnterListener(e: MouseEvent): void {
    e.stopPropagation()
    e.preventDefault()
  }

  // not included in public docs
  dragOverListener(e: MouseEvent): void {
    e.stopPropagation()
    e.preventDefault()
  }

  // not included in public docs
  getFileExt(fullname: string, upperCase = true): string {
    log.debug('fullname: ', fullname)
    const re = /(?:\.([^.]+))?$/
    let ext = re.exec(fullname)![1]
    ext = ext.toUpperCase()
    if (ext === 'GZ') {
      ext = re.exec(fullname.slice(0, -3))![1] // img.trk.gz -> img.trk
      ext = ext.toUpperCase()
    } else if (ext === 'CBOR') {
      // we want to keep cbor WITH the extension before it.
      // e.g. if fullname is img.iwi.cbor, we want the ext to be iwi.cbor
      const endExt = ext
      ext = re.exec(fullname.slice(0, -5))![1] // img.iwi.cbor -> iwi.cbor
      ext = ext.toUpperCase()
      ext = `${ext}.${endExt}`
    }
    return upperCase ? ext : ext.toLowerCase() // developer can choose to have extensions as upper or lower
  }

  /**
   * Add an image and notify subscribers
   * @see {@link https://niivue.github.io/niivue/features/document.3d.html | live demo usage}
   */
  async addVolumeFromUrl(imageOptions: ImageFromUrlOptions): Promise<NVImage> {
    const volume = await NVImage.loadFromUrl(imageOptions)
    this.document.addImageOptions(volume, imageOptions)
    volume.onColormapChange = this.onColormapChange
    this.mediaUrlMap.set(volume, imageOptions.url)
    if (this.onVolumeAddedFromUrl) {
      this.onVolumeAddedFromUrl(imageOptions, volume)
    }
    this.addVolume(volume)
    return volume
  }

  async addVolumesFromUrl(imageOptionsArray: ImageFromUrlOptions[]): Promise<NVImage[]> {
    const promises = imageOptionsArray.map(async (imageItem) => {
      // first check this.loaders to see if the user has
      // registered a custom loader for this file type.
      // if so, use that loader to load the file.
      const ext = this.getFileExt(imageItem.name || imageItem.url)
      if (this.loaders[ext]) {
        let itemToLoad: string | Uint8Array | ArrayBuffer = imageItem.url
        const toExt = this.loaders[ext].toExt
        let name = imageItem.name || imageItem.url
        // in case the name is a url, just get the basename without the slashes
        name = name.split('/').pop()
        // if url is a string fetch the file first
        if (typeof imageItem.url === 'string') {
          const url = imageItem.url
          try {
            const response = await fetch(url)
            if (!response.ok) {
              throw new Error(`Failed to load file: ${response.statusText}`)
            }
            itemToLoad = await response.arrayBuffer()
          } catch (error) {
            throw new Error(`Failed to load url ${url}: ${error}`)
          }
        }
        const buffer = await this.loaders[ext].loader(itemToLoad)
        imageItem.url = buffer
        imageItem.name = `${name}.${toExt}`
      }
      const imageOptions = {
        url: imageItem.url!,
        headers: imageItem.headers,
        name: imageItem.name,
        colormap: imageItem.colormap ? imageItem.colormap : imageItem.colorMap,
        colormapNegative: imageItem.colormapNegative ? imageItem.colormapNegative : imageItem.colorMapNegative,
        opacity: imageItem.opacity,
        urlImgData: imageItem.urlImgData,
        cal_min: imageItem.cal_min,
        cal_max: imageItem.cal_max,
        trustCalMinMax: this.opts.trustCalMinMax,
        isManifest: imageItem.isManifest,
        frame4D: imageItem.frame4D,
        limitFrames4D: imageItem.limitFrames4D || this.opts.limitFrames4D,
        colorbarVisible: imageItem.colorbarVisible
      }
      const volume = await NVImage.loadFromUrl(imageOptions)
      this.document.addImageOptions(volume, imageOptions)
      volume.onColormapChange = this.onColormapChange
      this.mediaUrlMap.set(volume, imageOptions.url)
      if (this.onVolumeAddedFromUrl) {
        this.onVolumeAddedFromUrl(imageOptions, volume)
      }
      return volume
    })

    const volumes = await Promise.all(promises)

    for (let i = 0; i < volumes.length; i++) {
      this.addVolume(volumes[i])
    }
    return volumes
  }

  /**
   * Find media by url
   */
  getMediaByUrl(url: string): NVImage | NVMesh | undefined {
    return [...this.mediaUrlMap.entries()]
      .filter((v) => v[1] === url)
      .map((v) => v[0])
      .pop()
  }

  /**
   * Remove volume by url
   * @param url - Volume added by url to remove
   * @see {@link https://niivue.github.io/niivue/features/document.3d.html | live demo usage}
   */
  removeVolumeByUrl(url: string): void {
    const volume = this.getMediaByUrl(url)
    if (volume) {
      this.removeVolume(volume as NVImage)
    } else {
      throw new Error('No volume with URL present')
    }
  }

  readDirectory(directory: FileSystemDirectoryEntry): FileSystemEntry[] {
    const reader = directory.createReader()
    let allEntiresInDir: FileSystemEntry[] = []
    const getFileObjects = async (fileSystemEntries: FileSystemEntry[]): Promise<File | File[]> => {
      const allFileObects: File[] = []
      // https://stackoverflow.com/a/53113059
      const getFile = async (fileEntry: FileSystemFileEntry): Promise<File> => {
        return new Promise((resolve, reject) => fileEntry.file(resolve, reject))
      }
      for (let i = 0; i < fileSystemEntries.length; i++) {
        allFileObects.push(await getFile(fileSystemEntries[i] as FileSystemFileEntry))
      }
      return allFileObects
    }
    const readEntries = (): void => {
      reader.readEntries((entries) => {
        if (entries.length) {
          allEntiresInDir = allEntiresInDir.concat(entries)
          readEntries()
        } else {
          getFileObjects(allEntiresInDir)
            .then((allFileObjects) => {
              NVImage.loadFromFile({
                file: allFileObjects, // an array of file objects
                name: directory.name,
                urlImgData: null, // nothing
                imageType: NVIMAGE_TYPE.DCM_FOLDER // signify that this is a dicom directory
              })
                .then((volume) => {
                  this.addVolume(volume)
                  this.setDrawingEnabled(true)
                })
                .catch((e) => {
                  throw e
                })
            })
            .catch((e) => {
              throw e
            })
        }
      })
    }
    readEntries()
    return allEntiresInDir
  }

  /**
   * Returns boolean: true if filename ends with mesh extension (TRK, pial, etc)
   * @param url - filename
   */
  isMeshExt(url: string): boolean {
    const ext = this.getFileExt(url)
    log.debug('dropped ext')
    log.debug(ext)
    return MESH_EXTENSIONS.includes(ext)
  }

  /**
   * Load an image or mesh from an array buffer
   * @param buffer - ArrayBuffer with the entire contents of a mesh or volume
   * @param name - string of filename, extension used to infer type (NIfTI, MGH, MZ3, etc)
   * @see {@link http://192.168.0.150:8080/features/draganddrop.html | live demo usage}
   */
  async loadFromArrayBuffer(buffer: ArrayBuffer, name: string): Promise<void> {
    const ext = this.getFileExt(name)
    if (MESH_EXTENSIONS.includes(ext)) {
      await this.addMeshFromUrl({ url: name, buffer })
      return
    }
    const imageOptions = NVImageFromUrlOptions(name)
    imageOptions.buffer = buffer
    imageOptions.name = name
    await this.addVolumeFromUrl(imageOptions)
  }

  /**
   * Load a mesh or image from a file object
   * @param file - File object
   */
  async loadFromFile(file: File): Promise<void> {
    const ext = this.getFileExt(file.name)
    // first check if it's a mesh
    if (MESH_EXTENSIONS.includes(ext)) {
      await NVMesh.loadFromFile({ file, gl: this.gl, name: file.name }).then((mesh) => {
        this.addMesh(mesh)
      })
      return
    }
    // load as a volume if not a mesh
    await NVImage.loadFromFile({
      file,
      name: file.name
    }).then((volume) => {
      this.addVolume(volume)
    })
  }

  /* useLoader

  registers an external file loader for niivue to use when reading files.

  the loader must return an array buffer of the file contents for niivue
  to parse and the extension of the file so niivue can infer the file type to load. 

  example: 

  const myCustomLoader = (File) => {
    // ... do parsing here ...
    return {
      arrayBuffer: ArrayBuffer,
      fileExt: 'iwi.cbor',
      positions: Float32Array | [], // allows for mesh loading to mz3
      indices: Uint32Array | [], // allows for mesh loading to mz3
    }

  nv.useLoader({
    loader: myCustomLoader,
    fileExt: 'iwi.cbor',
    toExt: 'nii'
  })

  */
  useLoader(loader: unknown, fileExt: string, toExt: string): void {
    this.loaders = {
      ...this.loaders,
      [fileExt.toUpperCase()]: {
        loader,
        toExt
      }
    }
  }

  // not included in public docs
  dropListener(e: DragEvent): void {
    e.stopPropagation()
    e.preventDefault()
    // don't do anything if drag and drop has been turned off
    if (!this.opts.dragAndDropEnabled) {
      return
    }
    const urlsToLoad: string[] = []
    const dt = e.dataTransfer
    if (!dt) {
      return
    }
    const url = dt.getData('text/uri-list')
    if (url) {
      urlsToLoad.push(url)
      const imageOptions = NVImageFromUrlOptions(url)
      const ext = this.getFileExt(url)
      log.debug('dropped ext')
      log.debug(ext)
      if (MESH_EXTENSIONS.includes(ext)) {
        this.addMeshFromUrl({ url }).catch((e) => {
          throw e
        })
      } else if (ext === 'NVD') {
        this.loadDocumentFromUrl(url).catch((e) => {
          throw e
        })
      } else {
        this.addVolumeFromUrl(imageOptions).catch((e) => {
          throw e
        })
      }
    } else {
      // const files = dt.files;
      const items = dt.items
      if (items.length > 0) {
        // adding or replacing
        if (!e.shiftKey && !e.altKey) {
          this.volumes = []
          this.overlays = []
          this.meshes = []
        }
        this.closeDrawing()
        for (const item of Array.from(items)) {
          const entry = item.webkitGetAsEntry()
          log.debug(entry)
          if (!entry) {
            throw new Error('could not get entry from file')
          }
          if (entry.isFile) {
            const ext = this.getFileExt(entry.name)
            if (ext === 'PNG') {
              ;(entry as FileSystemFileEntry).file((file) => {
                // @ts-expect-error FIXME looks like a file gets passed instead of a string
                this.loadBmpTexture(file).catch((e) => {
                  throw e
                })
              })
              continue
            }
            let pairedImageData: FileSystemEntry
            // check for afni HEAD BRIK pair
            if (entry.name.lastIndexOf('HEAD') !== -1) {
              for (const pairedItem of Array.from(items)) {
                const pairedEntry = pairedItem.webkitGetAsEntry()
                if (!pairedEntry) {
                  throw new Error('could not get paired entry')
                }
                const fileBaseName = entry.name.substring(0, entry.name.lastIndexOf('HEAD'))
                const pairedItemBaseName = pairedEntry.name.substring(0, pairedEntry.name.lastIndexOf('BRIK'))
                if (fileBaseName === pairedItemBaseName) {
                  pairedImageData = pairedEntry
                }
              }
            }
            if (entry.name.lastIndexOf('BRIK') !== -1) {
              continue
            }
            if (MESH_EXTENSIONS.includes(ext)) {
              ;(entry as FileSystemFileEntry).file((file) => {
                NVMesh.loadFromFile({
                  file,
                  gl: this.gl,
                  name: file.name
                })
                  .then((mesh) => {
                    this.addMesh(mesh)
                  })
                  .catch((e) => {
                    throw e
                  })
              })
              continue
            } else if (ext === 'NVD') {
              ;(entry as FileSystemFileEntry).file((file) => {
                NVDocument.loadFromFile(file)
                  .then((nvdoc) => {
                    this.loadDocument(nvdoc)
                    log.debug('loaded document')
                  })
                  .catch((e) => {
                    throw e
                  })
              })
              break
            }
            ;(entry as FileSystemFileEntry).file((file) => {
              if (pairedImageData) {
                // if we have paired header/img data
                ;(pairedImageData as FileSystemFileEntry).file((imgfile) => {
                  NVImage.loadFromFile({
                    file,
                    urlImgData: imgfile,
                    limitFrames4D: this.opts.limitFrames4D
                  })
                    .then((volume) => {
                      this.addVolume(volume)
                    })
                    .catch((e) => {
                      throw e
                    })
                })
              } else {
                // else, just a single file to load (not a pair)
                NVImage.loadFromFile({
                  file,
                  urlImgData: pairedImageData,
                  limitFrames4D: this.opts.limitFrames4D
                })
                  .then((volume) => {
                    if (e.altKey) {
                      log.debug('alt key detected: assuming this is a drawing overlay')
                      this.drawClearAllUndoBitmaps()
                      this.loadDrawing(volume)
                    } else {
                      this.addVolume(volume)
                      // set drawing enabled to make sure
                      // the new drawing bitmap matches the background volume dims
                      // this.setDrawingEnabled(true)
                    }
                  })
                  .catch((e) => {
                    throw e
                  })
              }
            })
          } else if (entry.isDirectory) {
            this.readDirectory(entry as FileSystemDirectoryEntry)
          }
        }
      }
    }
    // this.createEmptyDrawing();
    this.drawScene() // <- this seems to be required if you drag and drop a mesh, not a volume
  }

  /**
   * insert a gap between slices of a mutliplanar view.
   * @param pixels - spacing between tiles of multiplanar view
   * @example niivue.setMultiplanarPadPixels(4)
   * @see {@link https://niivue.github.io/niivue/features/atlas.html | live demo usage}
   */
  setMultiplanarPadPixels(pixels: number): void {
    this.opts.multiplanarPadPixels = pixels
    this.drawScene()
  }

  /**
   * control placement of 2D slices.
   * @param layout - AUTO: 0, COLUMN: 1, GRID: 2, ROW: 3,
   * @example niivue.setMultiplanarLayout(2)
   * @see {@link https://niivue.github.io/niivue/features/layout.html | live demo usage}
   */
  setMultiplanarLayout(layout: number): void {
    if (typeof layout === 'string') {
      layout = parseInt(layout)
    }
    this.opts.multiplanarLayout = layout
    this.drawScene()
  }

  /**
   * determine if text appears at corner (true) or sides of 2D slice.
   * @param isCornerOrientationText - controls position of text
   * @example niivue.setCornerOrientationText(true)
   * @see {@link https://niivue.github.io/niivue/features/worldspace2.html | live demo usage}
   */
  setCornerOrientationText(isCornerOrientationText: boolean): void {
    this.opts.isCornerOrientationText = isCornerOrientationText
    this.updateGLVolume()
  }

  /**
   * determine proportion of screen real estate devoted to rendering in multiplanar view.
   * @param fraction - proportion of screen devoted to primary (hero) image (0 to disable)
   * @example niivue.setHeroImage(0.5)
   * @see {@link https://niivue.github.io/niivue/features/layout.html | live demo usage}
   */
  setHeroImage(fraction: number): void {
    this.opts.heroImageFraction = fraction
    this.drawScene()
  }

  /**
   * control whether 2D slices use radiological or neurological convention.
   * @param isRadiologicalConvention - new display convention
   * @example niivue.setRadiologicalConvention(true)
   * @see {@link https://niivue.github.io/niivue/features/worldspace.html | live demo usage}
   */
  setRadiologicalConvention(isRadiologicalConvention: boolean): void {
    this.opts.isRadiologicalConvention = isRadiologicalConvention
    this.updateGLVolume()
  }

  /**
   * Reset scene to default settings.
   * @param options - @see NiiVueOptions
   * @param resetBriCon - also reset contrast (default false).
   * @example niivue.nv1.setDefaults(opts, true);
   * @see {@link https://niivue.github.io/niivue/features/connectome.html | live demo usage}
   */
  setDefaults(options: Partial<NVConfigOptions> = {}, resetBriCon = false): void {
    this.document.opts = { ...DEFAULT_OPTIONS }
    this.scene.sceneData = { ...INITIAL_SCENE_DATA }
    // populate Niivue with user supplied options
    for (const name in options) {
      if (typeof options[name as keyof NVConfigOptions] === 'function') {
        this[name] = options[name]
      } else {
        this.opts[name] = DEFAULT_OPTIONS[name] === undefined ? DEFAULT_OPTIONS[name] : options[name]
      }
    }
    this.scene.pan2Dxyzmm = [0, 0, 0, 1]
    // optional: reset volume contrast and brightness
    if (resetBriCon && this.volumes && this.volumes.length > 0) {
      for (let i = 0; i < this.volumes.length; i++) {
        this.volumes[i].cal_min = this.volumes[i].robust_min
        this.volumes[i].cal_max = this.volumes[i].robust_max
      }
    }
    // display reset image
    this.updateGLVolume()
  }

  /**
   * Limit visibility of mesh in front of a 2D image. Requires world-space mode.
   * @param meshThicknessOn2D - distance from voxels for clipping mesh. Use Infinity to show entire mesh or 0.0 to hide mesh.
   * @example niivue.setMeshThicknessOn2D(42)
   * @see {@link https://niivue.github.io/niivue/features/worldspace2.html | live demo usage}
   */
  setMeshThicknessOn2D(meshThicknessOn2D: number): void {
    this.opts.meshThicknessOn2D = meshThicknessOn2D
    this.updateGLVolume()
  }

  /**
   * Create a custom multi-slice mosaic (aka lightbox, montage) view.
   * @param str - description of mosaic.
   * @example niivue.setSliceMosaicString("A 0 20 C 30 S 42")
   * @see {@link https://niivue.github.io/niivue/features/mosaics.html | live demo usage}
   */
  setSliceMosaicString(str: string): void {
    this.sliceMosaicString = str
    this.updateGLVolume()
  }

  /**
   * control 2D slice view mode.
   * @param isSliceMM - control whether 2D slices use world space (true) or voxel space (false). Beware that voxel space mode limits properties like panning, zooming and mesh visibility.
   * @example niivue.setSliceMM(true)
   * @see {@link https://niivue.github.io/niivue/features/worldspace2.html | live demo usage}
   */
  setSliceMM(isSliceMM: boolean): void {
    this.opts.isSliceMM = isSliceMM
    this.updateGLVolume()
  }

  /**
   * control whether voxel overlays are combined using additive (emission) or traditional (transmission) blending.
   * @param isAdditiveBlend - emission (true) or transmission (false) mixing
   * @example niivue.isAdditiveBlend(true)
   * @see {@link https://niivue.github.io/niivue/features/additive.voxels.html | live demo usage}
   */
  setAdditiveBlend(isAdditiveBlend: boolean): void {
    this.opts.isAdditiveBlend = isAdditiveBlend
    this.updateGLVolume()
  }

  /**
   * Detect if display is using radiological or neurological convention.
   * @returns radiological convention status
   * @example let rc = niivue.getRadiologicalConvention()
   */
  getRadiologicalConvention(): boolean {
    return this.opts.isRadiologicalConvention
  }

  /**
   * Force WebGL canvas to use high resolution display, regardless of browser defaults.
   * @param isHighResolutionCapable - allow high-DPI display
   * @example niivue.setHighResolutionCapable(true);
   * @see {@link https://niivue.github.io/niivue/features/sync.mesh.html | live demo usage}
   */
  setHighResolutionCapable(isHighResolutionCapable: boolean): void {
    this.opts.isHighResolutionCapable = isHighResolutionCapable
    if (isHighResolutionCapable && !this.opts.isResizeCanvas) {
      log.warn('isHighResolutionCapable requires isResizeCanvas')
      this.opts.isHighResolutionCapable = false
    }
    if (!this.opts.isHighResolutionCapable) {
      this.uiData.dpr = 1
    }
    this.resizeListener() // test isHighResolutionCapable
    this.drawScene()
  }

  /**
   * add a new volume to the canvas
   * @param volume - the new volume to add to the canvas
   * @example
   * niivue = new Niivue()
   * niivue.addVolume(NVImage.loadFromUrl({url:'../someURL.nii.gz'}))
   * @see {@link https://niivue.github.io/niivue/features/document.3d.html | live demo usage}
   */
  addVolume(volume: NVImage): void {
    this.volumes.push(volume)
    const idx = this.volumes.length === 1 ? 0 : this.volumes.length - 1
    this.setVolume(volume, idx)
    this.onImageLoaded(volume)
    log.debug('loaded volume', volume.name)
    log.debug(volume)
  }

  /**
   * add a new mesh to the canvas
   * @param mesh - the new mesh to add to the canvas
   * @example
   * niivue = new Niivue()
   * niivue.addMesh(NVMesh.loadFromUrl({url:'../someURL.gii'}))
   * @see {@link https://niivue.github.io/niivue/features/document.3d.html | live demo usage}
   */
  addMesh(mesh: NVMesh): void {
    this.meshes.push(mesh)
    const idx = this.meshes.length === 1 ? 0 : this.meshes.length - 1
    this.setMesh(mesh, idx)
    this.onMeshLoaded(mesh)
  }

  /**
   * get the index of a volume by its unique id. unique ids are assigned to the NVImage.id property when a new NVImage is created.
   * @param id - the id string to search for
   * @example
   * niivue = new Niivue()
   * niivue.getVolumeIndexByID(someVolume.id)
   */
  getVolumeIndexByID(id: string): number {
    const n = this.volumes.length
    for (let i = 0; i < n; i++) {
      const id_i = this.volumes[i].id
      if (id_i === id) {
        return i
      }
    }
    return -1 // -1 signals that no valid index was found for a volume with the given id
  }

  // not included in public docs
  // Internal function to store drawings that can be used for undo operations
  drawAddUndoBitmap(): void {
    if (!this.drawBitmap || this.drawBitmap.length < 1) {
      log.debug('drawAddUndoBitmap error: No drawing open')
      return
    }
    // let rle = encodeRLE(this.drawBitmap);
    // the bitmaps are a cyclical loop, like a revolver hand gun: increment the cylinder
    this.currentDrawUndoBitmap++
    if (this.currentDrawUndoBitmap >= this.opts.maxDrawUndoBitmaps) {
      this.currentDrawUndoBitmap = 0
    }
    this.drawUndoBitmaps[this.currentDrawUndoBitmap] = encodeRLE(this.drawBitmap)
  }

  // not included in public docs
  // Internal function to delete all drawing undo images
  drawClearAllUndoBitmaps(): void {
    this.currentDrawUndoBitmap = this.opts.maxDrawUndoBitmaps // next add will be cylinder 0
    if (!this.drawUndoBitmaps || this.drawUndoBitmaps.length < 1) {
      return
    }
    for (let i = this.drawUndoBitmaps.length - 1; i >= 0; i--) {
      this.drawUndoBitmaps[i] = new Uint8Array()
    }
  }

  /**
   * Restore drawing to previous state
   * @example niivue.drawUndo();
   * @see {@link https://niivue.github.io/niivue/features/draw.ui.html | live demo usage}
   */
  drawUndo(): void {
    if (this.drawUndoBitmaps.length < 1) {
      log.debug('undo bitmaps not loaded')
      return
    }
    this.currentDrawUndoBitmap--
    if (this.currentDrawUndoBitmap < 0) {
      this.currentDrawUndoBitmap = this.drawUndoBitmaps.length - 1
    }
    if (this.currentDrawUndoBitmap >= this.drawUndoBitmaps.length) {
      this.currentDrawUndoBitmap = 0
    }
    if (this.drawUndoBitmaps[this.currentDrawUndoBitmap].length < 2) {
      log.debug('drawUndo is misbehaving')
      return
    }
    this.drawBitmap = decodeRLE(this.drawUndoBitmaps[this.currentDrawUndoBitmap], this.drawBitmap!.length)
    this.refreshDrawing(true)
  }

  // not included in public docs
  loadDrawing(drawingBitmap: NVImage): boolean {
    if (this.drawBitmap) {
      log.debug('Overwriting open drawing!')
    }
    if (!this.back) {
      throw new Error('back undefined')
    }
    this.drawClearAllUndoBitmaps()
    const dims = drawingBitmap.hdr!.dims
    if (
      dims[1] !== this.back.hdr!.dims[1] ||
      dims[2] !== this.back.hdr!.dims[2] ||
      dims[3] !== this.back.hdr!.dims[3]
    ) {
      log.debug('drawing dimensions do not match background image')
      return false
    }
    if (drawingBitmap.img!.constructor !== Uint8Array) {
      log.debug('Drawings should be UINT8')
    }
    const perm = drawingBitmap.permRAS!
    const vx = dims[1] * dims[2] * dims[3]
    this.drawBitmap = new Uint8Array(vx)
    this.drawTexture = this.r8Tex(this.drawTexture, TEXTURE7_DRAW, this.back.dims!, true)
    const layout = [0, 0, 0]
    for (let i = 0; i < 3; i++) {
      for (let j = 0; j < 3; j++) {
        if (Math.abs(perm[i]) - 1 !== j) {
          continue
        }
        layout[j] = i * Math.sign(perm[i])
      }
    }
    let stride = 1
    const instride = [1, 1, 1]
    const inflip = [false, false, false]
    for (let i = 0; i < layout.length; i++) {
      for (let j = 0; j < layout.length; j++) {
        const a = Math.abs(layout[j])
        if (a !== i) {
          continue
        }
        instride[j] = stride
        // detect -0: https://medium.com/coding-at-dawn/is-negative-zero-0-a-number-in-javascript-c62739f80114
        if (layout[j] < 0 || Object.is(layout[j], -0)) {
          inflip[j] = true
        }
        stride *= dims[j + 1]
      }
    }
    // lookup table for flips and stride offsets:
    let xlut = NVUtilities.range(0, dims[1] - 1, 1)
    if (inflip[0]) {
      xlut = NVUtilities.range(dims[1] - 1, 0, -1)
    }
    for (let i = 0; i < dims[1]; i++) {
      xlut[i] *= instride[0]
    }
    let ylut = NVUtilities.range(0, dims[2] - 1, 1)
    if (inflip[1]) {
      ylut = NVUtilities.range(dims[2] - 1, 0, -1)
    }
    for (let i = 0; i < dims[2]; i++) {
      ylut[i] *= instride[1]
    }
    let zlut = NVUtilities.range(0, dims[3] - 1, 1)
    if (inflip[2]) {
      zlut = NVUtilities.range(dims[3] - 1, 0, -1)
    }
    for (let i = 0; i < dims[3]; i++) {
      zlut[i] *= instride[2]
    }
    // convert data
    const inVs = drawingBitmap.img! // new Uint8Array(this.drawBitmap);
    const outVs = this.drawBitmap
    // for (let i = 0; i < vx; i++)
    //  outVs[i] = i % 3;
    let j = 0
    for (let z = 0; z < dims[3]; z++) {
      for (let y = 0; y < dims[2]; y++) {
        for (let x = 0; x < dims[1]; x++) {
          outVs[xlut[x] + ylut[y] + zlut[z]] = inVs[j]
          j++
        }
      }
    }
    this.drawAddUndoBitmap()
    this.refreshDrawing(false)
    this.drawScene()
    return true
  }

  // not included in public docs
  binarize(volume: NVImage): void {
    const dims = volume.hdr!.dims
    const vx = dims[1] * dims[2] * dims[3]
    const img = new Uint8Array(vx)
    for (let i = 0; i < vx; i++) {
      if (volume.img![i] !== 0) {
        img[i] = 1
      }
    }
    volume.img = img
    volume.hdr!.datatypeCode = NiiDataType.DT_UINT8
    volume.hdr!.cal_min = 0
    volume.hdr!.cal_max = 1
  }

  /**
   * Open drawing
   * @param filename - of NIfTI format drawing
   * @param isBinarize - if true will force drawing voxels to be either 0 or 1.
   * @example niivue.loadDrawingFromUrl("../images/lesion.nii.gz");
   * @see {@link https://niivue.github.io/niivue/features/draw.ui.html | live demo usage}
   */
  async loadDrawingFromUrl(fnm: string, isBinarize = false): Promise<boolean> {
    if (this.drawBitmap) {
      log.debug('Overwriting open drawing!')
    }
    this.drawClearAllUndoBitmaps()
    let ok = false
    try {
      const volume = await NVImage.loadFromUrl(NVImageFromUrlOptions(fnm))
      if (isBinarize) {
        await this.binarize(volume)
      }
      ok = this.loadDrawing(volume)
    } catch (err) {
      log.error('loadDrawingFromUrl() failed to load ' + fnm)
      this.drawClearAllUndoBitmaps()
    }
    return ok
  }

  // not included in public docs
  findOtsu(mlevel = 2): number[] {
    // C: https://github.com/rordenlab/niimath
    // Java: https://github.com/stevenjwest/Multi_OTSU_Segmentation
    if (this.volumes.length < 1) {
      return []
    }
    const img = this.volumes[0].img!
    const nvox = img.length
    if (nvox < 1) {
      return []
    }
    const nBin = 256
    const maxBin = nBin - 1 // bins indexed from 0: if 256 bins then 0..255
    const h = new Array(nBin).fill(0)
    // build 1D histogram
    const mn = this.volumes[0].cal_min!
    const mx = this.volumes[0].cal_max!
    if (mx <= mn) {
      return []
    }
    const scale2raw = (mx - mn) / nBin
    function bin2raw(bin: number): number {
      return bin * scale2raw + mn
    }
    const scale2bin = (nBin - 1) / Math.abs(mx - mn)
    const inter = this.volumes[0].hdr!.scl_inter
    const slope = this.volumes[0].hdr!.scl_slope
    for (let v = 0; v < nvox; v++) {
      let val = img![v] * slope + inter
      val = Math.min(Math.max(val, mn), mx)
      val = Math.round((val - mn) * scale2bin)
      h[val]++
    }
    // h[1] = h[1] + h[0]; h[0] = 0;
    // in theory one can convert h from count to probability:
    // for (let v = 0; v < nBin; v++)
    //  h[v] = h[v] / nvox;
    const P = Array(nBin)
      .fill(0)
      .map(() => Array(nBin).fill(0))
    const S = Array(nBin)
      .fill(0)
      .map(() => Array(nBin).fill(0))
    // diagonal
    for (let i = 1; i < nBin; ++i) {
      P[i][i] = h[i]
      S[i][i] = i * h[i]
    }
    // calculate first row (row 0 is all zero)
    for (let i = 1; i < nBin - 1; ++i) {
      P[1][i + 1] = P[1][i] + h[i + 1]
      S[1][i + 1] = S[1][i] + (i + 1) * h[i + 1]
    }
    // using row 1 to calculate others
    for (let i = 2; i < nBin; i++) {
      for (let j = i + 1; j < nBin; j++) {
        P[i][j] = P[1][j] - P[1][i - 1]
        S[i][j] = S[1][j] - S[1][i - 1]
      }
    }
    // now calculate H[i][j]
    for (let i = 1; i < nBin; ++i) {
      for (let j = i + 1; j < nBin; j++) {
        if (P[i][j] !== 0) {
          P[i][j] = (S[i][j] * S[i][j]) / P[i][j]
        }
      }
    }
    let max = 0
    const t = [Infinity, Infinity, Infinity]
    if (mlevel > 3) {
      for (let l = 0; l < nBin - 3; l++) {
        for (let m = l + 1; m < nBin - 2; m++) {
          for (let h = m + 1; h < nBin - 1; h++) {
            const v = P[0][l] + P[l + 1][m] + P[m + 1][h] + P[h + 1][maxBin]
            if (v > max) {
              t[0] = l
              t[1] = m
              t[2] = h
              max = v
            }
          }
        }
      }
    } else if (mlevel === 3) {
      for (let l = 0; l < nBin - 2; l++) {
        for (let h = l + 1; h < nBin - 1; h++) {
          const v = P[0][l] + P[l + 1][h] + P[h + 1][maxBin]
          if (v > max) {
            t[0] = l
            t[1] = h
            max = v
          }
        }
      }
    } else {
      for (let i = 0; i < nBin - 1; i++) {
        const v = P[0][i] + P[i + 1][maxBin]
        if (v > max) {
          t[0] = i
          max = v
        }
      }
    }
    return [bin2raw(t[0]), bin2raw(t[1]), bin2raw(t[2])]
  }

  /**
   * remove dark voxels in air
   * @param levels - (2-4) segment brain into this many types. For example drawOtsu(2) will create a binary drawing where bright voxels are colored and dark voxels are clear.
   * @example niivue.drawOtsu(3);
   * @see {@link https://niivue.github.io/niivue/features/draw.ui.html | live demo usage}
   */
  drawOtsu(levels = 2): void {
    if (this.volumes.length === 0) {
      return
    }
    const nvox = this.volumes[0].img!.length
    const thresholds = this.findOtsu(levels)
    if (thresholds.length < 3) {
      return
    }
    if (!this.drawBitmap) {
      this.createEmptyDrawing()
    }
    const drawImg = this.drawBitmap as Uint8Array
    const img = this.volumes[0].img!
    for (let i = 0; i < nvox; i++) {
      if (drawImg[i] !== 0) {
        continue
      }
      const v = img[i]
      if (v > thresholds[0]) {
        drawImg[i] = 1
      }
      if (v > thresholds[1]) {
        drawImg[i] = 2
      }
      if (v > thresholds[2]) {
        drawImg[i] = 3
      }
    }
    this.drawAddUndoBitmap()
    this.refreshDrawing(true)
  }

  /**
   * remove dark voxels in air
   * @param level - (1-5) larger values for more preserved voxels
   * @param volIndex - volume to dehaze
   * @example niivue.removeHaze(3, 0);
   * @see {@link https://niivue.github.io/niivue/features/draw.ui.html | live demo usage}
   */
  removeHaze(level = 5, volIndex = 0): void {
    const img = this.volumes[volIndex].img!
    const hdr = this.volumes[volIndex].hdr!

    const nvox = img.length
    let otsu = 2
    if (level === 5 || level === 1) {
      otsu = 4
    }
    if (level === 4 || level === 2) {
      otsu = 3
    }
    const thresholds = this.findOtsu(otsu)
    if (thresholds.length < 3) {
      return
    }
    let threshold = thresholds[0]
    if (level === 1) {
      threshold = thresholds[2]
    }
    if (level === 2) {
      threshold = thresholds[1]
    }

    const inter = hdr.scl_inter
    const slope = hdr.scl_slope
    const mn = this.volumes[volIndex].global_min!
    for (let v = 0; v < nvox; v++) {
      const val = img[v] * slope + inter
      if (val < threshold) {
        img[v] = mn
      }
    }
    this.refreshLayers(this.volumes[volIndex], 0)
    this.drawScene()
  }

  /**
   * save voxel-based image to disk
   * @param fnm - filename of NIfTI image to create
   * @param isSaveDrawing - determines whether drawing or background image is saved
   * @param volumeByIndex - determines layer to save (0 for background)
   * @param volumeByIndex - determines layer to save (0 for background)
   * @example niivue.saveImage({ filename: "myimage.nii.gz", isSaveDrawing: true });
   * @see {@link https://niivue.github.io/niivue/features/draw.ui.html | live demo usage}
   */
  saveImage(options: SaveImageOptions = defaultSaveImageOptions): Uint8Array | boolean {
    const saveOptions: SaveImageOptions = {
      ...defaultSaveImageOptions,
      ...options
    }
    const { filename, isSaveDrawing, volumeByIndex } = saveOptions
    log.debug('saveImage', filename, isSaveDrawing, volumeByIndex)
    if (this.back?.dims === undefined) {
      log.debug('No voxelwise image open')
      return false
    }
    if (isSaveDrawing) {
      if (!this.drawBitmap) {
        log.debug('No drawing open')
        return false
      }
      const perm = this.volumes[0].permRAS!
      if (perm[0] === 1 && perm[1] === 2 && perm[2] === 3) {
        log.debug('saving drawing')
        const img = this.volumes[0].saveToDisk(filename, this.drawBitmap) // createEmptyDrawing
        return img
      } else {
        log.debug('saving drawing')
        const dims = this.volumes[0].hdr!.dims // reverse to original
        // reverse RAS to native space, layout is mrtrix MIF format
        // for details see NVImage.readMIF()
        const layout = [0, 0, 0]
        for (let i = 0; i < 3; i++) {
          for (let j = 0; j < 3; j++) {
            if (Math.abs(perm[i]) - 1 !== j) {
              continue
            }
            layout[j] = i * Math.sign(perm[i])
          }
        }
        let stride = 1
        const instride = [1, 1, 1]
        const inflip = [false, false, false]
        for (let i = 0; i < layout.length; i++) {
          for (let j = 0; j < layout.length; j++) {
            const a = Math.abs(layout[j])
            if (a !== i) {
              continue
            }
            instride[j] = stride
            // detect -0: https://medium.com/coding-at-dawn/is-negative-zero-0-a-number-in-javascript-c62739f80114
            if (layout[j] < 0 || Object.is(layout[j], -0)) {
              inflip[j] = true
            }
            stride *= dims[j + 1]
          }
        }

        let xlut = NVUtilities.range(0, dims[1] - 1, 1)
        if (inflip[0]) {
          xlut = NVUtilities.range(dims[1] - 1, 0, -1)
        }
        for (let i = 0; i < dims[1]; i++) {
          xlut[i] *= instride[0]
        }
        let ylut = NVUtilities.range(0, dims[2] - 1, 1)
        if (inflip[1]) {
          ylut = NVUtilities.range(dims[2] - 1, 0, -1)
        }
        for (let i = 0; i < dims[2]; i++) {
          ylut[i] *= instride[1]
        }
        let zlut = NVUtilities.range(0, dims[3] - 1, 1)
        if (inflip[2]) {
          zlut = NVUtilities.range(dims[3] - 1, 0, -1)
        }
        for (let i = 0; i < dims[3]; i++) {
          zlut[i] *= instride[2]
        }
        // convert data

        const inVs = new Uint8Array(this.drawBitmap)
        const outVs = new Uint8Array(dims[1] * dims[2] * dims[3])
        let j = 0
        for (let z = 0; z < dims[3]; z++) {
          for (let y = 0; y < dims[2]; y++) {
            for (let x = 0; x < dims[1]; x++) {
              outVs[j] = inVs[xlut[x] + ylut[y] + zlut[z]]
              j++
            }
          }
        }
        log.debug('saving drawing')
        const img = this.volumes[0].saveToDisk(filename, outVs)
        return img
      }
    }
    log.debug('saving image')
    const img = this.volumes[volumeByIndex].saveToDisk(filename)
    return img
  }

  // not included in public docs
  getMeshIndexByID(id: string | number): number {
    if (typeof id === 'number') {
      if (id >= this.meshes.length) {
        return -1
      } // range 0..len-1
      return id
    }
    const n = this.meshes.length
    for (let i = 0; i < n; i++) {
      const id_i = this.meshes[i].id
      if (id_i === id) {
        return i
      }
    }
    return -1 // -1 signals that no valid index was found for a volume with the given id
  }

  /**
   * change property of mesh, tractogram or connectome
   * @param id - identity of mesh to change
   * @param key - attribute to change
   * @param value - for attribute
   * @example niivue.setMeshProperty(niivue.meshes[0].id, 'fiberLength', 42)
   * @see {@link https://niivue.github.io/niivue/features/meshes.html | live demo usage}
   */
  setMeshProperty(id: number, key: keyof NVMesh, val: number): void {
    const idx = this.getMeshIndexByID(id)
    if (idx < 0) {
      log.warn('setMeshProperty() id not loaded', id)
      return
    }
    this.meshes[idx].setProperty(key, val, this.gl)
    this.updateGLVolume()
    this.onMeshPropertyChanged(idx, key, val)
  }

  /**
   * returns the index of the mesh vertex that is closest to the provided coordinates
   * @param id - identity of mesh to change
   * @param Xmm - location in left/right dimension
   * @param Ymm - location in posterior/anterior dimension
   * @param Zmm - location in foot/head dimension
   * @returns the an array where ret[0] is the mesh index and ret[1] is distance from vertex to coordinates
   * @example niivue.indexNearestXYZmm(niivue.meshes[0].id, -22, 42, 13)
   * @see {@link https://niivue.github.io/niivue/features/clipplanes.html | live demo usage}
   */
  indexNearestXYZmm(mesh: number, Xmm: number, Ymm: number, Zmm: number): number[] {
    const idx = this.getMeshIndexByID(mesh)
    if (idx < 0) {
      log.warn('indexNearestXYZmm() id not loaded', mesh)
      return [NaN, NaN]
    }
    return this.meshes[idx].indexNearestXYZmm(Xmm, Ymm, Zmm)
  }

  /**
   * reduce complexity of FreeSurfer mesh
   * @param mesh - identity of mesh to change
   * @param order - decimation order 0..6
   * @example niivue.decimateHierarchicalMesh(niivue.meshes[0].id, 4)
   * @returns boolean false if mesh is not hierarchical or of lower order
   * @see {@link https://niivue.github.io/niivue/features/meshes.html | live demo usage}
   */
  decimateHierarchicalMesh(mesh: number, order: number = 3): boolean {
    const idx = this.getMeshIndexByID(mesh)
    if (idx < 0) {
      log.warn('reverseFaces() id not loaded', mesh)
      return
    }
    const ret = this.meshes[idx].decimateHierarchicalMesh(this.gl, order)
    this.updateGLVolume()
    return ret
  }

  /**
   * reverse triangle winding of mesh (swap front and back faces)
   * @param id - identity of mesh to change
   * @example niivue.reverseFaces(niivue.meshes[0].id)
   * @see {@link https://niivue.github.io/niivue/features/meshes.html | live demo usage}
   */
  reverseFaces(mesh: number): void {
    const idx = this.getMeshIndexByID(mesh)
    if (idx < 0) {
      log.warn('reverseFaces() id not loaded', mesh)
      return
    }
    this.meshes[idx].reverseFaces(this.gl)
    this.updateGLVolume()
  }

  /**
   * reverse triangle winding of mesh (swap front and back faces)
   * @param mesh - identity of mesh to change
   * @param layer - selects the mesh overlay (e.g. GIfTI or STC file)
   * @param key - attribute to change
   * @param value - for attribute
   * @example niivue.setMeshLayerProperty(niivue.meshes[0].id, 0, 'frame4D', 22)
   * @see {@link https://niivue.github.io/niivue/features/mesh.4D.html | live demo usage}
   */
  setMeshLayerProperty(mesh: number, layer: number, key: keyof NVMeshLayer, val: number): void {
    const idx = this.getMeshIndexByID(mesh)
    if (idx < 0) {
      log.warn('setMeshLayerProperty() id not loaded', mesh)
      return
    }
    this.meshes[idx].setLayerProperty(layer, key, val, this.gl)
    this.updateGLVolume()
  }

  /**
   * adjust offset position and scale of 2D sliceScale
   * @param xyzmmZoom - first three components are spatial, fourth is scaling
   * @example niivue.setPan2Dxyzmm([5,-4, 2, 1.5])
   */
  setPan2Dxyzmm(xyzmmZoom: vec4): void {
    this.scene.pan2Dxyzmm = xyzmmZoom
    if (this.opts.yoke3Dto2DZoom) {
      this.scene.volScaleMultiplier = xyzmmZoom[3]
    }
    this.drawScene()
  }

  /**
   * set rotation of 3D render view
   * @example niivue.setRenderAzimuthElevation(45, 15)
   * @see {@link https://niivue.github.io/niivue/features/mask.html | live demo usage}
   */
  setRenderAzimuthElevation(a: number, e: number): void {
    this.scene.renderAzimuth = a
    this.scene.renderElevation = e
    this.onAzimuthElevationChange(a, e)
    this.drawScene()
  }

  /**
   * get the index of an overlay by its unique id. unique ids are assigned to the NVImage.id property when a new NVImage is created.
   * @param id - the id string to search for
   * @see NiiVue#getVolumeIndexByID
   * @example
   * niivue = new Niivue()
   * niivue.getOverlayIndexByID(someVolume.id)
   */
  getOverlayIndexByID(id: string): number {
    const n = this.overlays.length
    for (let i = 0; i < n; i++) {
      const id_i = this.overlays[i].id
      if (id_i === id) {
        return i
      }
    }
    return -1 // -1 signals that no valid index was found for an overlay with the given id
  }

  /**
   * set the index of a volume. This will change it's ordering and appearance if there are multiple volumes loaded.
   * @param volume - the volume to update
   * @param toIndex - the index to move the volume to. The default is the background (0 index)
   * @example
   * niivue = new Niivue()
   * niivue.setVolume(someVolume, 1) // move it to the second position in the array of loaded volumes (0 is the first position)
   */
  setVolume(volume: NVImage, toIndex = 0): void {
    const numberOfLoadedImages = this.volumes.length
    if (toIndex > numberOfLoadedImages) {
      return
    }

    const volIndex = this.getVolumeIndexByID(volume.id)
    if (toIndex === 0) {
      this.volumes.splice(volIndex, 1)
      this.volumes.unshift(volume)
      this.back = this.volumes[0]
      this.overlays = this.volumes.slice(1)
    } else if (toIndex < 0) {
      // -1 to remove a volume
      this.volumes.splice(this.getVolumeIndexByID(volume.id), 1)
      // this.volumes = this.overlays
      this.back = this.volumes[0]
      if (this.volumes.length > 1) {
        this.overlays = this.volumes.slice(1)
      } else {
        this.overlays = []
      }
    } else {
      this.volumes.splice(volIndex, 1)
      this.volumes.splice(toIndex, 0, volume)
      this.overlays = this.volumes.slice(1)
      this.back = this.volumes[0]
    }
    this.updateGLVolume()
  }

  // not included in public docs
  setMesh(mesh: NVMesh, toIndex = 0): void {
    this.meshes.forEach((m) => {
      log.debug('MESH: ', m.name)
    })
    const numberOfLoadedMeshes = this.meshes.length
    if (toIndex > numberOfLoadedMeshes) {
      return
    }
    const meshIndex = this.getMeshIndexByID(mesh.id)
    if (toIndex === 0) {
      this.meshes.splice(meshIndex, 1)
      this.meshes.unshift(mesh)
    } else if (toIndex < 0) {
      this.meshes.splice(this.getMeshIndexByID(mesh.id), 1)
    } else {
      this.meshes.splice(meshIndex, 1)
      this.meshes.splice(toIndex, 0, mesh)
    }
    this.updateGLVolume()
    this.meshes.forEach((m) => {
      log.debug(m.name)
    })
  }

  /**
   * Remove a volume
   * @param volume - volume to delete
   * @example
   * niivue = new Niivue()
   * niivue.removeVolume(this.volumes[3])
   * @see {@link https://niivue.github.io/niivue/features/document.3d.html | live demo usage}
   */
  removeVolume(volume: NVImage): void {
    this.setVolume(volume, -1)
    // check if we have a url for this volume
    if (this.mediaUrlMap.has(volume)) {
      const url = this.mediaUrlMap.get(volume)!
      // notify subscribers that we are about to remove a volume
      this.onVolumeWithUrlRemoved(url)

      this.mediaUrlMap.delete(volume)
    }

    this.drawScene()
  }

  /**
   * Remove a volume by index
   * @param index - of volume to remove
   */
  removeVolumeByIndex(index: number): void {
    if (index >= this.volumes.length) {
      throw new Error('Index of volume out of bounds')
    }
    this.removeVolume(this.volumes[index])
  }

  /**
   * Remove a triangulated mesh, connectome or tractogram
   * @param mesh - mesh to delete
   * @example
   * niivue = new Niivue()
   * niivue.removeMesh(this.meshes[3])
   * @see {@link https://niivue.github.io/niivue/features/multiuser.meshes.html | live demo usage}
   */
  removeMesh(mesh: NVMesh): void {
    mesh.unloadMesh(this.gl)
    this.setMesh(mesh, -1)
    if (this.mediaUrlMap.has(mesh)) {
      const url = this.mediaUrlMap.get(mesh)!
      this.onMeshWithUrlRemoved(url)
      this.mediaUrlMap.delete(mesh)
    }
  }

  /**
   * Remove a triangulated mesh, connectome or tractogram
   * @param url - URL of mesh to delete
   * @example
   * niivue.removeMeshByUrl('../images/cit168.mz3')
   */
  removeMeshByUrl(url: string): void {
    const mesh = this.getMediaByUrl(url)
    if (mesh) {
      this.removeMesh(mesh as NVMesh)
      this.mediaUrlMap.delete(mesh)
      this.onMeshWithUrlRemoved(url)
    }
  }

  /**
   * Move a volume to the bottom of the stack of loaded volumes. The volume will become the background
   * @param volume - the volume to move
   * @example
   * niivue = new Niivue()
   * niivue.moveVolumeToBottom(this.volumes[3]) // move the 4th volume to the 0 position. It will be the new background
   */
  moveVolumeToBottom(volume: NVImage): void {
    this.setVolume(volume, 0)
  }

  /**
   * Move a volume up one index position in the stack of loaded volumes. This moves it up one layer
   * @param volume - the volume to move
   * @example
   * niivue = new Niivue()
   * niivue.moveVolumeUp(this.volumes[0]) // move the background image to the second index position (it was 0 index, now will be 1)
   */
  moveVolumeUp(volume: NVImage): void {
    const volIdx = this.getVolumeIndexByID(volume.id)
    this.setVolume(volume, volIdx + 1)
  }

  /**
   * Move a volume down one index position in the stack of loaded volumes. This moves it down one layer
   * @param volume - the volume to move
   * @example
   * niivue = new Niivue()
   * niivue.moveVolumeDown(this.volumes[1]) // move the second image to the background position (it was 1 index, now will be 0)
   */
  moveVolumeDown(volume: NVImage): void {
    const volIdx = this.getVolumeIndexByID(volume.id)
    this.setVolume(volume, volIdx - 1)
  }

  /**
   * Move a volume to the top position in the stack of loaded volumes. This will be the top layer
   * @param volume - the volume to move
   * @example
   * niivue = new Niivue()
   * niivue.moveVolumeToTop(this.volumes[0]) // move the background image to the top layer position
   */
  moveVolumeToTop(volume: NVImage): void {
    this.setVolume(volume, this.volumes.length - 1)
  }

  // not included in public docs
  // update mouse position from new mouse down coordinates
  // note: no test yet
  mouseDown(x: number, y: number): void {
    x *= this.uiData.dpr!
    y *= this.uiData.dpr!
    this.mousePos = [x, y]
    // if (this.inRenderTile(x, y) < 0) return;
  }

  // not included in public docs
  // note: no test yet
  mouseMove(x: number, y: number): void {
    x *= this.uiData.dpr!
    y *= this.uiData.dpr!
    const dx = (x - this.mousePos[0]) / this.uiData.dpr!
    const dy = (y - this.mousePos[1]) / this.uiData.dpr!
    this.mousePos = [x, y]

    if (this.inRenderTile(x, y) < 0) {
      return
    }

    if (Math.abs(dx) < 1 && Math.abs(dy) < 1) {
      return
    }
    this.scene.renderAzimuth += dx
    this.scene.renderElevation += dy

    this.drawScene()
  }

  /**
   * convert spherical AZIMUTH, ELEVATION to Cartesian
   * @param azimuth - azimuth number
   * @param elevation - elevation number
   * @returns the converted [x, y, z] coordinates
   * @example
   * niivue = new Niivue()
   * xyz = niivue.sph2cartDeg(42, 42)
   */
  sph2cartDeg(azimuth: number, elevation: number): number[] {
    // convert spherical AZIMUTH,ELEVATION,RANGE to Cartesion
    // see Matlab's [x,y,z] = sph2cart(THETA,PHI,R)
    // reverse with cart2sph
    const Phi = -elevation * (Math.PI / 180)
    const Theta = ((azimuth - 90) % 360) * (Math.PI / 180)
    const ret = [Math.cos(Phi) * Math.cos(Theta), Math.cos(Phi) * Math.sin(Theta), Math.sin(Phi)]
    const len = Math.sqrt(ret[0] * ret[0] + ret[1] * ret[1] + ret[2] * ret[2])
    if (len <= 0.0) {
      return ret
    }
    ret[0] /= len
    ret[1] /= len
    ret[2] /= len
    return ret
  }

  /**
   * update the clip plane orientation in 3D view mode
   * @param azimuthElevationDepth - a two component vector. azimuth: camera position in degrees around object, typically 0..360 (or -180..+180). elevation: camera height in degrees, range -90..90
   * @example
   * niivue = new Niivue()
   * niivue.setClipPlane([42, 42])
   * @see {@link https://niivue.github.io/niivue/features/mask.html | live demo usage}
   */
  setClipPlane(depthAzimuthElevation: number[]): void {
    //  depth: distance of clip plane from center of volume, range 0..~1.73 (e.g. 2.0 for no clip plane)
    //  azimuthElevation is 2 component vector [a, e, d]
    //  azimuth: camera position in degrees around object, typically 0..360 (or -180..+180)
    //  elevation: camera height in degrees, range -90..90

    const v = this.sph2cartDeg(depthAzimuthElevation[1] + 180, depthAzimuthElevation[2])
    this.scene.clipPlane = [v[0], v[1], v[2], depthAzimuthElevation[0]]
    this.scene.clipPlaneDepthAziElev = depthAzimuthElevation
    this.onClipPlaneChange(this.scene.clipPlane)
    // if (this.opts.sliceType!= SLICE_TYPE.RENDER) return;
    this.drawScene()
  }

  /**
   * set the crosshair and colorbar outline color
   * @param color - an RGBA array. values range from 0 to 1
   * @example
   * niivue = new Niivue()
   * niivue.setCrosshairColor([0, 1, 0, 0.5]) // set crosshair to transparent green
   * @see {@link https://niivue.github.io/niivue/features/colormaps.html | live demo usage}
   */
  setCrosshairColor(color: number[]): void {
    this.opts.crosshairColor = color
    this.drawScene()
  }

  /**
   * set thickness of crosshair
   * @example niivue.crosshairWidth(2)
   * @see {@link https://niivue.github.io/niivue/features/colormaps.html | live demo usage}
   */
  setCrosshairWidth(crosshairWidth: number): void {
    this.opts.crosshairWidth = crosshairWidth
    if (this.crosshairs3D) {
      this.crosshairs3D.mm![0] = NaN // force redraw
    }
    this.drawScene()
  }

  /*
   * set colors and labels for different drawing values
   * @param {array} cmap a structure mapping indices to colors and labels
   * @example
   * let cmap = {
   *    R: [0, 255, 0],
   *    G: [0, 20, 0],
   *    B: [0, 20, 80],
   *    A: [0, 255, 255],
   *    labels: ["", "white-matter", "delete T1"],
   *  };
   *  nv.setDrawColormap(cmap);
   * @see {@link https://niivue.github.io/niivue/features/draw.ui.html | live demo usage}
   */
  setDrawColormap(name: string): void {
    this.drawLut = cmapper.makeDrawLut(name)
    this.updateGLVolume()
  }

  /**
   * does dragging over a 2D slice create a drawing?
   * @param trueOrFalse - enabled (true) or not (false)
   * @example niivue.setDrawingEnabled(true)
   * @see {@link https://niivue.github.io/niivue/features/draw.ui.html | live demo usage}
   */
  setDrawingEnabled(trueOrFalse: boolean): void {
    this.opts.drawingEnabled = trueOrFalse
    if (this.opts.drawingEnabled) {
      if (!this.drawBitmap) {
        this.createEmptyDrawing()
      }
    }
    this.drawScene()
  }

  /**
   * determine color and style of drawing
   * @param penValue - sets the color of the pen
   * @param isFilledPen - determines if dragging creates flood-filled shape
   * @example niivue.setPenValue(1, true)
   * @see {@link https://niivue.github.io/niivue/features/draw.ui.html | live demo usage}
   */
  setPenValue(penValue: number, isFilledPen = false): void {
    this.opts.penValue = penValue
    this.opts.isFilledPen = isFilledPen
    this.drawScene()
  }

  /**
   * control whether drawing is transparent (0), opaque (1) or translucent (between 0 and 1).
   * @param opacity - translucency of drawing
   * @example niivue.setDrawOpacity(0.7)
   * @see {@link https://niivue.github.io/niivue/features/draw.ui.html | live demo usage}
   */
  setDrawOpacity(opacity: number): void {
    this.drawOpacity = opacity
    this.drawScene()
  }

  /**
   * set the selection box color. A selection box is drawn when you right click and drag to change image contrast
   * @param color - an RGBA array. values range from 0 to 1
   * @example
   * niivue = new Niivue()
   * niivue.setSelectionBoxColor([0, 1, 0, 0.5]) // set to transparent green
   * @see {@link https://niivue.github.io/niivue/features/colormaps.html | live demo usage}
   */
  setSelectionBoxColor(color: number[]): void {
    this.opts.selectionBoxColor = color
  }

  // not included in public docs
  sliceScroll2D(posChange: number, x: number, y: number, isDelta = true): void {
    // check if the canvas has focus
    if (this.opts.scrollRequiresFocus && this.canvas !== document.activeElement) {
      log.warn('Canvas element does not have focus. Scroll events will not be processed.')
      return
    }

    if (this.inGraphTile(x, y)) {
      let vol = this.volumes[0].frame4D
      if (posChange > 0) {
        vol++
      }
      if (posChange < 0) {
        vol--
      }
      this.setFrame4D(this.volumes[0].id, vol)
      return
    }
    if (
      posChange !== 0 &&
      this.opts.dragMode === DRAG_MODE.pan &&
      this.inRenderTile(this.uiData.dpr! * x, this.uiData.dpr! * y) === -1
    ) {
      let zoom = this.scene.pan2Dxyzmm[3] * (1.0 + 10 * posChange)
      zoom = Math.round(zoom * 10) / 10
      const zoomChange = this.scene.pan2Dxyzmm[3] - zoom
      if (this.opts.yoke3Dto2DZoom) {
        this.scene.volScaleMultiplier = zoom
      }
      this.scene.pan2Dxyzmm[3] = zoom
      const mm = this.frac2mm(this.scene.crosshairPos)
      this.scene.pan2Dxyzmm[0] += zoomChange * mm[0]
      this.scene.pan2Dxyzmm[1] += zoomChange * mm[1]
      this.scene.pan2Dxyzmm[2] += zoomChange * mm[2]
      this.drawScene()
      this.canvas!.focus() // required after change for issue706
      this.sync()
      return
    }
    this.mouseClick(x, y, posChange, isDelta)
  }

  /**
   * set the slice type. This changes the view mode
   * @param sliceType - an enum of slice types to use
   * @example
   * niivue = new Niivue()
   * niivue.setSliceType(Niivue.sliceTypeMultiplanar)
   * @see {@link https://niivue.github.io/niivue/features/basic.multiplanar.html | live demo usage}
   */
  setSliceType(st: SLICE_TYPE): this {
    this.opts.sliceType = st
    this.drawScene()
    return this
  }

  /**
   * set the opacity of a volume given by volume index
   * @param volIdx - the volume index of the volume to change
   * @param newOpacity - the opacity value. valid values range from 0 to 1. 0 will effectively remove a volume from the scene
   * @example
   * niivue = new Niivue()
   * niivue.setOpacity(0, 0.5) // make the first volume transparent
   * @see {@link https://niivue.github.io/niivue/features/atlas.html | live demo usage}
   */
  setOpacity(volIdx: number, newOpacity: number): void {
    this.volumes[volIdx].opacity = newOpacity
    if (volIdx === 0) {
      // background layer opacity set dynamically with shader
      this.drawScene()
      return
    }
    // all overlays are combined as a single texture, so changing opacity to one requires us to refresh textures
    this.updateGLVolume()
    //
  }

  /**
   * set the scale of the 3D rendering. Larger numbers effectively zoom.
   * @param scale - the new scale value
   * @example
   * niivue.setScale(2) // zoom some
   * @see {@link https://niivue.github.io/niivue/features/shiny.volumes.html | live demo usage}
   */
  setScale(scale: number): void {
    this.scene.volScaleMultiplier = scale
    this.drawScene()
  }

  /**
   * set the color of the 3D clip plane
   * @param color - the new color. expects an array of RGBA values. values can range from 0 to 1
   * @example
   * niivue.setClipPlaneColor([1, 1, 1, 0.5]) // white, transparent
   * @see {@link https://niivue.github.io/niivue/features/clipplanes.html | live demo usage}
   */
  setClipPlaneColor(color: number[]): void {
    this.opts.clipPlaneColor = color
    this.renderShader!.use(this.gl)
    this.gl.uniform4fv(this.renderShader!.uniforms.clipPlaneColor!, this.opts.clipPlaneColor)
    this.drawScene()
  }

  /**
   * adjust thickness of the 3D clip plane
   * @param thick - thickness of slab. Value 0..1.73 (cube opposite corner length is sqrt(3)).
   * @example
   * niivue.setClipPlaneThick(0.3) // thin slab
   * @see {@link https://niivue.github.io/niivue/features/clipplanes.html | live demo usage}
   */
  setClipPlaneThick(thick: number): void {
    this.opts.clipThick = thick
    this.renderShader!.use(this.gl)
    this.gl.uniform1f(this.renderShader!.uniforms.clipThick!, this.opts.clipThick)
    // this.renderShader!.use(this.gl)
    // this.gl.uniform4fv(this.renderShader!.uniforms.clipPlaneColor!, this.opts.clipPlaneColor)
    this.drawScene()
  }

  /**
   * set the clipping region for volume rendering
   * @param color - the new color. expects an array of RGBA values. values can range from 0 to 1
   * @example
   * niivue.setClipPlaneColor([0.0, 0.0, 0.2], [1.0, 1.0, 0.7]) // remove inferior 20% and superior 30%
   * @see {@link https://niivue.github.io/niivue/features/clipplanes.html | live demo usage}
   */
  setClipVolume(low: number[], high: number[]): void {
    this.opts.clipVolumeLow = [Math.min(low[0], high[0]), Math.min(low[1], high[1]), Math.min(low[2], high[2])]
    this.opts.clipVolumeHigh = [Math.max(low[0], high[0]), Math.max(low[1], high[1]), Math.max(low[2], high[2])]
    this.renderShader!.use(this.gl)
    this.gl.uniform3fv(this.renderShader!.uniforms.clipLo!, this.opts.clipVolumeLow)
    this.gl.uniform3fv(this.renderShader!.uniforms.clipHi!, this.opts.clipVolumeHigh)
    this.pickingImageShader!.use(this.gl)
    this.gl.uniform3fv(this.pickingImageShader!.uniforms.clipLo!, this.opts.clipVolumeLow)
    this.gl.uniform3fv(this.pickingImageShader!.uniforms.clipHi!, this.opts.clipVolumeHigh)
    this.drawScene()
  }

  /**
   * set proportion of volume rendering influenced by selected matcap.
   * @param gradientAmount - amount of matcap (0..1), default 0 (matte, surface normal does not influence color)
   * @example
   * niivue.setVolumeRenderIllumination(0.6);
   * @see {@link https://niivue.github.io/niivue/features/shiny.volumes.html | live demo usage}
   */
  async setVolumeRenderIllumination(gradientAmount = 0.0): Promise<void> {
    this.renderShader = this.renderVolumeShader
    if (gradientAmount > 0.0) {
      this.renderShader = this.renderGradientShader
    }
    if (gradientAmount < 0.0) {
      this.renderShader = this.renderSliceShader
    }
    this.initRenderShader(this.renderShader!, gradientAmount)
    this.renderShader!.use(this.gl)
    this.setClipPlaneColor(this.opts.clipPlaneColor)
    this.gradientTextureAmount = gradientAmount
    this.refreshLayers(this.volumes[0], 0)
    this.drawScene()
  }

  // not included in public docs.
  // note: marked for removal at some point in the future (this just makes a test sphere)
  overlayRGBA(volume: NVImage): Uint8ClampedArray {
    const hdr = volume.hdr!
    const vox = hdr.dims[1] * hdr.dims[2] * hdr.dims[3]
    const imgRGBA = new Uint8ClampedArray(vox * 4)
    const radius = 0.2 * Math.min(Math.min(hdr.dims[1], hdr.dims[2]), hdr.dims[3])
    const halfX = 0.5 * hdr.dims[1]
    const halfY = 0.5 * hdr.dims[2]
    const halfZ = 0.5 * hdr.dims[3]
    let j = 0
    for (let z = 0; z < hdr.dims[3]; z++) {
      for (let y = 0; y < hdr.dims[2]; y++) {
        for (let x = 0; x < hdr.dims[1]; x++) {
          const dx = Math.abs(x - halfX)
          const dy = Math.abs(y - halfY)
          const dz = Math.abs(z - halfZ)
          const dist = Math.sqrt(dx * dx + dy * dy + dz * dz)
          let v = 0
          if (dist < radius) {
            v = 255
          }
          imgRGBA[j++] = 0 // Red
          imgRGBA[j++] = v // Green
          imgRGBA[j++] = 0 // Blue
          imgRGBA[j++] = v * 0.5 // Alpha
        }
      }
    }
    return imgRGBA
  }

  // not included in public docs
  vox2mm(XYZ: number[], mtx: mat4): vec3 {
    return NVUtilities.vox2mm(XYZ, mtx)
  }

  /**
   * clone a volume and return a new volume
   * @param index - the index of the volume to clone
   * @returns new volume to work with, but that volume is not added to the canvas
   * @example
   * niivue = new Niivue()
   * niivue.cloneVolume(0)
   */
  cloneVolume(index: number): NVImage {
    return this.volumes[index].clone()
  }

  /**
   *
   * @param url - URL of NVDocument
   */
  async loadDocumentFromUrl(url: string): Promise<void> {
    const document = await NVDocument.loadFromUrl(url)
    this.loadDocument(document)
  }

  /**
   * Loads an NVDocument
   * @returns  Niivue instance
   * @see {@link https://niivue.github.io/niivue/features/document.load.html | live demo usage}
   */
  loadDocument(document: NVDocument): this {
    this.volumes = []
    this.meshes = []
    this.document = document
    this.document.labels = this.document.labels ? this.document.labels : [] // for older documents w/o labels
    const opts = { ...DEFAULT_OPTIONS, ...document.opts }
    this.scene.pan2Dxyzmm = document.scene.pan2Dxyzmm ? document.scene.pan2Dxyzmm : [0, 0, 0, 1] // for older documents that don't have this
    this.document.opts = opts
    this.setClipPlane(this.scene.clipPlaneDepthAziElev)
    log.debug('load document', document)
    this.mediaUrlMap.clear()
    this.createEmptyDrawing()

    // const imagesToAdd = new Map<ImageFromUrlOptions, NVImage>()

    // load our images and meshes
    const encodedImageBlobs = document.encodedImageBlobs
    for (let i = 0; i < document.imageOptionsArray.length; i++) {
      const imageOptions = document.imageOptionsArray[i]
      const base64 = encodedImageBlobs[i]
      if (base64) {
        if ('colorMap' in imageOptions) {
          imageOptions.colormap = imageOptions.colorMap
        }
        const image = NVImage.loadFromBase64({ base64, ...imageOptions })
        if (image) {
          if (image.colormapLabel) {
            const length = Object.keys(image.colormapLabel.lut).length

            // Create a new Uint8ClampedArray with the length of the object.
            const uint8ClampedArray = new Uint8ClampedArray(length)

            // Iterate over the object and set the values of the Uint8ClampedArray.
            for (const key in image.colormapLabel.lut) {
              uint8ClampedArray[key] = image.colormapLabel.lut[key]
            }
            image.colormapLabel.lut = uint8ClampedArray
          }
          this.addVolume(image)
        }
      }
    }

    // reset our image options map
    // document.imageOptionsMap.clear()

    // for(const imageOptions of map.keys()) {

    // }

    if (this.volumes.length > 0) {
      this.back = this.volumes[0]
    }

    const base64 = document.encodedDrawingBlob
    if (base64) {
      const imageOptions = document.imageOptionsArray[0]
      const drawingBitmap = NVImage.loadFromBase64({ base64, ...imageOptions })
      if (drawingBitmap) {
        this.loadDrawing(drawingBitmap)
      }
    }

    for (const meshDataObject of document.meshDataObjects ?? []) {
      const meshInit = { gl: this.gl, ...meshDataObject }
      if (meshDataObject.offsetPt0) {
        meshInit.rgba255[3] = 0 // this is a streamline
        meshInit.tris = new Uint32Array(meshDataObject.offsetPt0)
      }
      log.debug(meshInit)
      const meshToAdd = new NVMesh(
        meshInit.pts,
        meshInit.tris!,
        meshInit.name,
        meshInit.rgba255,
        meshInit.opacity,
        meshInit.visible,
        this.gl,
        meshInit.connectome,
        meshInit.dpg,
        meshInit.dps,
        meshInit.dpv
      )
      if (meshDataObject.offsetPt0) {
        meshToAdd.fiberGroupColormap = meshDataObject.fiberGroupColormap
        meshToAdd.fiberColor = meshDataObject.fiberColor
        meshToAdd.fiberDither = meshDataObject.fiberDither
        meshToAdd.fiberRadius = meshDataObject.fiberRadius
        meshToAdd.colormap = meshDataObject.colormap
      }
      meshToAdd.meshShaderIndex = meshInit.meshShaderIndex
      meshToAdd.layers = meshInit.layers
      meshToAdd.updateMesh(this.gl)
      log.debug(meshToAdd)
      this.addMesh(meshToAdd)
    }
    // add connectomes
    if (document.data.connectomes) {
      for (const connectomeString of document.data.connectomes) {
        const connectome = JSON.parse(connectomeString)
        const meshToAdd = this.loadConnectomeAsMesh(connectome)
        meshToAdd.updateMesh(this.gl)
        this.addMesh(meshToAdd)
      }
    }

    this.updateGLVolume()
    this.drawScene()
    this.onDocumentLoaded(document)
    return this
  }

  /**
 * generates JavaScript to load the current scene as a document
 * @param canvasId - id of canvas NiiVue will be attached to
 * @param esm - bundled version of NiiVue
 * @example
 * const javascript = this.generateLoadDocumentJavaScript("gl1");
 * const html = `<html><body><canvas id="gl1"></canvas><script type="module" async>
        ${javascript}</script></body></html>`;
 */
  async generateLoadDocumentJavaScript(canvasId: string, esm: string): Promise<string> {
    const json = this.json()

    const base64 = await NVUtilities.compressToBase64String(JSON.stringify(json))
    const javascript = `
        ${esm}

        async function saveNiivueAsHtml(pageName) {
          //get new docstring
          const docString = nv1.json();
          const html =
          document.getElementsByTagName("html")[0]
              .innerHTML.replace(base64, await NVUtilities.compressToBase64String(JSON.stringify(docString)));
          NVUtilities.download(html, pageName, "application/html");
        }

        var nv1 = new Niivue();
        nv1.attachTo("${canvasId}");
        var base64 = "${base64}";
        NVUtilities.decompressBase64String(base64).then((jsonText) => {
          var json = JSON.parse(jsonText); // string -> JSON
          var doc = NVDocument.loadFromJSON(json);
          nv1.loadDocument(doc);
          nv1.updateGLVolume();
        });

      `

    return javascript
  }

  /**
   * generates HTML of current scene
   * @param canvasId - id of canvas NiiVue will be attached to
   * @param esm - bundled version of NiiVue
   * @returns HTML with javascript of the current scene
   * @example
   * const template = `<html><body><canvas id="gl1"></canvas><script type="module" async>
   *       %%javascript%%</script></body></html>`;
   * nv1.generateHTML("page.html", esm);
   */
  async generateHTML(canvasId = 'gl1', esm: string): Promise<string> {
    const javascript = await this.generateLoadDocumentJavaScript(canvasId, esm)
    const html = `<!DOCTYPE html>
        <html lang="en">
          <head>
            <meta charset="utf-8" />
            <meta http-equiv="X-UA-Compatible" content="IE=edge" />
            <meta name="viewport" content="width=device-width,initial-scale=1.0" />
            <title>Save as HTML</title>
            <style>
            html {
              height: auto;
              min-height: 100%;
              margin: 0;
            }
            body {
              display: flex;
              flex-direction: column;
              margin: 0;
              min-height: 100%;
              width: 100%;
              position: absolute;
              font-family: system-ui, Arial, Helvetica, sans-serif;
              background: #ffffff;
              color: black;
              user-select: none; /* Standard syntax */
            }
            header {
              margin: 10px;
            }
            main {
              flex: 1;
              background: #000000;
              position: relative;
            }
            footer {
              margin: 10px;
            }
            canvas {
              position: absolute;
              cursor: crosshair;
            }
            canvas:focus {
              outline: 0px;
            }
            div {
              display: table-row;
              background-color: blue;
            }
            </style>
          </head>
          <body>
            <noscript>niivue requires JavaScript.</noscript>
            <header>
            Save the current scene as HTML
            <button id="save">Save as HTML</button>
            </header>
            <main>
              <canvas id="gl1"></canvas>
            </main>
            <script type="module" async>
              ${javascript}
              function saveAsHtml() {
                saveNiivueAsHtml("page.html");
              }
              // assign our event handler
              var button = document.getElementById("save");
              button.onclick = saveAsHtml;
            </script>
          </body>
        </html>`
    return html
  }

  /**
   * save current scene as HTML
   * @param fileName - the name of the HTML file
   * @param canvasId - id of canvas NiiVue will be attached to
   * @param esm - bundled version of NiiVue
   */
  async saveHTML(fileName = 'untitled.html', canvasId = 'gl1', esm: string): Promise<void> {
    const html = await this.generateHTML(canvasId, esm)
    return NVUtilities.download(html, fileName, 'application/html')
  }

  /**
   * Converts NiiVue scene to JSON
   */
  json(): ExportDocumentData {
    this.document.opts = this.opts
    this.document.scene = this.scene
    this.document.volumes = this.volumes
    this.document.meshes = this.meshes
    // we need to re-render before we generate the data URL https://stackoverflow.com/questions/30628064/how-to-toggle-preservedrawingbuffer-in-three-js
    this.drawScene()
    this.document.previewImageDataURL = this.canvas!.toDataURL()
    const json = this.document.json()

    return json
  }

  /**
   * save the entire scene (objects and settings) as a document
   * @param fileName - the name of the document storing the scene
   * @param compress - whether the file should be compressed
   * @example
   * niivue.saveDocument("niivue.basic.nvd")
   * @see {@link https://niivue.github.io/niivue/features/document.3d.html | live demo usage}
   */
  async saveDocument(fileName = 'untitled.nvd', compress = true): Promise<void> {
    this.document.title = fileName
    log.debug('saveDocument', this.volumes[0])
    // we need to re-render before we generate the data URL https://stackoverflow.com/questions/30628064/how-to-toggle-preservedrawingbuffer-in-three-js
    this.drawScene()
    this.document.previewImageDataURL = this.canvas!.toDataURL()
    this.document.volumes = this.volumes
    this.document.meshes = this.meshes
    return this.document.download(fileName, compress)
  }

  // generic loadImages that wraps loadVolumes and loadMeshes
  async loadImages(images: Array<ImageFromUrlOptions | LoadFromUrlParams>): Promise<this> {
    const volumes = []
    const meshes = []
    for (const image of images) {
      if ('url' in image) {
        const ext = this.getFileExt(image.url)
        // check this.loaders to see if a user has register
        // a custom loader for this file extension
        if (this.loaders[ext]) {
          // check if the loader type property is a volume or mesh
          // by using the toExt property
          const toExt = this.loaders[ext].toExt.toUpperCase()
          if (MESH_EXTENSIONS.includes(toExt)) {
            meshes.push(image)
          } else {
            volumes.push(image)
          }
          // continue to the next image
          continue
        }

        if (MESH_EXTENSIONS.includes(ext.toUpperCase())) {
          meshes.push(image)
        } else {
          volumes.push(image)
        }
      }
    }
    if (volumes.length > 0) {
      await this.loadVolumes(volumes as ImageFromUrlOptions[])
    }
    if (meshes.length > 0) {
      await this.loadMeshes(meshes as LoadFromUrlParams[])
    }

    return this
  }

  /**
   * load an array of volume objects
   * @param volumeList - the array of objects to load. each object must have a resolvable "url" property at a minimum
   * @returns returns the Niivue instance
   * @example
   * niivue = new Niivue()
   * niivue.loadVolumes([{url: 'someImage.nii.gz}, {url: 'anotherImage.nii.gz'}])
   * @see {@link https://niivue.github.io/niivue/features/mask.html | live demo usage}
   */
  async loadVolumes(volumeList: ImageFromUrlOptions[]): Promise<this> {
    this.loadingText = 'loading...'
    this.drawScene()
    // this.loadingText = this.opts.loadingText

    if (this.thumbnailVisible) {
      // defer volume loading until user clicks on canvas with thumbnail image
      this.deferredVolumes = volumeList
      return this
    }
    this.volumes = []
    this.gl.clearColor(0.0, 0.0, 0.0, 1.0)
    this.gl.clear(this.gl.COLOR_BUFFER_BIT)
    // if more than one volume, then fetch them all simultaneously
    // using addVolumesFromUrl (note the "s" in "Volumes")
    // if (volumeList.length > 1) {
    //   await this.addVolumesFromUrl(volumeList)
    //   return this
    // }

    await this.addVolumesFromUrl(volumeList)
    return this
    // const imageOptions = {
    //   url: volumeList[0].url!,
    //   headers: volumeList[0].headers,
    //   name: volumeList[0].name,
    //   colormap: volumeList[0].colormap ? volumeList[0].colormap : volumeList[0].colorMap,
    //   colormapNegative: volumeList[0].colormapNegative
    //     ? volumeList[0].colormapNegative
    //     : volumeList[0].colorMapNegative,
    //   opacity: volumeList[0].opacity,
    //   urlImgData: volumeList[0].urlImgData,
    //   cal_min: volumeList[0].cal_min,
    //   cal_max: volumeList[0].cal_max,
    //   trustCalMinMax: this.opts.trustCalMinMax,
    //   isManifest: volumeList[0].isManifest,
    //   frame4D: volumeList[0].frame4D,
    //   limitFrames4D: volumeList[0].limitFrames4D || this.opts.limitFrames4D,
    //   colorbarVisible: volumeList[0].colorbarVisible
    // }
    // await this.addVolumeFromUrl(imageOptions)
    // return this
  }

  /**
   * Add mesh and notify subscribers
   * @see {@link https://niivue.github.io/niivue/features/multiuser.meshes.html | live demo usage}
   */
  async addMeshFromUrl(meshOptions: LoadFromUrlParams): Promise<NVMesh> {
    const ext = this.getFileExt(meshOptions.url)
    if (ext === 'JCON' || ext === 'JSON') {
      const response = await fetch(meshOptions.url, {})
      const json = await response.json()
      const mesh = this.loadConnectomeAsMesh(json)
      this.mediaUrlMap.set(mesh, meshOptions.url)
      this.onMeshAddedFromUrl(meshOptions, mesh)
      this.addMesh(mesh)
      return mesh
    }
    const mesh = await NVMesh.loadFromUrl({ ...meshOptions, gl: this.gl })
    this.mediaUrlMap.set(mesh, meshOptions.url)
    this.onMeshAddedFromUrl(meshOptions, mesh)
    this.addMesh(mesh)
    return mesh
  }

  /**
   * Add mesh and notify subscribers
   * @see {@link https://niivue.github.io/niivue/features/multiuser.meshes.html | live demo usage}
   */
  async addMeshesFromUrl(meshOptions: LoadFromUrlParams[]): Promise<NVMesh[]> {
    const promises = meshOptions.map(async (meshItem) => {
      // first check this.loaders to see if the user has
      // registered a custom loader for this file type.
      // if so, use that loader to load the file.
      const ext = this.getFileExt(meshItem.name || meshItem.url)
      if (this.loaders[ext]) {
        let itemToLoad: string | Uint8Array | ArrayBuffer = meshItem.url
        const toExt = this.loaders[ext].toExt
        let name = meshItem.name || meshItem.url
        // in case the name is a url, just get the basename without the slashes
        name = name.split('/').pop()
        if (typeof meshItem.url === 'string') {
          const url = meshItem.url
          try {
            const response = await fetch(url)
            if (!response.ok) {
              throw new Error(`Failed to load file: ${response.statusText}`)
            }
            itemToLoad = await response.arrayBuffer()
          } catch (error) {
            throw new Error(`Failed to load url ${url}: ${error}`)
          }
        }
        const { positions, indices } = await this.loaders[ext].loader(itemToLoad)
        meshItem.name = `${name}.${toExt}`
        const mz3 = NVMeshUtilities.createMZ3(positions, indices, false)
        meshItem.buffer = mz3
        // return await this.loadFromArrayBuffer(mz3, meshItem.name)
      }
      if (ext === 'JCON' || ext === 'JSON') {
        const response = await fetch(meshItem.url, {})
        const json = await response.json()
        const mesh = this.loadConnectomeAsMesh(json)
        this.mediaUrlMap.set(mesh, meshItem.url)
        this.onMeshAddedFromUrl(meshItem, mesh)
        return mesh
      }
      const mesh = await NVMesh.loadFromUrl({ ...meshItem, gl: this.gl })
      this.mediaUrlMap.set(mesh, meshItem.url)
      this.onMeshAddedFromUrl(meshItem, mesh)
      return mesh
    })
    const meshes = await Promise.all(promises)

    for (let i = 0; i < meshes.length; i++) {
      this.addMesh(meshes[i])
    }
    return meshes
  }

  /**
   * load an array of meshes
   * @param meshList - the array of objects to load. each object must have a resolvable "url" property at a minimum
   * @returns Niivue instance
   * @example
   * niivue = new Niivue()
   * niivue.loadMeshes([{url: 'someMesh.gii'}])
   * @see {@link https://niivue.github.io/niivue/features/meshes.html | live demo usage}
   */
  async loadMeshes(meshList: LoadFromUrlParams[]): Promise<this> {
    this.loadingText = 'loading...'
    this.drawScene()

    if (this.thumbnailVisible) {
      // defer loading until user clicks on canvas with thumbnail image
      this.deferredMeshes = meshList
      return this
    }
    if (!this.initialized) {
      // await this.init();
    }
    this.meshes = []
    this.gl.clearColor(0.0, 0.0, 0.0, 1.0)
    this.gl.clear(this.gl.COLOR_BUFFER_BIT)

    // if more than one mesh, then fetch them all simultaneously
    // using addMeshesFromUrl (note the "s" in "Meshes")
    // if (meshList.length > 1) {
    await this.addMeshesFromUrl(meshList)
    this.updateGLVolume()
    this.drawScene()
    return this
    // }

    // await this.addMeshFromUrl(meshList[0])
    // this.updateGLVolume()
    // this.drawScene()
    // return this
  }

  /**
   * load a connectome specified by url
   * @returns Niivue instance
   * @see {@link https://niivue.github.io/niivue/features/connectome.html | live demo usage}
   */
  async loadConnectomeFromUrl(url: string, headers = {}): Promise<this> {
    const response = await fetch(url, { headers })
    const json = await response.json()
    return this.loadConnectome(json)
  }

  /**
   * load a connectome specified by url
   * @returns Niivue instance
   * @see {@link https://niivue.github.io/niivue/features/connectome.html | live demo usage}
   */
  async loadFreeSurferConnectomeFromUrl(url: string, headers = {}): Promise<this> {
    const response = await fetch(url, { headers })
    const json = await response.json()
    return this.loadFreeSurferConnectome(json)
  }

  /**
   * load a connectome specified by json
   * @param connectome - freesurfer model
   * @returns Niivue instance
   * @see {@link https://niivue.github.io/niivue/features/connectome.html | live demo usage}
   */
  async loadFreeSurferConnectome(json: FreeSurferConnectome): Promise<this> {
    const connectome = NVConnectome.convertFreeSurferConnectome(json)
    return this.loadConnectome(connectome)
  }

  handleNodeAdded(event: { detail: { node: NVConnectomeNode } }): void {
    const node = event.detail.node
    const rgba = [1, 1, 1, 1]
    this.addLabel(
      node.name,
      {
        textColor: rgba,
        bulletScale: 1,
        bulletColor: rgba,
        lineWidth: 0,
        lineColor: rgba,
        lineTerminator: LabelLineTerminator.NONE,
        textScale: 1.0
      },
      [node.x, node.y, node.z]
    )
    this.drawScene()
  }

  loadConnectomeAsMesh(json: Connectome | LegacyConnectome | FreeSurferConnectome): NVMesh {
    let connectome = json
    if ('data_type' in json && json.data_type === 'fs_pointset') {
      connectome = NVConnectome.convertFreeSurferConnectome(json as FreeSurferConnectome)
      log.warn('converted FreeSurfer connectome', connectome)
    } else if ('nodes' in json) {
      const nodes = json.nodes
      if ('names' in nodes && 'X' in nodes && 'Y' in nodes && 'Z' in nodes && 'Color' in nodes && 'Size' in nodes) {
        // legacy format
        connectome = NVConnectome.convertLegacyConnectome(json as LegacyConnectome)
        log.warn('converted legacy connectome', connectome)
      }
    } else {
      throw new Error('not a known connectome format')
    }
    return new NVConnectome(this.gl, connectome as LegacyConnectome)
  }

  /**
   * load a connectome specified by json
   * @param connectome - model
   * @returns Niivue instance
   * @see {@link https://niivue.github.io/niivue/features/connectome.html | live demo usage}
   */
  loadConnectome(json: Connectome | LegacyConnectome): this {
    this.loadingText = 'loading...'
    this.drawScene()
    this.meshes = []
    this.gl.clearColor(0.0, 0.0, 0.0, 1.0)
    this.gl.clear(this.gl.COLOR_BUFFER_BIT)

    const mesh = this.loadConnectomeAsMesh(json)
    this.addMesh(mesh)
    this.drawScene()
    return this
  }

  /**
   * generate a blank canvas for the pen tool
   * @example niivue.createEmptyDrawing()
   * @see {@link https://niivue.github.io/niivue/features/cactus.html | live demo usage}
   */
  createEmptyDrawing(): void {
    if (this.back === null || !this.back.dims) {
      return
    }
    const mn = Math.min(Math.min(this.back.dims[1], this.back.dims[2]), this.back.dims[3])
    if (mn < 1) {
      return
    } // something is horribly wrong!
    const vx = this.back.dims[1] * this.back.dims[2] * this.back.dims[3]
    this.drawBitmap = new Uint8Array(vx)
    this.clickToSegmentGrowingBitmap = new Uint8Array(vx)
    this.drawClearAllUndoBitmaps()
    this.drawAddUndoBitmap()
    this.drawTexture = this.r8Tex(this.drawTexture, TEXTURE7_DRAW, this.back.dims, true)
    this.refreshDrawing(false)
  }

  // not included in public docs
  // create a 1-component (red) 16-bit signed integer texture on the GPU
  r16Tex(texID: WebGLTexture | null, activeID: number, dims: number[], img16: Int16Array): WebGLTexture {
    if (texID) {
      this.gl.deleteTexture(texID)
    }
    texID = this.gl.createTexture()!
    this.gl.activeTexture(activeID)
    this.gl.bindTexture(this.gl.TEXTURE_3D, texID)
    this.gl.texParameteri(this.gl.TEXTURE_3D, this.gl.TEXTURE_MIN_FILTER, this.gl.NEAREST)
    this.gl.texParameteri(this.gl.TEXTURE_3D, this.gl.TEXTURE_MAG_FILTER, this.gl.NEAREST)
    this.gl.texParameteri(this.gl.TEXTURE_3D, this.gl.TEXTURE_WRAP_R, this.gl.CLAMP_TO_EDGE)
    this.gl.texParameteri(this.gl.TEXTURE_3D, this.gl.TEXTURE_WRAP_S, this.gl.CLAMP_TO_EDGE)
    this.gl.texParameteri(this.gl.TEXTURE_3D, this.gl.TEXTURE_WRAP_T, this.gl.CLAMP_TO_EDGE)
    this.gl.pixelStorei(this.gl.UNPACK_ALIGNMENT, 1)
    this.gl.texStorage3D(this.gl.TEXTURE_3D, 1, this.gl.R16I, dims[1], dims[2], dims[3]) // output background dimensions
    const nv = dims[1] * dims[2] * dims[3]
    if (img16.length !== nv) {
      img16 = new Int16Array(nv)
    }
    this.gl.texSubImage3D(
      this.gl.TEXTURE_3D,
      0,
      0,
      0,
      0,
      dims[1],
      dims[2],
      dims[3],
      this.gl.RED_INTEGER,
      this.gl.SHORT,
      img16
    ) // this.gl.SHORT,

    return texID
  }

  /**
   * dilate drawing so all voxels are colored.
   * works on drawing with multiple colors
   * @example niivue.drawGrowCut();
   * @see {@link https://niivue.github.io/niivue/features/draw2.html | live demo usage}
   */
  drawGrowCut(): void {
    // this compute shader transiently requires 5 3D Textures:
    // TEXTURE11_GC_BACK      = 33995 background voxel intensity
    // TEXTURE12_GC_STRENGTH0 = 33996 weighting read/write
    // TEXTURE13_GC_STRENGTH1 = 33997 weighting write/read
    // TEXTURE14_GC_LABEL0    = 33998 drawing color read/write
    // TEXTURE15_GC_LABEL1    = 33999 drawing color write/read
    if (!this.back || !this.back.dims) {
      // TODO gl and back etc should be centrally guaranteed to be set
      throw new Error('back not defined')
    }
    const hdr = this.back.hdr!
    const gl = this.gl
    const nv = hdr.dims[1] * hdr.dims[2] * hdr.dims[3]
    if (!this.drawBitmap || this.drawBitmap.length !== nv) {
      log.debug('bitmap dims are wrong')
      return
    }
    // this.drawUndoBitmap = this.drawBitmap.slice();
    const fb = gl.createFramebuffer()
    gl.bindFramebuffer(gl.FRAMEBUFFER, fb)
    gl.disable(gl.CULL_FACE)
    gl.viewport(0, 0, this.back.dims[1], this.back.dims[2]) // output in background dimensions
    gl.disable(gl.BLEND)
    let img16 = img2ras16(this.back)
    const background = this.r16Tex(null, TEXTURE11_GC_BACK, this.back.dims, img16)
    for (let i = 1; i < nv; i++) {
      img16[i] = this.drawBitmap[i]
    }
    const label0 = this.r16Tex(null, TEXTURE14_GC_LABEL0, this.back.dims, img16)
    const label1 = this.r16Tex(null, TEXTURE15_GC_LABEL1, this.back.dims, img16)
    const kMAX_STRENGTH = 10000
    for (let i = 1; i < nv; i++) {
      if (img16[i] > 0) {
        img16[i] = kMAX_STRENGTH
      }
    }
    const strength0 = this.r16Tex(null, TEXTURE12_GC_STRENGTH0, this.back.dims, img16)
    const strength1 = this.r16Tex(null, TEXTURE13_GC_STRENGTH1, this.back.dims, img16)
    gl.bindVertexArray(this.genericVAO)
    const shader = this.growCutShader!
    shader.use(gl)
    const iterations = 128 // will run 2x this value
    gl.uniform1i(shader.uniforms.finalPass, 0)
    gl.uniform1i(shader.uniforms.backTex, 11) // background is TEXTURE11_GC_BACK
    for (let j = 0; j < iterations; j++) {
      gl.uniform1i(shader.uniforms.labelTex, 14) // label0 is TEXTURE14_GC_LABEL0
      gl.uniform1i(shader.uniforms.strengthTex, 12) // strength0 is TEXTURE12_GC_STRENGTH0
      for (let i = 0; i < this.back.dims[3]; i++) {
        const coordZ = (1 / this.back.dims[3]) * (i + 0.5)
        gl.uniform1f(shader.uniforms.coordZ, coordZ)
        gl.framebufferTextureLayer(gl.FRAMEBUFFER, gl.COLOR_ATTACHMENT0, label1, 0, i)
        gl.framebufferTextureLayer(gl.FRAMEBUFFER, gl.COLOR_ATTACHMENT1, strength1, 0, i)
        gl.drawBuffers([gl.COLOR_ATTACHMENT0, gl.COLOR_ATTACHMENT1])
        const status = gl.checkFramebufferStatus(gl.FRAMEBUFFER)
        if (status !== gl.FRAMEBUFFER_COMPLETE) {
          log.error('Incomplete framebuffer')
        }
        gl.drawArrays(gl.TRIANGLE_STRIP, 0, 4)
      }
      // reverse order strength1/label1 and strength0/label0 for reading and writing:
      if (j === iterations - 1) {
        gl.uniform1i(shader.uniforms.finalPass, 1)
      }
      gl.uniform1i(shader.uniforms.labelTex, 15) // label1 is TEXTURE15_GC_LABEL1
      gl.uniform1i(shader.uniforms.strengthTex, 13) // strength1 is TEXTURE13_GC_STRENGTH1
      for (let i = 0; i < this.back.dims[3]; i++) {
        const coordZ = (1 / this.back.dims[3]) * (i + 0.5)
        gl.uniform1f(shader.uniforms.coordZ, coordZ)
        gl.framebufferTextureLayer(gl.FRAMEBUFFER, gl.COLOR_ATTACHMENT0, label0, 0, i)
        gl.framebufferTextureLayer(gl.FRAMEBUFFER, gl.COLOR_ATTACHMENT1, strength0, 0, i)
        gl.drawBuffers([gl.COLOR_ATTACHMENT0, gl.COLOR_ATTACHMENT1])
        const status = gl.checkFramebufferStatus(gl.FRAMEBUFFER)
        if (status !== gl.FRAMEBUFFER_COMPLETE) {
          log.error('Incomplete framebuffer')
        }
        gl.drawArrays(gl.TRIANGLE_STRIP, 0, 4)
      }
    }
    // read data
    gl.drawBuffers([gl.COLOR_ATTACHMENT0])
    const readAttach = gl.COLOR_ATTACHMENT1
    const readTex = label0
    gl.readBuffer(readAttach) // label
    // assuming a framebuffer is bound with the texture to read attached
    const format = gl.getParameter(gl.IMPLEMENTATION_COLOR_READ_FORMAT)
    const type = gl.getParameter(gl.IMPLEMENTATION_COLOR_READ_TYPE)
    if (format !== gl.RED_INTEGER || type !== gl.SHORT) {
      log.debug('readPixels will fail.')
    }
    img16 = new Int16Array()
    const nv2D = this.back.dims[1] * this.back.dims[2]
    const slice16 = new Int16Array(nv2D)
    for (let i = 0; i < this.back.dims[3]; i++) {
      gl.framebufferTextureLayer(
        gl.FRAMEBUFFER,
        readAttach, // gl.COLOR_ATTACHMENT1,//COLOR_ATTACHMENT1
        readTex, // strength1,//strength0
        0,
        i
      )
      gl.readPixels(0, 0, this.back.dims[1], this.back.dims[2], format, type, slice16)
      // img16.push(...slice16); // <- will elicit call stack limit error
      img16 = Int16Array.from([...img16, ...slice16])
    }
    let mx = img16[0]
    for (let i = 0; i < img16.length; i++) {
      mx = Math.max(mx, img16[i])
    }
    for (let i = 1; i < nv; i++) {
      this.drawBitmap[i] = img16[i]
    }
    gl.deleteTexture(background)
    gl.deleteTexture(strength0)
    gl.deleteTexture(strength1)
    gl.deleteTexture(label0)
    gl.deleteTexture(label1)
    gl.bindVertexArray(this.unusedVAO)
    // gl.deleteTexture(blendTexture);
    gl.viewport(0, 0, gl.canvas.width, gl.canvas.height)
    gl.bindFramebuffer(gl.FRAMEBUFFER, null)
    gl.deleteFramebuffer(fb)
    this.drawAddUndoBitmap()
    this.refreshDrawing(true)
  }

  // not included in public docs
  // set color of single voxel in drawing
  drawPt(x: number, y: number, z: number, penValue: number): void {
    if (!this.back?.dims) {
      throw new Error('back.dims not set')
    }
    const dx = this.back.dims[1]
    const dy = this.back.dims[2]
    const dz = this.back.dims[3]
    x = Math.min(Math.max(x, 0), dx - 1)
    y = Math.min(Math.max(y, 0), dy - 1)
    z = Math.min(Math.max(z, 0), dz - 1)
    this.drawBitmap![x + y * dx + z * dx * dy] = penValue
    // get tile index for voxel
    const isAx = this.drawPenAxCorSag === 0
    const isCor = this.drawPenAxCorSag === 1
    const isSag = this.drawPenAxCorSag === 2
    // since the pen is only drawing in one 2D plane,
    // only draw the neighbors (based on penSize) in that plane.
    // if penSize is 1, only draw the voxel itself.
    // if penSize is even (2, 4, 6, etc.), then the extra voxel will be drawn in the positive direction.
    // if penSize is odd (3, 5, 7, etc.), then the the pen will be centered on the voxel.
    if (this.opts.penSize > 1) {
      const halfPenSize = Math.floor(this.opts.penSize / 2)
      for (let i = -halfPenSize; i <= halfPenSize; i++) {
        for (let j = -halfPenSize; j <= halfPenSize; j++) {
          if (isAx) {
            this.drawBitmap![x + i + (y + j) * dx + z * dx * dy] = penValue
          } else if (isCor) {
            this.drawBitmap![x + i + y * dx + (z + j) * dx * dy] = penValue
          } else if (isSag) {
            this.drawBitmap![x + (y + j) * dx + (z + i) * dx * dy] = penValue
          }
        }
      }
    }
  }

  // not included in public docs
  // create line between to voxels in drawing
  // https://en.wikipedia.org/wiki/Bresenham%27s_line_algorithm
  // https://www.geeksforgeeks.org/bresenhams-algorithm-for-3-d-line-drawing/
  // ptA, ptB are start and end points of line (each XYZ)
  drawPenLine(ptA: number[], ptB: number[], penValue: number): void {
    const dx = Math.abs(ptA[0] - ptB[0])
    const dy = Math.abs(ptA[1] - ptB[1])
    const dz = Math.abs(ptA[2] - ptB[2])
    let xs = -1
    let ys = -1
    let zs = -1
    if (ptB[0] > ptA[0]) {
      xs = 1
    }
    if (ptB[1] > ptA[1]) {
      ys = 1
    }
    if (ptB[2] > ptA[2]) {
      zs = 1
    }
    let x1 = ptA[0]
    let y1 = ptA[1]
    let z1 = ptA[2]
    const x2 = ptB[0]
    const y2 = ptB[1]
    const z2 = ptB[2]
    if (dx >= dy && dx >= dz) {
      // Driving axis is X-axis"
      let p1 = 2 * dy - dx
      let p2 = 2 * dz - dx
      while (x1 !== x2) {
        x1 += xs
        if (p1 >= 0) {
          y1 += ys
          p1 -= 2 * dx
        }
        if (p2 >= 0) {
          z1 += zs
          p2 -= 2 * dx
        }
        p1 += 2 * dy
        p2 += 2 * dz
        this.drawPt(x1, y1, z1, penValue)
      }
    } else if (dy >= dx && dy >= dz) {
      // Driving axis is Y-axis"
      let p1 = 2 * dx - dy
      let p2 = 2 * dz - dy
      while (y1 !== y2) {
        y1 += ys
        if (p1 >= 0) {
          x1 += xs
          p1 -= 2 * dy
        }
        if (p2 >= 0) {
          z1 += zs
          p2 -= 2 * dy
        }
        p1 += 2 * dx
        p2 += 2 * dz
        this.drawPt(x1, y1, z1, penValue)
      }
    } else {
      // # Driving axis is Z-axis
      let p1 = 2 * dy - dz
      let p2 = 2 * dx - dz
      while (z1 !== z2) {
        z1 += zs
        if (p1 >= 0) {
          y1 += ys
          p1 -= 2 * dz
        }
        if (p2 >= 0) {
          x1 += xs
          p2 -= 2 * dz
        }
        p1 += 2 * dy
        p2 += 2 * dx
        this.drawPt(x1, y1, z1, penValue)
      }
    }
  }

  /**
   * Performs a 1-voxel binary dilation on a connected cluster within the drawing mask using the drawFloodFillCore function.
   *
   * @param seedXYZ -  voxel index of the seed voxel in the mask array.
   * @param neighbors - Number of neighbors to consider for connectivity and dilation (6, 18, or 26).
   */
  drawingBinaryDilationWithSeed(
    seedXYZ: number[], // seed voxel x,y,z
    neighbors: 6 | 18 | 26 = 6
  ): void {
    try {
      const mask = this.drawBitmap
      const xDim = this.back.dims[1]
      const yDim = this.back.dims[2]
      const zDim = this.back.dims[3]
      const nx = xDim
      const nxy = xDim * yDim
      const totalVoxels = nxy * zDim
      function xyz2vx(pt: number[]): number {
        return pt[0] + pt[1] * nx + pt[2] * nxy
      }

      const seedIndex = xyz2vx(seedXYZ)

      // check that the seed index is within bounds
      if (seedIndex < 0 || seedIndex >= totalVoxels) {
        throw new Error('Seed index is out of bounds.')
      }

      // get value of the seed voxel
      const seedValue = mask[seedIndex]

      // check that the seed voxel is filled
      if (seedValue === 0) {
        throw new Error('Seed voxel is not part of a filled cluster.')
      }

      // create a copy of the mask to work on
      const img = mask.slice()
      // binarise the img since there could be multiple colors in the mask
      for (let i = 0; i < totalVoxels; i++) {
        img[i] = img[i] === seedValue ? 1 : 0
      }

      // use drawFloodFillCore to identify the connected cluster starting from seedIndex
      this.drawFloodFillCore(img, seedIndex, neighbors)

      // now, img has the cluster marked with value 2
      // create an output mask for dilation
      const outputMask = mask.slice() // Clone the original mask

      // precompute neighbor offsets based on connectivity
      const neighborOffsets: number[] = []

      // offsets for 6-connectivity (face neighbors)
      const offsets6 = [-nxy, nxy, -xDim, xDim, -1, 1]

      neighborOffsets.push(...offsets6)

      if (neighbors > 6) {
        // offsets for 18-connectivity (edge neighbors)
        neighborOffsets.push(
          -xDim - 1,
          -xDim + 1,
          xDim - 1,
          xDim + 1,
          -nxy - xDim,
          -nxy + xDim,
          -nxy - 1,
          -nxy + 1,
          nxy - xDim,
          nxy + xDim,
          nxy - 1,
          nxy + 1
        )
      }

      if (neighbors > 18) {
        // offsets for 26-connectivity (corner neighbors)
        neighborOffsets.push(
          -nxy - xDim - 1,
          -nxy - xDim + 1,
          -nxy + xDim - 1,
          -nxy + xDim + 1,
          nxy - xDim - 1,
          nxy - xDim + 1,
          nxy + xDim - 1,
          nxy + xDim + 1
        )
      }

      // iterate over the cluster voxels (value 2 in img) to perform dilation
      for (let idx = 0; idx < totalVoxels; idx++) {
        if (img[idx] === 2) {
          const x = idx % xDim
          const y = Math.floor((idx % nxy) / xDim)
          const z = Math.floor(idx / nxy)

          for (const offset of neighborOffsets) {
            const neighborIdx = idx + offset

            // skip if neighbor index is out of bounds
            if (neighborIdx < 0 || neighborIdx >= totalVoxels) {
              continue
            }

            // calculate neighbor coordinates
            const nx = neighborIdx % xDim
            const ny = Math.floor((neighborIdx % nxy) / xDim)
            const nz = Math.floor(neighborIdx / nxy)

            // ensure neighbor is adjacent (prevent wrapping around edges)
            if (Math.abs(nx - x) > 1 || Math.abs(ny - y) > 1 || Math.abs(nz - z) > 1) {
              continue
            }

            // if the neighbor voxel is empty in the original mask, fill it in the output mask
            if (mask[neighborIdx] === 0) {
              outputMask[neighborIdx] = seedValue
            }
          }
        }
      }
      // set the output as the new drawing bitmap
      this.drawBitmap = outputMask
      // update the undo stack
      this.drawAddUndoBitmap()
      // refresh the drawing (copy from cpu to gpu) and show immediately
      this.refreshDrawing(true)
    } catch (error) {
      log.error('Error in drawingBinaryDilationWithSeed:', error)
    }
  }

  // a voxel can be defined as having 6, 18 or 26 neighbors:
  //   6: neighbors share faces (distance=1)
  //  18: neighbors share faces (distance=1) or edges (1.4)
  //  26: neighbors share faces (distance=1), edges (1.4) or corners (1.7)
  drawFloodFillCore(img: Uint8Array, seedVx: number, neighbors = 6): void {
    if (!this.back?.dims) {
      throw new Error('back.dims undefined')
    }
    const dims = [this.back.dims[1], this.back.dims[2], this.back.dims[3]] // +1: dims indexed from 0!
    const nx = dims[0]
    const nxy = nx * dims[1]
    function xyz2vx(pt: number[]): number {
      // provided an XYZ 3D point, provide address in 1D array
      return pt[0] + pt[1] * nx + pt[2] * nxy
    }
    function vx2xyz(vx: number): number[] {
      // provided address in 1D array, return XYZ coordinate
      const Z = Math.floor(vx / nxy) // slice
      const Y = Math.floor((vx - Z * nxy) / nx) // column
      const X = Math.floor(vx % nx)
      return [X, Y, Z]
    }
    // 1. Set Q to the empty queue or stack.
    const Q = []
    // 2. Add node to the end of Q.
    Q.push(seedVx)
    img[seedVx] = 2 // part of cluster
    // 3. While Q is not empty:
    while (Q.length > 0) {
      // 4.   Set n equal to the first element of Q.
      const vx = Q[0]
      // 5.   Remove first element from Q.
      Q.shift()
      // 6. Test six neighbors of n (left,right,anterior,posterior,inferior, superior
      //   If any is is unfound part of cluster (value = 1) set it to found (value 2) and add to Q
      const xyz = vx2xyz(vx)

      function testNeighbor(offset: number[]): void {
        const xyzN = xyz.slice()
        xyzN[0] += offset[0]
        xyzN[1] += offset[1]
        xyzN[2] += offset[2]
        if (xyzN[0] < 0 || xyzN[1] < 0 || xyzN[2] < 0) {
          return
        }
        if (xyzN[0] >= dims[0] || xyzN[1] >= dims[1] || xyzN[2] >= dims[2]) {
          return
        }
        const vxT = xyz2vx(xyzN)
        if (img[vxT] !== 1) {
          return
        }
        img[vxT] = 2 // part of cluster
        Q.push(vxT)
      }
      // test neighbors that share face
      testNeighbor([0, 0, -1]) // inferior
      testNeighbor([0, 0, 1]) // superior
      testNeighbor([0, -1, 0]) // posterior
      testNeighbor([0, 1, 0]) // anterior
      testNeighbor([-1, 0, 0]) // left
      testNeighbor([1, 0, 0]) // right
      if (neighbors <= 6) {
        continue
      }
      // test voxels that share edge
      testNeighbor([-1, -1, 0]) // left posterior
      testNeighbor([1, 1, 0]) // right posterior
      testNeighbor([-1, 1, 0]) // left anterior
      testNeighbor([1, 1, 0]) // right anterior
      testNeighbor([0, -1, -1]) // posterior inferior
      testNeighbor([0, 1, -1]) // anterior inferior
      testNeighbor([-1, 0, -1]) // left inferior
      testNeighbor([1, 0, -1]) // right inferior
      testNeighbor([0, -1, 1]) // posterior superior
      testNeighbor([0, 1, 1]) // anterior superior
      testNeighbor([-1, 0, 1]) // left superior
      testNeighbor([1, 0, 1]) // right superior
      if (neighbors <= 18) {
        continue
      }
      // test neighbors that share a corner
      testNeighbor([-1, -1, -1]) // left posterior inferior
      testNeighbor([1, -1, -1]) // right posterior inferior
      testNeighbor([-1, 1, -1]) // left anterior inferior
      testNeighbor([1, 1, -1]) // right anterior inferior
      testNeighbor([-1, -1, 1]) // left posterior superior
      testNeighbor([1, -1, 1]) // right posterior superior
      testNeighbor([-1, 1, 1]) // left anterior superior
      testNeighbor([1, 1, 1]) // right anterior superior
      // 7. Continue looping until Q is exhausted.
    }
  }

  // not included in public docs
  // set all connected voxels in drawing to new color
  drawFloodFill(
    seedXYZ: number[],
    newColor = 0,
    growSelectedCluster = 0, // if non-zero, growth based on background intensity POSITIVE_INFINITY for selected or bright, NEGATIVE_INFINITY for selected or darker
    forceMin = NaN,
    forceMax = NaN,
    neighbors = 6,
    // option for only flood filling within max distance from seed voxel
    maxDistanceMM = Number.POSITIVE_INFINITY,
    is2D = false
  ): void {
    if (!this.drawBitmap) {
      throw new Error('drawBitmap undefined')
    }
    if (!this.back?.dims) {
      throw new Error('back.dims undefined')
    }
    // 3D "paint bucket" fill:
    // set all voxels connected to seed point to newColor
    // https://en.wikipedia.org/wiki/Flood_fill
    newColor = Math.abs(newColor)
    const dims = [this.back.dims[1], this.back.dims[2], this.back.dims[3]] // +1: dims indexed from 0!
    if (seedXYZ[0] < 0 || seedXYZ[1] < 0 || seedXYZ[2] < 0) {
      return
    }
    if (seedXYZ[0] >= dims[0] || seedXYZ[1] >= dims[1] || seedXYZ[2] >= dims[2]) {
      return
    }
    const nx = dims[0]
    const nxy = nx * dims[1]
    const nxyz = nxy * dims[2]
    let img = this.drawBitmap.slice()
    let drawBitmap = this.drawBitmap
    // use the growing bitmap if the clickToSegmentIsGrowing flag is set.
    // this allows previewing the flood fill, and the results are copied
    // to the drawBitmap when the user releases the mouse button.
    if (this.clickToSegmentIsGrowing) {
      img = this.clickToSegmentGrowingBitmap.slice()
      drawBitmap = this.clickToSegmentGrowingBitmap
    }

    if (img.length !== nxy * dims[2]) {
      return
    }
    // mask2D: axial slices constrained in Z, coronal in Y and sagittal in X
    let constrainXYZ = -1
    if (is2D && this.drawPenAxCorSag === SLICE_TYPE.AXIAL) {
      constrainXYZ = 2
    } else if (is2D && this.drawPenAxCorSag === SLICE_TYPE.CORONAL) {
      constrainXYZ = 1
    } else if (is2D && this.drawPenAxCorSag === SLICE_TYPE.SAGITTAL) {
      constrainXYZ = 0
    }
    function vx2xyz(vx: number): number[] {
      // provided address in 1D array, return XYZ coordinate
      const Z = Math.floor(vx / nxy) // slice
      const Y = Math.floor((vx - Z * nxy) / nx) // column
      const X = Math.floor(vx % nx)
      return [X, Y, Z]
    }
    function xyz2vx(pt: number[]): number {
      // provided an XYZ 3D point, provide address in 1D array
      return pt[0] + pt[1] * nx + pt[2] * nxy
    }
    const vx2mm = (xyz: number[]): vec3 => {
      return this.vox2mm(xyz, this.back.matRAS)
    }
    // store seed vox as mm coordinates
    const seedMM = vx2mm(seedXYZ)
    const maxDistanceMM2 = maxDistanceMM ** 2
    // function to check if new point to be checked is less than maxDistanceMM
    function isWithinDistance(vx: number): boolean {
      const xzyVox = vx2xyz(vx)
      if (constrainXYZ >= 0 && xzyVox[constrainXYZ] !== seedXYZ[constrainXYZ]) {
        return false
      }
      const xyzMM = vx2mm(xzyVox)
      const dist2 = (xyzMM[0] - seedMM[0]) ** 2 + (xyzMM[1] - seedMM[1]) ** 2 + (xyzMM[2] - seedMM[2]) ** 2
      return dist2 <= maxDistanceMM2
    }
    const seedVx = xyz2vx(seedXYZ)
    const seedColor = img[seedVx]
    if (seedColor === newColor) {
      if (growSelectedCluster !== 0) {
        log.debug('drawFloodFill selected voxel is not part of a drawing')
      } else {
        log.debug('drawFloodFill selected voxel is already desired color')
      }
      return
    }
    for (let i = 1; i < nxyz; i++) {
      img[i] = 0
      if (drawBitmap[i] === seedColor) {
        // check if voxel index i is within maxDistanceMM from seed voxel
        if (!isWithinDistance(i)) {
          // move to next voxel if not within distance,
          // no need to check voxel intensity for cluster assignment
          continue
        }
        img[i] = 1
      }
    }
    this.drawFloodFillCore(img, seedVx, neighbors)
    // 8. (Optional) work out intensity of selected cluster
    if (growSelectedCluster !== 0) {
      const backImg = this.volumes[0].img2RAS()
      let mx = backImg[seedVx]
      let mn = mx
      if (isFinite(forceMax) && isFinite(forceMin)) {
        mx = forceMax
        mn = forceMin
      } else {
        for (let i = 1; i < nxyz; i++) {
          if (img[i] === 2) {
            mx = Math.max(mx, backImg[i])
            mn = Math.min(mn, backImg[i])
          }
        }
        if (growSelectedCluster === Number.POSITIVE_INFINITY) {
          mx = growSelectedCluster
        }
        if (growSelectedCluster === Number.NEGATIVE_INFINITY) {
          mn = growSelectedCluster
        }
      }
      log.debug('Intensity range of selected cluster :', mn, mx)
      // second pass:
      for (let i = 1; i < nxyz; i++) {
        img[i] = 0
        if (backImg[i] >= mn && backImg[i] <= mx) {
          // check if voxel index i is within maxDistanceMM from seed voxel
          if (!isWithinDistance(i)) {
            // move to next voxel if not within distance,
            // no need to check voxel intensity for cluster assignment
            continue
          }
          img[i] = 1
        }
      }
      this.drawFloodFillCore(img, seedVx, neighbors)
      newColor = seedColor
    }
    // 8. Return
    for (let i = 1; i < nxyz; i++) {
      if (img[i] === 2) {
        // if part of cluster
        drawBitmap[i] = newColor
      }
    }
    if (!this.clickToSegmentIsGrowing) {
      this.drawBitmap = drawBitmap.slice()
      if (!this.opts.clickToSegment) {
        // only update the undo array if clickToSegment is not enabled.
        // This avoids adding the same drawing twice, since the mouse up
        // event will also add the drawing to the undo array.
        this.drawAddUndoBitmap()
      }
      this.refreshDrawing(true, this.clickToSegmentIsGrowing)
    } else {
      this.clickToSegmentGrowingBitmap = drawBitmap
      this.refreshDrawing(true, this.clickToSegmentIsGrowing)
    }
  }

  // not included in public docs
  // given series of line segments, connect first and last
  // voxel and fill the interior of the line segments
  drawPenFilled(): void {
    const nPts = this.drawPenFillPts.length
    if (nPts < 2) {
      // can not fill single line
      this.drawPenFillPts = []
      return
    }
    // do fill in 2D, based on axial (0), coronal (1) or sagittal drawing (2
    const axCorSag = this.drawPenAxCorSag
    // axial is x(0)*y(1) horizontal*vertical
    let h = 0
    let v = 1
    if (axCorSag === 1) {
      v = 2
    } // coronal is x(0)*z(0)
    if (axCorSag === 2) {
      // sagittal is y(1)*z(2)
      h = 1
      v = 2
    }

    if (!this.back?.dims) {
      throw new Error('back.dims undefined')
    }

    const dims2D = [this.back.dims[h + 1], this.back.dims[v + 1]] // +1: dims indexed from 0!
    // create bitmap of horizontal*vertical voxels:
    const img2D = new Uint8Array(dims2D[0] * dims2D[1])
    let pen = 1 // do not use this.opts.penValue, as "erase" is zero
    function drawLine2D(ptA: number[], ptB: number[]): void {
      const dx = Math.abs(ptA[0] - ptB[0])
      const dy = Math.abs(ptA[1] - ptB[1])
      img2D[ptA[0] + ptA[1] * dims2D[0]] = pen
      img2D[ptB[0] + ptB[1] * dims2D[0]] = pen
      let xs = -1
      let ys = -1
      if (ptB[0] > ptA[0]) {
        xs = 1
      }
      if (ptB[1] > ptA[1]) {
        ys = 1
      }
      let x1 = ptA[0]
      let y1 = ptA[1]
      const x2 = ptB[0]
      const y2 = ptB[1]
      if (dx >= dy) {
        // Driving axis is X-axis"
        let p1 = 2 * dy - dx
        while (x1 !== x2) {
          x1 += xs
          if (p1 >= 0) {
            y1 += ys
            p1 -= 2 * dx
          }
          p1 += 2 * dy
          img2D[x1 + y1 * dims2D[0]] = pen
        }
      } else {
        // Driving axis is Y-axis"
        let p1 = 2 * dx - dy
        while (y1 !== y2) {
          y1 += ys
          if (p1 >= 0) {
            x1 += xs
            p1 -= 2 * dy
          }
          p1 += 2 * dx
          img2D[x1 + y1 * dims2D[0]] = pen
        }
      }
    }
    const startPt = [this.drawPenFillPts[0][h], this.drawPenFillPts[0][v]]
    let prevPt = startPt
    for (let i = 1; i < nPts; i++) {
      const pt = [this.drawPenFillPts[i][h], this.drawPenFillPts[i][v]]
      drawLine2D(prevPt, pt)
      prevPt = pt
    }
    drawLine2D(startPt, prevPt) // close drawing
    // flood fill
    const seeds: number[][] = []
    function setSeed(pt: number[]): void {
      if (pt[0] < 0 || pt[1] < 0 || pt[0] >= dims2D[0] || pt[1] >= dims2D[1]) {
        return
      }
      const pxl = pt[0] + pt[1] * dims2D[0]
      if (img2D[pxl] !== 0) {
        return
      } // not blank
      seeds.push(pt)
      img2D[pxl] = 2
    }
    // https://en.wikipedia.org/wiki/Flood_fill
    // first seed all edges
    // bottom row
    for (let i = 0; i < dims2D[0]; i++) {
      setSeed([i, 0])
    }
    // top row
    for (let i = 0; i < dims2D[0]; i++) {
      setSeed([i, dims2D[1] - 1])
    }
    // left column
    for (let i = 0; i < dims2D[1]; i++) {
      setSeed([0, i])
    }
    // right columns
    for (let i = 0; i < dims2D[1]; i++) {
      setSeed([dims2D[0] - 1, i])
    }
    // now retire first in first out
    while (seeds.length > 0) {
      // always remove one seed, plant 0..4 new ones
      const seed = seeds.shift()!
      setSeed([seed[0] - 1, seed[1]])
      setSeed([seed[0] + 1, seed[1]])
      setSeed([seed[0], seed[1] - 1])
      setSeed([seed[0], seed[1] + 1])
    }
    // all voxels with value of zero have no path to edges
    // insert surviving pixels from 2D bitmap into 3D bitmap
    pen = this.opts.penValue
    const slice = this.drawPenFillPts[0][3 - (h + v)]

    if (!this.drawBitmap) {
      throw new Error('drawBitmap undefined')
    }

    if (axCorSag === 0) {
      // axial
      const offset = slice * dims2D[0] * dims2D[1]
      for (let i = 0; i < dims2D[0] * dims2D[1]; i++) {
        if (img2D[i] !== 2) {
          this.drawBitmap[i + offset] = pen
        }
      }
    } else {
      let xStride = 1 // coronal: horizontal LR pixels contiguous
      const yStride = this.back.dims[1] * this.back.dims[2] // coronal: vertical is slice
      let zOffset = slice * this.back.dims[1] // coronal: slice is number of columns
      if (axCorSag === 2) {
        // sagittal
        xStride = this.back.dims[1]
        zOffset = slice
      }
      let i = 0
      for (let y = 0; y < dims2D[1]; y++) {
        for (let x = 0; x < dims2D[0]; x++) {
          if (img2D[i] !== 2) {
            this.drawBitmap[x * xStride + y * yStride + zOffset] = pen
          }
          i++
        }
      }
    }
    // this.drawUndoBitmaps[this.currentDrawUndoBitmap]
    if (!this.drawFillOverwrites && this.drawUndoBitmaps[this.currentDrawUndoBitmap].length > 0) {
      const nv = this.drawBitmap.length
      const bmp = decodeRLE(this.drawUndoBitmaps[this.currentDrawUndoBitmap], nv)
      for (let i = 0; i < nv; i++) {
        if (bmp[i] === 0) {
          continue
        }
        this.drawBitmap[i] = bmp[i]
      }
    }
    this.drawPenFillPts = []
    this.drawAddUndoBitmap()
    this.refreshDrawing(false)
  }

  /**
   * close drawing: make sure you have saved any changes before calling this!
   * @example niivue.closeDrawing();
   * @see {@link https://niivue.github.io/niivue/features/draw.ui.html | live demo usage}
   */
  closeDrawing(): void {
    this.drawClearAllUndoBitmaps()
    this.rgbaTex(this.drawTexture, TEXTURE7_DRAW, [2, 2, 2, 2], true)
    this.drawBitmap = null
    this.clickToSegmentGrowingBitmap = null
    this.drawScene()
  }

  /**
   * copy drawing bitmap from CPU to GPU storage and redraw the screen
   * @param isForceRedraw - refreshes scene immediately (default true)
   * @example niivue.refreshDrawing();
   * @see {@link https://niivue.github.io/niivue/features/cactus.html | live demo usage}
   */
  refreshDrawing(isForceRedraw = true, useClickToSegmentBitmap = false): void {
    if (!this.back?.dims) {
      throw new Error('back.dims undefined')
    }
    if (!this.drawBitmap) {
      throw new Error('drawBitmap undefined')
    }
    const dims = this.back.dims.slice()
    // let dims = this.volumes[0].hdr.dims.slice();
    const vx = this.back.dims[1] * this.back.dims[2] * this.back.dims[3]
    if (this.drawBitmap.length === 8) {
      dims[1] = 2
      dims[2] = 2
      dims[3] = 2
    } else if (vx !== this.drawBitmap.length) {
      log.warn('Drawing bitmap must match the background image')
    }
    this.gl.activeTexture(TEXTURE7_DRAW)
    this.gl.bindTexture(this.gl.TEXTURE_3D, this.drawTexture)
    this.gl.texSubImage3D(
      this.gl.TEXTURE_3D,
      0,
      0,
      0,
      0,
      dims[1],
      dims[2],
      dims[3],
      this.gl.RED,
      this.gl.UNSIGNED_BYTE,
      useClickToSegmentBitmap ? this.clickToSegmentGrowingBitmap : this.drawBitmap
    )
    if (isForceRedraw) {
      this.drawScene()
    }
  }

  // not included in public docs
  // create 3D 1-component (red) uint8 texture on GPU
  r8Tex(texID: WebGLTexture | null, activeID: number, dims: number[], isInit = false): WebGLTexture | null {
    if (texID) {
      this.gl.deleteTexture(texID)
    }
    texID = this.gl.createTexture()
    this.gl.activeTexture(activeID)
    this.gl.bindTexture(this.gl.TEXTURE_3D, texID)
    this.gl.texParameteri(this.gl.TEXTURE_3D, this.gl.TEXTURE_MIN_FILTER, this.gl.NEAREST)
    this.gl.texParameteri(this.gl.TEXTURE_3D, this.gl.TEXTURE_MAG_FILTER, this.gl.NEAREST)
    this.gl.texParameteri(this.gl.TEXTURE_3D, this.gl.TEXTURE_WRAP_R, this.gl.CLAMP_TO_EDGE)
    this.gl.texParameteri(this.gl.TEXTURE_3D, this.gl.TEXTURE_WRAP_S, this.gl.CLAMP_TO_EDGE)
    this.gl.texParameteri(this.gl.TEXTURE_3D, this.gl.TEXTURE_WRAP_T, this.gl.CLAMP_TO_EDGE)
    this.gl.pixelStorei(this.gl.UNPACK_ALIGNMENT, 1)
    this.gl.texStorage3D(this.gl.TEXTURE_3D, 1, this.gl.R8, dims[1], dims[2], dims[3]) // output background dimensions
    if (isInit) {
      const img8 = new Uint8Array(dims[1] * dims[2] * dims[3])
      this.gl.texSubImage3D(
        this.gl.TEXTURE_3D,
        0,
        0,
        0,
        0,
        dims[1],
        dims[2],
        dims[3],
        this.gl.RED,
        this.gl.UNSIGNED_BYTE,
        img8
      )
    }
    return texID
  }

  // not included in public docs
  // create 3D 4-component (red,green,blue,alpha) uint8 texture on GPU
  rgbaTex(texID: WebGLTexture | null, activeID: number, dims: number[], isInit = false): WebGLTexture | null {
    if (texID) {
      this.gl.deleteTexture(texID)
    }
    texID = this.gl.createTexture()
    this.gl.activeTexture(activeID)
    this.gl.bindTexture(this.gl.TEXTURE_3D, texID)
    this.gl.texParameteri(this.gl.TEXTURE_3D, this.gl.TEXTURE_MIN_FILTER, this.gl.LINEAR)
    this.gl.texParameteri(this.gl.TEXTURE_3D, this.gl.TEXTURE_MAG_FILTER, this.gl.LINEAR)
    this.gl.texParameteri(this.gl.TEXTURE_3D, this.gl.TEXTURE_WRAP_R, this.gl.CLAMP_TO_EDGE)
    this.gl.texParameteri(this.gl.TEXTURE_3D, this.gl.TEXTURE_WRAP_S, this.gl.CLAMP_TO_EDGE)
    this.gl.texParameteri(this.gl.TEXTURE_3D, this.gl.TEXTURE_WRAP_T, this.gl.CLAMP_TO_EDGE)
    this.gl.pixelStorei(this.gl.UNPACK_ALIGNMENT, 1)
    this.gl.texStorage3D(this.gl.TEXTURE_3D, 1, this.gl.RGBA8, dims[1], dims[2], dims[3]) // output background dimensions
    if (isInit) {
      const img8 = new Uint8Array(dims[1] * dims[2] * dims[3] * 4)
      this.gl.texSubImage3D(
        this.gl.TEXTURE_3D,
        0,
        0,
        0,
        0,
        dims[1],
        dims[2],
        dims[3],
        this.gl.RGBA,
        this.gl.UNSIGNED_BYTE,
        img8
      )
    }
    return texID
  }

  // not included in public docs
  // remove cross origin if not from same domain. From https://webglfundamentals.org/webgl/lessons/webgl-cors-permission.html
  requestCORSIfNotSameOrigin(img: HTMLImageElement, url: string): void {
    if (new URL(url, window.location.href).origin !== window.location.origin) {
      img.crossOrigin = ''
    }
  }

  // not included in public docs
  // creates 4-component (red,green,blue,alpha) uint8 texture on GPU
  async loadPngAsTexture(pngUrl: string, textureNum: number): Promise<WebGLTexture | null> {
    return new Promise((resolve, reject) => {
      const img = new Image()
      img.onload = (): void => {
        if (!this.bmpShader) {
          return
        }
        let pngTexture
        if (textureNum === 4) {
          if (this.bmpTexture !== null) {
            this.gl.deleteTexture(this.bmpTexture)
          }
          this.bmpTexture = this.gl.createTexture()
          pngTexture = this.bmpTexture
          this.bmpTextureWH = img.width / img.height
          this.gl.activeTexture(TEXTURE4_THUMBNAIL)
          this.bmpShader.use(this.gl)
          this.gl.uniform1i(this.bmpShader.uniforms.bmpTexture, 4)
        } else if (textureNum === 5) {
          this.gl.activeTexture(TEXTURE5_MATCAP)
          if (this.matCapTexture !== null) {
            this.gl.deleteTexture(this.matCapTexture)
          }
          this.matCapTexture = this.gl.createTexture()
          pngTexture = this.matCapTexture
        }
        this.gl.bindTexture(this.gl.TEXTURE_2D, pngTexture)
        // Set the parameters so we can render any size image.
        this.gl.texParameteri(this.gl.TEXTURE_2D, this.gl.TEXTURE_WRAP_S, this.gl.CLAMP_TO_EDGE)
        this.gl.texParameteri(this.gl.TEXTURE_2D, this.gl.TEXTURE_WRAP_T, this.gl.CLAMP_TO_EDGE)
        this.gl.texParameteri(this.gl.TEXTURE_2D, this.gl.TEXTURE_MIN_FILTER, this.gl.LINEAR)
        this.gl.texParameteri(this.gl.TEXTURE_2D, this.gl.TEXTURE_MAG_FILTER, this.gl.LINEAR)
        // Upload the image into the texture.
        this.gl.texImage2D(this.gl.TEXTURE_2D, 0, this.gl.RGBA, this.gl.RGBA, this.gl.UNSIGNED_BYTE, img)
        resolve(pngTexture)
        if (textureNum !== 4) {
          this.drawScene()
        } // draw the font
      }
      img.onerror = reject
      this.requestCORSIfNotSameOrigin(img, pngUrl)
      img.src = pngUrl
    })
  }

  // not included in public docs
  // load PNG bitmap with texture unit 4
  async loadBmpTexture(bmpUrl: string): Promise<WebGLTexture | null> {
    return this.loadPngAsTexture(bmpUrl, 4)
  }

  /**
   * Load matcap for illumination model.
   * @param name - name of matcap to load ("Shiny", "Cortex", "Cream")
   * @example
   * niivue.loadMatCapTexture("Cortex");
   * @see {@link https://niivue.github.io/niivue/features/shiny.volumes.html | live demo usage}
   */
  async loadMatCapTexture(bmpUrl: string): Promise<WebGLTexture | null> {
    return this.loadPngAsTexture(bmpUrl, 5)
  }

  // not included in public docs
  async loadDefaultMatCap(): Promise<WebGLTexture | null> {
    return this.loadMatCapTexture(defaultMatCap)
  }
  // not included in public docs

  // not included in public docs
  async initText(): Promise<void> {
    // multi-channel signed distance font https://github.com/Chlumsky/msdfgen
    this.defaultFont = new UIKFont(this.gl, this.opts.fontColor)
    await this.defaultFont.loadDefaultFont()
    await this.loadDefaultMatCap()
    this.drawLoadingText(this.loadingText)
  }

  // not included in public docs
  meshShaderNameToNumber(meshShaderName = 'Phong'): number | undefined {
    const name = meshShaderName.toLowerCase()
    for (let i = 0; i < this.meshShaders.length; i++) {
      if (this.meshShaders[i].Name.toLowerCase() === name) {
        return i
      }
    }
  }

  /**
   * select new shader for triangulated meshes and connectomes. Note that this function requires the mesh is fully loaded: you may want use `await` with loadMeshes (as seen in live demo).
   * @param id - id of mesh to change
   * @param meshShaderNameOrNumber - identify shader for usage
   * @example niivue.setMeshShader('toon');
   * @see {@link https://niivue.github.io/niivue/features/meshes.html | live demo usage}
   */
  setMeshShader(id: number, meshShaderNameOrNumber = 2): void {
    let shaderIndex: number | undefined = 0
    if (typeof meshShaderNameOrNumber === 'number') {
      shaderIndex = meshShaderNameOrNumber
    } else {
      shaderIndex = this.meshShaderNameToNumber(meshShaderNameOrNumber)
    }

    if (shaderIndex === undefined) {
      throw new Error('shaderIndex undefined')
    }

    shaderIndex = Math.min(shaderIndex, this.meshShaders.length - 1)
    shaderIndex = Math.max(shaderIndex, 0)
    const index = this.getMeshIndexByID(id)
    if (index >= this.meshes.length) {
      log.debug('Unable to change shader until mesh is loaded (maybe you need async)')
      return
    }
    this.meshes[index].meshShaderIndex = shaderIndex
    this.updateGLVolume()
    this.onMeshShaderChanged(index, shaderIndex)
  }

  /**
   *
   * @param fragmentShaderText - custom fragment shader.
   * @param name - title for new shader.
   * @returns created custom mesh shader
   */
  createCustomMeshShader(
    fragmentShaderText: string,
    name = 'Custom'
    // vertexShaderText = ""
  ): { Name: string; Frag: string; shader: Shader } {
    if (!fragmentShaderText) {
      throw new Error('Need fragment shader')
    }

    const num = this.meshShaderNameToNumber(name)!
    if (num >= 0) {
      // prior shader uses this name: delete it!
      this.gl.deleteProgram(this.meshShaders[num].shader!.program)
      this.meshShaders.splice(num, 1)
    }

    const shader = new Shader(this.gl, vertMeshShader, fragmentShaderText)
    shader.use(this.gl)

    return {
      Name: name,
      Frag: fragmentShaderText,
      shader
    }
  }

  /**
   * Define a new GLSL shader program to influence mesh coloration
   * @param fragmentShaderText - custom fragment shader.
   * @param ame - title for new shader.
   * @returns index of the new shader (for setMeshShader)
   * @see {@link https://niivue.github.io/niivue/features/mesh.atlas.html | live demo usage}
   */
  setCustomMeshShader(fragmentShaderText = '', name = 'Custom'): number {
    const m = this.createCustomMeshShader(fragmentShaderText, name)
    this.meshShaders.push(m)

    this.onCustomMeshShaderAdded(fragmentShaderText, name)
    return this.meshShaders.length - 1
  }

  /**
   * retrieve all currently loaded meshes
   * @param sort - sort output alphabetically
   * @returns list of available mesh shader names
   * @example niivue.meshShaderNames();
   * @see {@link https://niivue.github.io/niivue/features/meshes.html | live demo usage}
   */
  meshShaderNames(sort = true): string[] {
    const cm = []
    for (let i = 0; i < this.meshShaders.length; i++) {
      cm.push(this.meshShaders[i].Name)
    }
    return sort === true ? cm.sort() : cm
  }

  // not included in public docs
  initRenderShader(shader: Shader, gradientAmount = 0.0): void {
    shader.use(this.gl)
    this.gl.uniform1i(shader.uniforms.volume, 0)
    this.gl.uniform1i(shader.uniforms.colormap, 1)
    this.gl.uniform1i(shader.uniforms.overlay, 2)
    this.gl.uniform1i(shader.uniforms.drawing, 7)
    this.gl.uniform1fv(shader.uniforms.renderDrawAmbientOcclusion, [this.renderDrawAmbientOcclusion, 1.0])
    this.gl.uniform1f(shader.uniforms.gradientAmount, gradientAmount)
  }

  // not included in public docs
  async init(): Promise<this> {
    // initial setup: only at the startup of the component
    // print debug info (gpu vendor and renderer)
    const rendererInfo = this.gl.getExtension('WEBGL_debug_renderer_info')
    if (rendererInfo) {
      const vendor = this.gl.getParameter(rendererInfo.UNMASKED_VENDOR_WEBGL)
      const renderer = this.gl.getParameter(rendererInfo.UNMASKED_RENDERER_WEBGL)
      log.info('renderer vendor: ', vendor)
      log.info('renderer: ', renderer)
    } else {
      log.info('debug_renderer_info unavailable')
    }
    // firefox masks vendor and renderer for privacy
    const glInfo = this.gl.getParameter(this.gl.RENDERER)
    log.info('firefox renderer: ', glInfo) // Useful with firefox "Intel(R) HD Graphics" useless in Chrome and Safari "WebKit WebGL"
    this.gl.clearDepth(0.0)
    this.gl.enable(this.gl.CULL_FACE)
    this.gl.cullFace(this.gl.FRONT)
    this.gl.enable(this.gl.BLEND)
    this.gl.blendFunc(this.gl.SRC_ALPHA, this.gl.ONE_MINUS_SRC_ALPHA)

    // register volume and overlay textures
    this.volumeTexture = this.rgbaTex(this.volumeTexture, TEXTURE0_BACK_VOL, [2, 2, 2, 2], true)
    this.overlayTexture = this.rgbaTex(this.overlayTexture, TEXTURE2_OVERLAY_VOL, [2, 2, 2, 2], true)
    this.drawTexture = this.r8Tex(this.drawTexture, TEXTURE7_DRAW, [2, 2, 2, 2], true)

    const rectStrip = [
      1,
      1,
      0, // RAI
      1,
      0,
      0, // RPI
      0,
      1,
      0, // LAI
      0,
      0,
      0 // LPI
    ]

    const gl = this.gl

    this.cuboidVertexBuffer = gl.createBuffer()!
    gl.bindBuffer(gl.ARRAY_BUFFER, this.cuboidVertexBuffer)
    gl.bufferData(gl.ARRAY_BUFFER, new Float32Array(rectStrip), gl.STATIC_DRAW)

    // setup generic VAO style sheet:
    this.genericVAO = gl.createVertexArray()! // 2D slices, fonts, lines
    gl.bindVertexArray(this.genericVAO)
    // gl.bindBuffer(gl.ELEMENT_ARRAY_BUFFER, this.cuboidVertexBuffer); //triangle strip does not need indices
    gl.bindBuffer(gl.ARRAY_BUFFER, this.cuboidVertexBuffer)
    gl.enableVertexAttribArray(0)
    gl.vertexAttribPointer(0, 3, gl.FLOAT, false, 0, 0)
    gl.bindVertexArray(this.unusedVAO) // switch off to avoid tampering with settings
    this.pickingMeshShader = new Shader(gl, vertMeshShader, fragMeshDepthShader)
    this.pickingMeshShader.use(gl)
    this.pickingImageShader = new Shader(gl, vertRenderShader, fragVolumePickingShader)
    this.pickingImageShader.use(gl)
    gl.uniform1i(this.pickingImageShader.uniforms.volume, 0)
    gl.uniform1i(this.pickingImageShader.uniforms.colormap, 1)
    gl.uniform1i(this.pickingImageShader.uniforms.overlay, 2)
    gl.uniform1i(this.pickingImageShader.uniforms.drawing, 7)
    // slice shader
    // slice mm shader
    this.sliceMMShader = new Shader(gl, vertSliceMMShader, fragSliceMMShader)
    this.sliceMMShader.use(gl)
    gl.uniform1i(this.sliceMMShader.uniforms.volume, 0)
    gl.uniform1i(this.sliceMMShader.uniforms.colormap, 1)
    gl.uniform1i(this.sliceMMShader.uniforms.overlay, 2)
    gl.uniform1i(this.sliceMMShader.uniforms.drawing, 7)
    gl.uniform1f(this.sliceMMShader.uniforms.drawOpacity, this.drawOpacity)
    // fragSliceV1Shader
    this.sliceV1Shader = new Shader(gl, vertSliceMMShader, fragSliceV1Shader)
    this.sliceV1Shader.use(gl)
    gl.uniform1i(this.sliceV1Shader.uniforms.volume, 0)
    gl.uniform1i(this.sliceV1Shader.uniforms.colormap, 1)
    gl.uniform1i(this.sliceV1Shader.uniforms.overlay, 2)
    gl.uniform1i(this.sliceV1Shader.uniforms.drawing, 7)
    gl.uniform1f(this.sliceV1Shader.uniforms.drawOpacity, this.drawOpacity)
    // orient cube
    this.orientCubeShader = new Shader(gl, vertOrientCubeShader, fragOrientCubeShader)
    this.orientCubeShaderVAO = gl.createVertexArray()
    gl.bindVertexArray(this.orientCubeShaderVAO)
    // Create a buffer
    const positionBuffer = gl.createBuffer()
    gl.enableVertexAttribArray(0)
    gl.enableVertexAttribArray(1)
    gl.bindBuffer(gl.ARRAY_BUFFER, positionBuffer)
    gl.bufferData(gl.ARRAY_BUFFER, orientCube, gl.STATIC_DRAW)
    // XYZ position: (three floats)
    gl.vertexAttribPointer(0, 3, gl.FLOAT, false, 24, 0)
    // RGB color: (also three floats)
    gl.enableVertexAttribArray(1)
    gl.vertexAttribPointer(1, 3, gl.FLOAT, false, 24, 12)
    gl.bindVertexArray(this.unusedVAO)
    // rect shader (crosshair): horizontal and vertical lines only
    this.rectShader = new Shader(gl, vertRectShader, fragRectShader)
    this.rectShader.use(gl)
    this.rectOutlineShader = new Shader(gl, vertRectShader, fragRectOutlineShader)
    this.rectOutlineShader.use(gl)
    // line shader: diagonal lines
    this.lineShader = new Shader(gl, vertLineShader, fragRectShader)
    this.lineShader.use(gl)
    // 3D line shader
    this.line3DShader = new Shader(gl, vertLine3DShader, fragRectShader)
    this.line3DShader.use(gl)
    // render shader (3D)
    this.renderVolumeShader = new Shader(gl, vertRenderShader, fragRenderShader)
    this.initRenderShader(this.renderVolumeShader)
    this.renderSliceShader = new Shader(gl, vertRenderShader, fragRenderSliceShader)
    this.initRenderShader(this.renderSliceShader)
    this.renderGradientShader = new Shader(gl, vertRenderShader, fragRenderGradientShader)
    this.initRenderShader(this.renderGradientShader, 0.3)
    gl.uniform1i(this.renderGradientShader.uniforms.matCap, 5)
    gl.uniform1i(this.renderGradientShader.uniforms.gradient, 6)
    this.renderShader = this.renderVolumeShader
    // colorbar shader
    this.colorbarShader = new Shader(gl, vertColorbarShader, fragColorbarShader)
    this.colorbarShader.use(gl)
    gl.uniform1i(this.colorbarShader.uniforms.colormap, 1)
    this.blurShader = new Shader(gl, blurVertShader, blurFragShader)
    this.sobelShader = new Shader(gl, blurVertShader, sobelFragShader)

    this.growCutShader = new Shader(gl, vertGrowCutShader, fragGrowCutShader)

    // pass through shaders
    this.passThroughShader = new Shader(gl, vertPassThroughShader, fragPassThroughShader)

    // orientation shaders
    this.orientShaderAtlasU = new Shader(gl, vertOrientShader, fragOrientShaderU.concat(fragOrientShaderAtlas))
    this.orientShaderAtlasI = new Shader(gl, vertOrientShader, fragOrientShaderI.concat(fragOrientShaderAtlas))

    this.orientShaderU = new Shader(gl, vertOrientShader, fragOrientShaderU.concat(fragOrientShader))
    this.orientShaderI = new Shader(gl, vertOrientShader, fragOrientShaderI.concat(fragOrientShader))
    this.orientShaderF = new Shader(gl, vertOrientShader, fragOrientShaderF.concat(fragOrientShader))
    this.orientShaderRGBU = new Shader(gl, vertOrientShader, fragOrientShaderU.concat(fragRGBOrientShader))
    // 3D crosshair cylinder
    this.surfaceShader = new Shader(gl, vertSurfaceShader, fragSurfaceShader)
    this.surfaceShader.use(gl)
    // tractography fibers
    this.fiberShader = new Shader(gl, vertFiberShader, fragFiberShader)
    this.pickingImageShader.use(gl)
    // compile all mesh shaders
    // compile all mesh shaders
    for (let i = 0; i < this.meshShaders.length; i++) {
      const m = this.meshShaders[i]
      if (m.Name === 'Flat') {
        m.shader = new Shader(gl, vertFlatMeshShader, fragFlatMeshShader)
      } else {
        m.shader = new Shader(gl, vertMeshShader, m.Frag)
      }
      m.shader.use(gl)
      m.shader.isMatcap = m.Name === 'Matcap'
      if (m.shader.isMatcap) {
        gl.uniform1i(m.shader.uniforms.matCap, 5)
      }
    }
    this.bmpShader = new Shader(gl, vertBmpShader, fragBmpShader)
    await this.initText()
    if (this.opts.thumbnail.length > 0) {
      await this.loadBmpTexture(this.opts.thumbnail)
      this.thumbnailVisible = true
    }
    this.updateGLVolume()
    this.initialized = true
    this.resizeListener()
    this.drawScene()
    return this
  }

  gradientGL(hdr: NiftiHeader): void {
    const gl = this.gl
    const faceStrip = [0, 0, 0, 0, 1, 0, 1, 0, 0, 1, 1, 0]
    const vao2 = gl.createVertexArray()
    gl.bindVertexArray(vao2)
    const vbo2 = gl.createBuffer()
    gl.bindBuffer(gl.ARRAY_BUFFER, vbo2)
    gl.bufferData(gl.ARRAY_BUFFER, new Float32Array(faceStrip), gl.STATIC_DRAW)
    gl.enableVertexAttribArray(0)
    gl.vertexAttribPointer(0, 3, gl.FLOAT, false, 0, 0)
    const fb = gl.createFramebuffer()
    gl.bindFramebuffer(gl.FRAMEBUFFER, fb)
    gl.disable(gl.CULL_FACE)
    gl.viewport(0, 0, hdr.dims[1], hdr.dims[2])
    gl.disable(gl.BLEND)
    const tempTex3D = this.rgbaTex(null, TEXTURE8_GRADIENT_TEMP, hdr.dims)
    const blurShader = this.blurShader!
    blurShader.use(gl)

    gl.activeTexture(TEXTURE0_BACK_VOL)
    gl.bindTexture(gl.TEXTURE_3D, this.volumeTexture)
    const blurRadius = 0.7
    gl.uniform1i(blurShader.uniforms.intensityVol, 0)
    gl.uniform1f(blurShader.uniforms.dX, blurRadius / hdr.dims[1])
    gl.uniform1f(blurShader.uniforms.dY, blurRadius / hdr.dims[2])
    gl.uniform1f(blurShader.uniforms.dZ, blurRadius / hdr.dims[3])
    gl.bindVertexArray(vao2)
    for (let i = 0; i < hdr.dims[3] - 1; i++) {
      const coordZ = (1 / hdr.dims[3]) * (i + 0.5)
      gl.uniform1f(blurShader.uniforms.coordZ, coordZ)
      gl.framebufferTextureLayer(gl.FRAMEBUFFER, gl.COLOR_ATTACHMENT0, tempTex3D, 0, i)
      gl.clear(gl.DEPTH_BUFFER_BIT)
      gl.drawArrays(gl.TRIANGLE_STRIP, 0, faceStrip.length / 3)
    }
    const sobelShader = this.sobelShader!
    sobelShader.use(gl)
    gl.activeTexture(TEXTURE8_GRADIENT_TEMP)
    gl.bindTexture(gl.TEXTURE_3D, tempTex3D) // input texture
    gl.uniform1i(sobelShader.uniforms.intensityVol, 8) // TEXTURE8_GRADIENT_TEMP
    const sobelRadius = 0.7
    gl.uniform1f(sobelShader.uniforms.dX, sobelRadius / hdr.dims[1])
    gl.uniform1f(sobelShader.uniforms.dY, sobelRadius / hdr.dims[2])
    gl.uniform1f(sobelShader.uniforms.dZ, sobelRadius / hdr.dims[3])
    gl.uniform1f(sobelShader.uniforms.coordZ, 0.5)
    gl.bindVertexArray(vao2)
    gl.activeTexture(TEXTURE0_BACK_VOL)
    if (this.gradientTexture !== null) {
      gl.deleteTexture(this.gradientTexture)
    }
    this.gradientTexture = this.rgbaTex(this.gradientTexture, TEXTURE6_GRADIENT, hdr.dims)
    for (let i = 0; i < hdr.dims[3] - 1; i++) {
      const coordZ = (1 / hdr.dims[3]) * (i + 0.5)
      gl.uniform1f(sobelShader.uniforms.coordZ, coordZ)
      gl.framebufferTextureLayer(gl.FRAMEBUFFER, gl.COLOR_ATTACHMENT0, this.gradientTexture, 0, i)
      gl.clear(gl.DEPTH_BUFFER_BIT)
      gl.drawArrays(gl.TRIANGLE_STRIP, 0, faceStrip.length / 3)
    }
    gl.deleteFramebuffer(fb)
    gl.deleteTexture(tempTex3D)
    gl.deleteBuffer(vbo2)
    gl.bindFramebuffer(gl.FRAMEBUFFER, null)
  }

  /**
   * update the webGL 2.0 scene after making changes to the array of volumes. It's always good to call this method after altering one or more volumes manually (outside of Niivue setter methods)
   * @example
   * niivue = new Niivue()
   * niivue.updateGLVolume()
   * @see {@link https://niivue.github.io/niivue/features/colormaps.html | live demo usage}
   */
  updateGLVolume(): void {
    // load volume or change contrast
    let visibleLayers = 0
    const numLayers = this.volumes.length
    // loop through loading volumes in this.volume
    this.refreshColormaps()
    for (let i = 0; i < numLayers; i++) {
      // avoid trying to refresh a volume that isn't ready
      if (!this.volumes[i].toRAS) {
        continue
      }
      this.refreshLayers(this.volumes[i], visibleLayers)
      visibleLayers++
    }
    this.furthestVertexFromOrigin = 0.0
    if (numLayers > 0) {
      this.furthestVertexFromOrigin = this.volumeObject3D!.furthestVertexFromOrigin!
    }
    if (this.meshes) {
      for (let i = 0; i < this.meshes.length; i++) {
        this.furthestVertexFromOrigin = Math.max(this.furthestVertexFromOrigin, this.meshes[i].furthestVertexFromOrigin)
      }
    }

    if (this.onVolumeUpdated) {
      this.onVolumeUpdated()
    }
    this.drawScene()
  }

  /**
   * basic statistics for selected voxel-based image
   * @param options - an object containing the following properties:
   *   - layer: selects image to describe
   *   - masks: optional binary images to filter voxels
   *   - drawingIsMask: a boolean indicating if the drawing is used as a mask
   *   - roiIsMask: a boolean indicating if the ROI is used as a mask
   *   - startVox: the starting voxel coordinates
   *   - endVox: the ending voxel coordinates
   * @returns numeric values to describe image or regions of images
   * @example
   * niivue.getDescriptives({
   *   layer: 0,
   *   masks: [],
   *   drawingIsMask: true, // drawingIsMask and roiIsMask are mutually exclusive
   *   roiIsMask: false,
   *   startVox: [10, 20, 30], // ignored if roiIsMask is false
   *   endVox: [40, 50, 60] // ignored if roiIsMask is false
   * });
   * @see {@link https://niivue.github.io/niivue/features/draw2.html | live demo usage}
   */
  getDescriptives(options: {
    layer?: number
    masks?: number[]
    drawingIsMask?: boolean
    roiIsMask?: boolean
    startVox?: number[]
    endVox?: number[]
  }): Descriptive {
    const {
      layer = 0,
      masks = [],
      drawingIsMask = false,
      roiIsMask = false,
      startVox = [0, 0, 0],
      endVox = [0, 0, 0]
    } = options

    // Rest of the code remains the same
    let area = null // used if roiIsMask since ROI is in 2D slice
    const hdr = this.volumes[layer].hdr!
    const pixDimsRAS = this.volumes[layer].pixDimsRAS!
    let slope = hdr.scl_slope
    if (isNaN(slope)) {
      slope = 1
    }
    let inter = hdr.scl_inter
    if (isNaN(inter)) {
      inter = 1
    }
    const imgRaw = this.volumes[layer].img!
    const nv = imgRaw.length // number of voxels
    // create mask
    const img = new Float32Array(nv)
    for (let i = 0; i < nv; i++) {
      img[i] = imgRaw[i] * slope + inter
    } // assume all voxels survive
    const mask = new Uint8Array(nv)
    for (let i = 0; i < nv; i++) {
      mask[i] = 1
    } // assume all voxels survive
    if (masks.length > 0) {
      for (let m = 0; m < masks.length; m++) {
        const imgMask = this.volumes[masks[m]].img!
        if (imgMask.length !== nv) {
          log.debug('Mask resolution does not match image. Skipping masking layer ' + masks[m])
          continue
        }
        for (let i = 0; i < nv; i++) {
          if (imgMask[i] === 0 || isNaN(imgMask[i])) {
            mask[i] = 0
          }
        }
      }
    } else if (masks.length < 1 && drawingIsMask) {
      for (let i = 0; i < nv; i++) {
        if (this.drawBitmap![i] === 0 || isNaN(this.drawBitmap![i])) {
          mask[i] = 0
        }
      }
    } else if (masks.length < 1 && roiIsMask) {
      // fill mask with zeros
      mask.fill(0)
      console.log('startVox', startVox)
      console.log('endVox', endVox)

      // identify the constant dimension (the plane where the ellipse is drawn)
      let constantDim = -1
      if (startVox[0] === endVox[0]) {
        constantDim = 0 // x is constant
      } else if (startVox[1] === endVox[1]) {
        constantDim = 1 // y is constant
      } else if (startVox[2] === endVox[2]) {
        constantDim = 2 // z is constant
      } else {
        console.error('Error: No constant dimension found.')
        return
      }

      // get the varying dimensions
      const dims = [0, 1, 2]
      const varDims = dims.filter((dim) => dim !== constantDim)

      // compute the center of the ellipse in voxel coordinates
      const centerVox = []
      centerVox[constantDim] = startVox[constantDim]
      centerVox[varDims[0]] = (startVox[varDims[0]] + endVox[varDims[0]]) / 2
      centerVox[varDims[1]] = (startVox[varDims[1]] + endVox[varDims[1]]) / 2

      // compute the radii along each varying dimension
      const radiusX = Math.abs(endVox[varDims[0]] - startVox[varDims[0]]) / 2
      const radiusY = Math.abs(endVox[varDims[1]] - startVox[varDims[1]]) / 2

      // dimensions of the image
      const xdim = hdr.dims[1]
      const ydim = hdr.dims[2]
      // const zdim = hdr.dims[3]

      // define the ranges for the varying dimensions
      const minVarDim0 = Math.max(0, Math.floor(centerVox[varDims[0]] - radiusX))
      const maxVarDim0 = Math.min(hdr.dims[varDims[0] + 1] - 1, Math.ceil(centerVox[varDims[0]] + radiusX))

      const minVarDim1 = Math.max(0, Math.floor(centerVox[varDims[1]] - radiusY))
      const maxVarDim1 = Math.min(hdr.dims[varDims[1] + 1] - 1, Math.ceil(centerVox[varDims[1]] + radiusY))

      // the constant dimension value
      const constDimVal = centerVox[constantDim]
      if (constDimVal < 0 || constDimVal >= hdr.dims[constantDim + 1]) {
        console.error('Error: Constant dimension value is out of bounds.')
        return
      }

      // iterate over the varying dimensions and apply the elliptical mask
      for (let i = minVarDim0; i <= maxVarDim0; i++) {
        for (let j = minVarDim1; j <= maxVarDim1; j++) {
          // set the voxel coordinates
          const voxel = []
          voxel[constantDim] = constDimVal // Fixed dimension
          voxel[varDims[0]] = i
          voxel[varDims[1]] = j
          // calculate the normalized distances from the center
          const di = (voxel[varDims[0]] - centerVox[varDims[0]]) / radiusX
          const dj = (voxel[varDims[1]] - centerVox[varDims[1]]) / radiusY
          // calculate the squared distance in ellipse space
          const distSq = di * di + dj * dj
          // check if the voxel is within the ellipse
          if (distSq <= 1) {
            // calculate the index in the mask array
            const x = voxel[0]
            const y = voxel[1]
            const z = voxel[2]
            const index = z * xdim * ydim + y * xdim + x
            mask[index] = 1
          }
        }
      }
      // calculate the area based on the number of voxels in the mask
      const voxelArea = pixDimsRAS[varDims[0] + 1] * pixDimsRAS[varDims[1] + 1] // adjusted for 1-indexing
      const numMaskedVoxels = mask.reduce((count, value) => count + (value === 1 ? 1 : 0), 0)
      area = numMaskedVoxels * voxelArea

      // perhaps better to calculate the area using the ellipse area formula
      const radiusX_mm = radiusX * pixDimsRAS[varDims[0] + 1]
      const radiusY_mm = radiusY * pixDimsRAS[varDims[1] + 1]
      const areaEllipse = Math.PI * radiusX_mm * radiusY_mm
      area = areaEllipse
      // for debuging: show mask -- loop over drawing and set drawing to 1 if mask is 1
      // this.setDrawingEnabled(true)
      // this.drawOpacity = 0.3
      // for (let i = 0; i < nv; i++) {
      //   if (mask[i] === 1) {
      //     this.drawBitmap![i] = 1
      //   } else {
      //     this.drawBitmap![i] = 0
      //   }
      // }
      // this.refreshDrawing(false)
      // this.setDrawingEnabled(false)
    }
    // Welfords method
    // https://www.embeddedrelated.com/showarticle/785.php
    // https://www.johndcook.com/blog/2008/09/26/comparing-three-methods-of-computing-standard-deviation/
    let k = 0
    let M = 0
    let S = 0
    let mx = Number.NEGATIVE_INFINITY
    let mn = Number.POSITIVE_INFINITY
    let kNot0 = 0
    let MNot0 = 0
    let SNot0 = 0

    for (let i = 0; i < nv; i++) {
      if (mask[i] < 1) {
        continue
      }
      const x = img[i]
      k++
      let Mnext = M + (x - M) / k
      S = S + (x - M) * (x - Mnext)
      M = Mnext
      if (x === 0) {
        continue
      }
      kNot0++
      Mnext = MNot0 + (x - MNot0) / kNot0
      SNot0 = SNot0 + (x - MNot0) * (x - Mnext)
      MNot0 = Mnext

      mn = Math.min(x, mx)
      mx = Math.max(x, mx)
    }
    const stdev = Math.sqrt(S / (k - 1))
    const stdevNot0 = Math.sqrt(SNot0 / (kNot0 - 1))
    const mnNot0 = mn
    const mxNot0 = mx
    if (k !== kNot0) {
      // some voxels are equal to zero
      mn = Math.min(0, mx)
      mx = Math.max(0, mx)
    }

    return {
      mean: M,
      stdev,
      nvox: k,
      volumeMM3: k * hdr.pixDims[1] * hdr.pixDims[2] * hdr.pixDims[3],
      // volume also in milliliters
      volumeML: k * hdr.pixDims[1] * hdr.pixDims[2] * hdr.pixDims[3] * 0.001,
      min: mn,
      max: mx,
      meanNot0: MNot0,
      stdevNot0,
      nvoxNot0: kNot0,
      minNot0: mnNot0,
      maxNot0: mxNot0,
      cal_min: this.volumes[layer].cal_min!,
      cal_max: this.volumes[layer].cal_max!,
      robust_min: this.volumes[layer].robust_min!,
      robust_max: this.volumes[layer].robust_max!,
      area
    }
  }

  // not included in public docs
  // apply slow computations when image properties have changed
  refreshLayers(overlayItem: NVImage, layer: number): void {
    this.refreshColormaps()
    if (this.volumes.length < 1) {
      return
    } // e.g. only meshes
    const hdr = overlayItem.hdr
    let img = overlayItem.img
    if (overlayItem.frame4D > 0 && overlayItem.frame4D < overlayItem.nFrame4D!) {
      img = overlayItem.img!.slice(
        overlayItem.frame4D * overlayItem.nVox3D!,
        (overlayItem.frame4D + 1) * overlayItem.nVox3D!
      )
    }
    const opacity = overlayItem.opacity
    if (layer > 1 && opacity === 0) {
      return
    } // skip completely transparent layers
    let outTexture = null

    if (!this.back) {
      throw new Error('back undefined')
    }

    this.gl.bindVertexArray(this.unusedVAO)
    if (this.crosshairs3D) {
      this.crosshairs3D.mm![0] = NaN
    } // force crosshairs3D redraw
    let mtx = mat4.clone(overlayItem.toRAS!)
    if (layer === 0) {
      this.volumeObject3D = overlayItem.toNiivueObject3D(this.VOLUME_ID, this.gl)
      mat4.invert(mtx, mtx)

      this.back.matRAS = overlayItem.matRAS
      this.back.dims = overlayItem.dimsRAS
      this.back.pixDims = overlayItem.pixDimsRAS
      outTexture = this.rgbaTex(this.volumeTexture, TEXTURE0_BACK_VOL, overlayItem.dimsRAS!) // this.back.dims)

      const { volScale, vox } = this.sliceScale(true) // slice scale determined by this.back --> the base image layer

      this.volScale = volScale
      this.vox = vox
      this.volumeObject3D.scale = volScale

      if (!this.renderShader) {
        throw new Error('renderShader undefined')
      }

      this.renderShader.use(this.gl)
      this.gl.uniform3fv(this.renderShader.uniforms.texVox, vox)
      this.gl.uniform3fv(this.renderShader.uniforms.volScale, volScale)
      // add shader to object
      const pickingShader = this.pickingImageShader!
      pickingShader.use(this.gl)
      this.gl.uniform1i(pickingShader.uniforms.volume, 0)
      this.gl.uniform1i(pickingShader.uniforms.colormap, 1)
      this.gl.uniform1i(pickingShader.uniforms.overlay, 2)
      this.gl.uniform3fv(pickingShader.uniforms.volScale, volScale)
      log.debug(this.volumeObject3D)
    } else {
      if (this.back?.dims === undefined) {
        log.error('Fatal error: Unable to render overlay: background dimensions not defined!')
      }
      const f000 = this.mm2frac(overlayItem.mm000!, 0, true) // origin in output space
      let f100 = this.mm2frac(overlayItem.mm100!, 0, true)
      let f010 = this.mm2frac(overlayItem.mm010!, 0, true)
      let f001 = this.mm2frac(overlayItem.mm001!, 0, true)
      f100 = vec3.subtract(f100, f100, f000) // direction of i dimension from origin
      f010 = vec3.subtract(f010, f010, f000) // direction of j dimension from origin
      f001 = vec3.subtract(f001, f001, f000) // direction of k dimension from origin
      mtx = mat4.fromValues(
        f100[0],
        f010[0],
        f001[0],
        f000[0],

        f100[1],
        f010[1],
        f001[1],
        f000[1],

        f100[2],
        f010[2],
        f001[2],
        f000[2],
        0,
        0,
        0,
        1
      )
      mat4.invert(mtx, mtx)
      if (layer === 1) {
        outTexture = this.rgbaTex(this.overlayTexture, TEXTURE2_OVERLAY_VOL, this.back!.dims!)
        this.overlayTexture = outTexture
        this.overlayTextureID = outTexture
      } else {
        outTexture = this.overlayTextureID
      }
    }
    const fb = this.gl.createFramebuffer()
    this.gl.bindFramebuffer(this.gl.FRAMEBUFFER, fb)
    this.gl.disable(this.gl.CULL_FACE)
    this.gl.viewport(0, 0, this.back.dims![1], this.back.dims![2]) // output in background dimensions
    this.gl.disable(this.gl.BLEND)
    const tempTex3D = this.gl.createTexture()
    this.gl.activeTexture(TEXTURE9_ORIENT) // Temporary 3D Texture TEXTURE9_ORIENT
    this.gl.bindTexture(this.gl.TEXTURE_3D, tempTex3D)
    this.gl.texParameteri(this.gl.TEXTURE_3D, this.gl.TEXTURE_MIN_FILTER, this.gl.NEAREST)
    this.gl.texParameteri(this.gl.TEXTURE_3D, this.gl.TEXTURE_MAG_FILTER, this.gl.NEAREST)
    this.gl.texParameteri(this.gl.TEXTURE_3D, this.gl.TEXTURE_WRAP_R, this.gl.CLAMP_TO_EDGE)
    this.gl.texParameteri(this.gl.TEXTURE_3D, this.gl.TEXTURE_WRAP_S, this.gl.CLAMP_TO_EDGE)
    this.gl.texParameteri(this.gl.TEXTURE_3D, this.gl.TEXTURE_WRAP_T, this.gl.CLAMP_TO_EDGE)
    this.gl.pixelStorei(this.gl.UNPACK_ALIGNMENT, 1)
    // https://webgl2fundamentals.org/webgl/lessons/webgl-data-textures.html
    // https://www.khronos.org/registry/OpenGL-Refpages/es3.0/html/glTexStorage3D.xhtml
    let orientShader = this.orientShaderU!
    if (!hdr) {
      throw new Error('hdr undefined')
    }
    if (!img) {
      throw new Error('img undefined')
    }
    if (hdr.datatypeCode === NiiDataType.DT_UINT8) {
      // raw input data
      if (hdr.intent_code === NiiIntentCode.NIFTI_INTENT_LABEL) {
        orientShader = this.orientShaderAtlasU!
      }
      this.gl.texStorage3D(this.gl.TEXTURE_3D, 1, this.gl.R8UI, hdr.dims[1], hdr.dims[2], hdr.dims[3])
      this.gl.texSubImage3D(
        this.gl.TEXTURE_3D,
        0,
        0,
        0,
        0,
        hdr.dims[1],
        hdr.dims[2],
        hdr.dims[3],
        this.gl.RED_INTEGER,
        this.gl.UNSIGNED_BYTE,
        img
      )
    } else if (hdr.datatypeCode === NiiDataType.DT_INT16) {
      orientShader = this.orientShaderI!
      if (hdr.intent_code === NiiIntentCode.NIFTI_INTENT_LABEL) {
        orientShader = this.orientShaderAtlasI!
      }
      this.gl.texStorage3D(this.gl.TEXTURE_3D, 1, this.gl.R16I, hdr.dims[1], hdr.dims[2], hdr.dims[3])
      this.gl.texSubImage3D(
        this.gl.TEXTURE_3D,
        0,
        0,
        0,
        0,
        hdr.dims[1],
        hdr.dims[2],
        hdr.dims[3],
        this.gl.RED_INTEGER,
        this.gl.SHORT,
        img
      )
    } else if (hdr.datatypeCode === NiiDataType.DT_FLOAT32) {
      this.gl.texStorage3D(this.gl.TEXTURE_3D, 1, this.gl.R32F, hdr.dims[1], hdr.dims[2], hdr.dims[3])
      this.gl.texSubImage3D(
        this.gl.TEXTURE_3D,
        0,
        0,
        0,
        0,
        hdr.dims[1],
        hdr.dims[2],
        hdr.dims[3],
        this.gl.RED,
        this.gl.FLOAT,
        img
      )
      orientShader = this.orientShaderF!
    } else if (hdr.datatypeCode === NiiDataType.DT_FLOAT64) {
      let img32f = new Float32Array()
      img32f = Float32Array.from(img)
      this.gl.texStorage3D(this.gl.TEXTURE_3D, 1, this.gl.R32F, hdr.dims[1], hdr.dims[2], hdr.dims[3])
      this.gl.texSubImage3D(
        this.gl.TEXTURE_3D,
        0,
        0,
        0,
        0,
        hdr.dims[1],
        hdr.dims[2],
        hdr.dims[3],
        this.gl.RED,
        this.gl.FLOAT,
        img32f
      )
      orientShader = this.orientShaderF!
    } else if (hdr.datatypeCode === NiiDataType.DT_RGB24) {
      orientShader = this.orientShaderRGBU!
      orientShader.use(this.gl)
      // TODO was false instead of 0
      this.gl.uniform1i(orientShader.uniforms.hasAlpha, 0)
      this.gl.texStorage3D(this.gl.TEXTURE_3D, 1, this.gl.RGB8UI, hdr.dims[1], hdr.dims[2], hdr.dims[3])
      this.gl.texSubImage3D(
        this.gl.TEXTURE_3D,
        0,
        0,
        0,
        0,
        hdr.dims[1],
        hdr.dims[2],
        hdr.dims[3],
        this.gl.RGB_INTEGER,
        this.gl.UNSIGNED_BYTE,
        img
      )
    } else if (hdr.datatypeCode === NiiDataType.DT_UINT16) {
      if (hdr.intent_code === NiiIntentCode.NIFTI_INTENT_LABEL) {
        orientShader = this.orientShaderAtlasU!
      }
      this.gl.texStorage3D(this.gl.TEXTURE_3D, 1, this.gl.R16UI, hdr.dims[1], hdr.dims[2], hdr.dims[3])
      this.gl.texSubImage3D(
        this.gl.TEXTURE_3D,
        0,
        0,
        0,
        0,
        hdr.dims[1],
        hdr.dims[2],
        hdr.dims[3],
        this.gl.RED_INTEGER,
        this.gl.UNSIGNED_SHORT,
        img
      )
    } else if (hdr.datatypeCode === NiiDataType.DT_RGBA32) {
      orientShader = this.orientShaderRGBU!
      orientShader.use(this.gl)
      this.gl.uniform1i(orientShader.uniforms.hasAlpha, 1)
      this.gl.texStorage3D(this.gl.TEXTURE_3D, 1, this.gl.RGBA8UI, hdr.dims[1], hdr.dims[2], hdr.dims[3])
      this.gl.texSubImage3D(
        this.gl.TEXTURE_3D,
        0,
        0,
        0,
        0,
        hdr.dims[1],
        hdr.dims[2],
        hdr.dims[3],
        this.gl.RGBA_INTEGER,
        this.gl.UNSIGNED_BYTE,
        img
      )
    }
    if (overlayItem.global_min === undefined) {
      // only once, first time volume is loaded
      // this.calMinMax(overlayItem, imgRaw);
      overlayItem.calMinMax()
    }
    // blend texture
    let blendTexture = null
    this.gl.bindVertexArray(this.genericVAO)

    const isUseCopyTexSubImage3D = false
    if (isUseCopyTexSubImage3D) {
      if (layer > 1) {
        // we can not simultaneously read and write to the same texture.
        // therefore, we must clone the overlay texture when we wish to add another layer
        // copy previous overlay texture to blend texture
        blendTexture = this.rgbaTex(blendTexture, TEXTURE10_BLEND, this.back.dims!, true)
        this.gl.bindTexture(this.gl.TEXTURE_3D, blendTexture)
        for (let i = 0; i < this.back.dims![3]; i++) {
          // n.b. copyTexSubImage3D is a screenshot function: it copies FROM the framebuffer to the TEXTURE (usually we write to a framebuffer)
          this.gl.framebufferTextureLayer(this.gl.FRAMEBUFFER, this.gl.COLOR_ATTACHMENT0, this.overlayTexture, 0, i) // read from existing overlay texture 2
          this.gl.activeTexture(TEXTURE10_BLEND) // write to blend texture 5
          this.gl.copyTexSubImage3D(this.gl.TEXTURE_3D, 0, 0, 0, i, 0, 0, this.back.dims![1], this.back.dims![2])
        }
      } else {
        blendTexture = this.rgbaTex(blendTexture, TEXTURE10_BLEND, [2, 2, 2, 2], true)
      }
    } else {
      if (layer > 1) {
        if (!this.back.dims) {
          throw new Error('back.dims undefined')
        }
        // use pass-through shader to copy previous color to temporary 2D texture
        blendTexture = this.rgbaTex(blendTexture, TEXTURE10_BLEND, this.back.dims)
        this.gl.bindTexture(this.gl.TEXTURE_3D, blendTexture)
        const passShader = this.passThroughShader!
        passShader.use(this.gl)
        this.gl.uniform1i(passShader.uniforms.in3D, 2) // overlay volume
        for (let i = 0; i < this.back.dims[3]; i++) {
          // output slices
          const coordZ = (1 / this.back.dims[3]) * (i + 0.5)
          this.gl.uniform1f(passShader.uniforms.coordZ, coordZ)
          this.gl.framebufferTextureLayer(this.gl.FRAMEBUFFER, this.gl.COLOR_ATTACHMENT0, blendTexture, 0, i)
          // this.gl.clear(this.gl.DEPTH_BUFFER_BIT); //exhaustive, so not required
          this.gl.drawArrays(this.gl.TRIANGLE_STRIP, 0, 4)
        }
      } else {
        blendTexture = this.rgbaTex(blendTexture, TEXTURE10_BLEND, [2, 2, 2, 2])
      }
    }
    orientShader!.use(this.gl)
    this.gl.activeTexture(TEXTURE1_COLORMAPS)
    // for label maps, we create an indexed colormap that is not limited to a gradient of 256 colors
    let colormapLabelTexture = null
    if (overlayItem.colormapLabel !== null && overlayItem.colormapLabel.lut.length > 7) {
      const nLabel = overlayItem.colormapLabel.max! - overlayItem.colormapLabel.min! + 1
      colormapLabelTexture = this.createColormapTexture(colormapLabelTexture, 1, nLabel)
      this.gl.texSubImage2D(
        this.gl.TEXTURE_2D,
        0,
        0,
        0,
        nLabel,
        1,
        this.gl.RGBA,
        this.gl.UNSIGNED_BYTE,
        overlayItem.colormapLabel.lut
      )
      this.gl.uniform1f(orientShader.uniforms.cal_min, overlayItem.colormapLabel.min! - 0.5)
      this.gl.uniform1f(orientShader.uniforms.cal_max, overlayItem.colormapLabel.max! + 0.5)
      // this.gl.bindTexture(this.gl.TEXTURE_2D, this.colormapTexture);
      this.gl.bindTexture(this.gl.TEXTURE_2D, colormapLabelTexture)
    } else {
      this.gl.bindTexture(this.gl.TEXTURE_2D, this.colormapTexture)
      this.gl.uniform1f(orientShader.uniforms.cal_min, overlayItem.cal_min!)
      this.gl.uniform1f(orientShader.uniforms.cal_max, overlayItem.cal_max!)
    }
    this.gl.uniform1i(orientShader.uniforms.isAlphaThreshold, overlayItem.alphaThreshold!)
    this.gl.uniform1i(orientShader.uniforms.isAdditiveBlend, this.opts.isAdditiveBlend ? 1 : 0)
    // if unused colormapNegative https://github.com/niivue/niivue/issues/490
    let mnNeg = Number.POSITIVE_INFINITY
    let mxNeg = Number.NEGATIVE_INFINITY
    if (overlayItem.colormapNegative.length > 0) {
      // assume symmetrical
      mnNeg = Math.min(-overlayItem.cal_min!, -overlayItem.cal_max!)
      mxNeg = Math.max(-overlayItem.cal_min!, -overlayItem.cal_max!)
      if (isFinite(overlayItem.cal_minNeg) && isFinite(overlayItem.cal_maxNeg)) {
        // explicit range for negative colormap: allows asymmetric maps
        mnNeg = Math.min(overlayItem.cal_minNeg, overlayItem.cal_maxNeg)
        mxNeg = Math.max(overlayItem.cal_minNeg, overlayItem.cal_maxNeg)
      }
    }
    if (!orientShader) {
      throw new Error('orientShader undefined')
    }
    this.gl.uniform1f(orientShader.uniforms.layer ?? null, layer)
    this.gl.uniform1f(orientShader.uniforms.cal_minNeg ?? null, mnNeg)
    this.gl.uniform1f(orientShader.uniforms.cal_maxNeg ?? null, mxNeg)
    this.gl.bindTexture(this.gl.TEXTURE_3D, tempTex3D)
    this.gl.uniform1i(orientShader.uniforms.intensityVol ?? null, 9) // TEXTURE9_ORIENT
    this.gl.uniform1i(orientShader.uniforms.blend3D ?? null, 10) // TEXTURE10_BLEND
    this.gl.uniform1i(orientShader.uniforms.colormap ?? null, 1)
    // this.gl.uniform1f(orientShader.uniforms["numLayers"], numLayers);
    this.gl.uniform1f(orientShader.uniforms.scl_inter ?? null, hdr.scl_inter)
    this.gl.uniform1f(orientShader.uniforms.scl_slope ?? null, hdr.scl_slope)
    this.gl.uniform1f(orientShader.uniforms.opacity ?? null, opacity)
    this.gl.uniform1i(orientShader.uniforms.modulationVol ?? null, 7)
    let modulateTexture = null
    if (
      overlayItem.modulationImage !== null &&
      overlayItem.modulationImage >= 0 &&
      overlayItem.modulationImage < this.volumes.length
    ) {
      log.debug('modulating', this.volumes)
      const mhdr = this.volumes[overlayItem.modulationImage].hdr!
      if (mhdr.dims[1] === hdr.dims[1] && mhdr.dims[2] === hdr.dims[2] && mhdr.dims[3] === hdr.dims[3]) {
        if (overlayItem.modulateAlpha) {
          this.gl.uniform1i(orientShader.uniforms.modulation, 2)
          this.gl.uniform1f(orientShader.uniforms.opacity, 1.0)
        } else {
          this.gl.uniform1i(orientShader.uniforms.modulation, 1)
        }
        // r8Tex(texID, activeID, dims, isInit = false)
        modulateTexture = this.r8Tex(modulateTexture, this.gl.TEXTURE7, hdr.dims, true)
        this.gl.activeTexture(this.gl.TEXTURE7)
        this.gl.bindTexture(this.gl.TEXTURE_3D, modulateTexture)
        const vx = hdr.dims[1] * hdr.dims[2] * hdr.dims[3]
        const modulateVolume = new Uint8Array(vx)
        const mn = this.volumes[overlayItem.modulationImage].cal_min!
        const scale = 1.0 / (this.volumes[overlayItem.modulationImage].cal_max! - mn)
        const imgRaw = this.volumes[overlayItem.modulationImage].img!.buffer
        let img: Uint8Array | Int16Array | Float32Array | Float64Array | Uint8Array | Uint16Array = new Uint8Array(
          imgRaw
        )
        switch (mhdr.datatypeCode) {
          case NiiDataType.DT_INT16:
            img = new Int16Array(imgRaw)
            break
          case NiiDataType.DT_FLOAT32:
            img = new Float32Array(imgRaw)
            break
          case NiiDataType.DT_FLOAT64:
            img = new Float64Array(imgRaw)
            break
          case NiiDataType.DT_RGB24:
            img = new Uint8Array(imgRaw)
            break
          case NiiDataType.DT_UINT16:
            img = new Uint16Array(imgRaw)
            break
        }
        log.debug(this.volumes[overlayItem.modulationImage])
        const isColormapNegative = this.volumes[overlayItem.modulationImage].colormapNegative.length > 0
        // negative thresholds might be asymmetric from positive ones
        let mnNeg = this.volumes[overlayItem.modulationImage].cal_min
        let mxNeg = this.volumes[overlayItem.modulationImage].cal_max
        if (
          isFinite(this.volumes[overlayItem.modulationImage].cal_minNeg) &&
          isFinite(this.volumes[overlayItem.modulationImage].cal_maxNeg)
        ) {
          // explicit range for negative colormap: allows asymmetric maps
          mnNeg = this.volumes[overlayItem.modulationImage].cal_minNeg
          mxNeg = this.volumes[overlayItem.modulationImage].cal_minNeg
        }
        mnNeg = Math.abs(mnNeg!)
        mxNeg = Math.abs(mxNeg!)
        if (mnNeg > mxNeg) {
          ;[mnNeg, mxNeg] = [mxNeg, mnNeg]
        }
        const scaleNeg = 1.0 / (mxNeg - mnNeg)
        let mpow = Math.abs(overlayItem.modulateAlpha) // can convert bool, too
        mpow = Math.max(mpow, 1.0)
        // volOffset selects the correct frame
        const volOffset = this.volumes[overlayItem.modulationImage].frame4D * vx
        for (let i = 0; i < vx; i++) {
          const vRaw = img[i + volOffset] * mhdr.scl_slope + mhdr.scl_inter
          let v = (vRaw - mn) * scale
          if (isColormapNegative && vRaw < 0.0) {
            v = (Math.abs(vRaw) - mnNeg) * scaleNeg
          }
          v = Math.min(Math.max(v, 0.0), 1.0)
          v = Math.pow(v, mpow) * 255.0
          modulateVolume[i] = v
        }
        this.gl.texSubImage3D(
          this.gl.TEXTURE_3D,
          0,
          0,
          0,
          0,
          hdr.dims[1],
          hdr.dims[2],
          hdr.dims[3],
          this.gl.RED,
          this.gl.UNSIGNED_BYTE,
          modulateVolume
        )
      } else {
        log.debug('Modulation image dimensions do not match target')
      }
    } else {
      this.gl.uniform1i(orientShader.uniforms.modulation, 0)
    }
    this.gl.uniformMatrix4fv(orientShader.uniforms.mtx, false, mtx)
    if (!this.back.dims) {
      throw new Error('back.dims undefined')
    }
    let outline = 0
    if (hdr.intent_code === NiiIntentCode.NIFTI_INTENT_LABEL) {
      outline = this.opts.atlasOutline
    }
    this.gl.uniform4fv(orientShader.uniforms.xyzaFrac, [
      1.0 / this.back.dims[1],
      1.0 / this.back.dims[2],
      1.0 / this.back.dims[3],
      outline
    ])
    log.debug('back dims: ', this.back.dims)
    for (let i = 0; i < this.back.dims[3]; i++) {
      // output slices
      const coordZ = (1 / this.back.dims[3]) * (i + 0.5)
      this.gl.uniform1f(orientShader.uniforms.coordZ, coordZ)
      this.gl.framebufferTextureLayer(this.gl.FRAMEBUFFER, this.gl.COLOR_ATTACHMENT0, outTexture, 0, i)
      // this.gl.clear(this.gl.DEPTH_BUFFER_BIT); //exhaustive, so not required
      this.gl.drawArrays(this.gl.TRIANGLE_STRIP, 0, 4)
    }
    this.gl.bindVertexArray(this.unusedVAO)
    this.gl.deleteTexture(tempTex3D)
    this.gl.deleteTexture(modulateTexture)
    this.gl.deleteTexture(blendTexture)
    this.gl.viewport(0, 0, this.gl.canvas.width, this.gl.canvas.height)
    this.gl.bindFramebuffer(this.gl.FRAMEBUFFER, null)

    this.gl.deleteFramebuffer(fb)

    if (layer === 0) {
      this.volumeTexture = outTexture
      if (this.gradientTextureAmount > 0.0) {
        this.gradientGL(hdr)
      } else {
        if (this.gradientTexture !== null) {
          this.gl.deleteTexture(this.gradientTexture)
        }
        this.gradientTexture = null
      }
    }
    // set slice scale for render shader
    if (!this.renderShader) {
      throw new Error('renderShader undefined')
    }
    this.renderShader.use(this.gl)
    const slicescl = this.sliceScale(true) // slice scale determined by this.back --> the base image layer
    const vox = slicescl.vox
    const volScale = slicescl.volScale
    // @ts-expect-error FIXME assigning this.overlays to a number field
    this.gl.uniform1f(this.renderShader.uniforms.overlays, this.overlays)
    this.gl.uniform4fv(this.renderShader.uniforms.clipPlaneColor, this.opts.clipPlaneColor)
    this.gl.uniform1f(this.renderShader.uniforms.clipThick, this.opts.clipThick)
    this.gl.uniform3fv(this.renderShader!.uniforms.clipLo!, this.opts.clipVolumeLow)
    this.gl.uniform3fv(this.renderShader!.uniforms.clipHi!, this.opts.clipVolumeHigh)
    this.gl.uniform1f(this.renderShader.uniforms.backOpacity, this.volumes[0].opacity)
    this.gl.uniform1f(this.renderShader.uniforms.renderOverlayBlend, this.opts.renderOverlayBlend)

    this.gl.uniform4fv(this.renderShader.uniforms.clipPlane, this.scene.clipPlane)
    this.gl.uniform3fv(this.renderShader.uniforms.texVox, vox)
    this.gl.uniform3fv(this.renderShader.uniforms.volScale, volScale)

    if (!this.pickingImageShader) {
      throw new Error('pickingImageShader undefined')
    }
    this.pickingImageShader.use(this.gl)
    this.gl.uniform1f(this.pickingImageShader.uniforms.overlays, this.overlays.length)
    this.gl.uniform3fv(this.pickingImageShader.uniforms.texVox, vox)
    this.gl.uniform3fv(this.pickingImageShader!.uniforms.clipLo!, this.opts.clipVolumeLow)
    this.gl.uniform3fv(this.pickingImageShader!.uniforms.clipHi!, this.opts.clipVolumeHigh)
    let shader = this.sliceMMShader
    if (this.opts.isV1SliceShader) {
      shader = this.sliceV1Shader
    }
    if (!shader) {
      throw new Error('slice shader undefined')
    }

    shader.use(this.gl)

    this.gl.uniform1f(shader.uniforms.overlays, this.overlays.length)
    this.gl.uniform1f(shader.uniforms.drawOpacity, this.drawOpacity)
    if (colormapLabelTexture !== null) {
      this.gl.deleteTexture(colormapLabelTexture)
      this.gl.activeTexture(TEXTURE1_COLORMAPS)
      this.gl.bindTexture(this.gl.TEXTURE_2D, this.colormapTexture)
    }
    this.gl.uniform1i(shader.uniforms.drawing, 7)
    this.gl.activeTexture(TEXTURE7_DRAW)
    this.gl.bindTexture(this.gl.TEXTURE_3D, this.drawTexture)
    this.updateInterpolation(layer)
    //
    // this.createEmptyDrawing(); //DO NOT DO THIS ON EVERY CALL TO REFRESH LAYERS!!!!
    // this.createRandomDrawing(); //DO NOT DO THIS ON EVERY CALL TO REFRESH LAYERS!!!!
  }

  /**
   * query all available color maps that can be applied to volumes
   * @param sort - whether or not to sort the returned array
   * @returns an array of colormap strings
   * @example
   * niivue = new Niivue()
   * colormaps = niivue.colormaps()
   * @see {@link https://niivue.github.io/niivue/features/colormaps.html | live demo usage}
   */
  colormaps(): string[] {
    return cmapper.colormaps()
  }

  /**
   * create a new colormap
   * @param key - name of new colormap
   * @param colormap - properties (Red, Green, Blue, Alpha and Indices)
   * @see {@link https://niivue.github.io/niivue/features/colormaps.html | live demo usage}
   */
  addColormap(key: string, cmap: ColorMap): void {
    cmapper.addColormap(key, cmap)
  }

  /**
   * update the colormap of an image given its ID
   * @param id - the ID of the NVImage
   * @param colormap - the name of the colormap to use
   * @example
   * niivue.setColormap(niivue.volumes[0].id,, 'red')
   * @see {@link https://niivue.github.io/niivue/features/colormaps.html | live demo usage}
   */
  setColormap(id: string, colormap: string): void {
    const idx = this.getVolumeIndexByID(id)
    this.volumes[idx].colormap = colormap
    this.updateGLVolume()
  }

  // port of https://github.com/rordenlab/niimath/blob/master/src/bwlabel.c

  // return voxel address given row A, column B, and slice C
  idx(A: number, B: number, C: number, DIM: Uint32Array): number {
    return C * DIM[0] * DIM[1] + B * DIM[0] + A
  } // idx()

  // determine if voxels below candidate voxel have already been assigned a label
  check_previous_slice(
    bw: Uint32Array,
    il: Uint32Array,
    r: number,
    c: number,
    sl: number,
    dim: Uint32Array,
    conn: number,
    tt: Uint32Array
  ): number {
    // const nabo: number[] = [];
    const nabo = new Uint32Array(27)
    let nr_set = 0
    if (!sl) {
      return 0
    }
    const val = bw[this.idx(r, c, sl, dim)]
    if (conn >= 6) {
      const idx = this.idx(r, c, sl - 1, dim)
      if (val === bw[idx]) {
        nabo[nr_set++] = il[idx]
      }
    }
    if (conn >= 18) {
      if (r) {
        const idx = this.idx(r - 1, c, sl - 1, dim)
        if (val === bw[idx]) {
          nabo[nr_set++] = il[idx]
        }
      }
      if (c) {
        const idx = this.idx(r, c - 1, sl - 1, dim)
        if (val === bw[idx]) {
          nabo[nr_set++] = il[idx]
        }
      }
      if (r < dim[0] - 1) {
        const idx = this.idx(r + 1, c, sl - 1, dim)
        if (val === bw[idx]) {
          nabo[nr_set++] = il[idx]
        }
      }
      if (c < dim[1] - 1) {
        const idx = this.idx(r, c + 1, sl - 1, dim)
        if (val === bw[idx]) {
          nabo[nr_set++] = il[idx]
        }
      }
    }
    if (conn === 26) {
      if (r && c) {
        const idx = this.idx(r - 1, c - 1, sl - 1, dim)
        if (val === bw[idx]) {
          nabo[nr_set++] = il[idx]
        }
      }
      if (r < dim[0] - 1 && c) {
        const idx = this.idx(r + 1, c - 1, sl - 1, dim)
        if (val === bw[idx]) {
          nabo[nr_set++] = il[idx]
        }
      }
      if (r && c < dim[1] - 1) {
        const idx = this.idx(r - 1, c + 1, sl - 1, dim)
        if (val === bw[idx]) {
          nabo[nr_set++] = il[idx]
        }
      }
      if (r < dim[0] - 1 && c < dim[1] - 1) {
        const idx = this.idx(r + 1, c + 1, sl - 1, dim)
        if (val === bw[idx]) {
          nabo[nr_set++] = il[idx]
        }
      }
    }
    if (nr_set) {
      this.fill_tratab(tt, nabo, nr_set)
      return nabo[0]
    } else {
      return 0
    }
  } // check_previous_slice()

  // provisionally label all voxels in volume
  do_initial_labelling(bw: Uint32Array, dim: Uint32Array, conn: number): [number, Uint32Array, Uint32Array] {
    let label = 1
    const kGrowArrayBy = 8192
    let ttn = kGrowArrayBy
    let tt = new Uint32Array(ttn).fill(0)
    const il = new Uint32Array(dim[0] * dim[1] * dim[2]).fill(0)
    const nabo = new Uint32Array(27)
    for (let sl = 0; sl < dim[2]; sl++) {
      for (let c = 0; c < dim[1]; c++) {
        for (let r = 0; r < dim[0]; r++) {
          let nr_set = 0
          const val = bw[this.idx(r, c, sl, dim)]
          if (val === 0) {
            continue
          }
          nabo[0] = this.check_previous_slice(bw, il, r, c, sl, dim, conn, tt)
          if (nabo[0]) {
            nr_set += 1
          }
          if (conn >= 6) {
            if (r) {
              const idx = this.idx(r - 1, c, sl, dim)
              if (val === bw[idx]) {
                nabo[nr_set++] = il[idx]
              }
            }
            if (c) {
              const idx = this.idx(r, c - 1, sl, dim)
              if (val === bw[idx]) {
                nabo[nr_set++] = il[idx]
              }
            }
          }
          if (conn >= 18) {
            if (c && r) {
              const idx = this.idx(r - 1, c - 1, sl, dim)
              if (val === bw[idx]) {
                nabo[nr_set++] = il[idx]
              }
            }
            if (c && r < dim[0] - 1) {
              const idx = this.idx(r + 1, c - 1, sl, dim)
              if (val === bw[idx]) {
                nabo[nr_set++] = il[idx]
              }
            }
          }
          if (nr_set) {
            il[this.idx(r, c, sl, dim)] = nabo[0]
            this.fill_tratab(tt, nabo, nr_set)
          } else {
            il[this.idx(r, c, sl, dim)] = label
            if (label >= ttn) {
              ttn += kGrowArrayBy
              const ext = new Uint32Array(ttn)
              ext.set(tt)
              tt = ext
            }
            tt[label - 1] = label
            label++
          }
        }
      }
    }
    for (let i = 0; i < label - 1; i++) {
      let j = i
      while (tt[j] !== j + 1) {
        j = tt[j] - 1
      }
      tt[i] = j + 1
    }
    return [label - 1, tt, il]
  } // do_initial_labelling()

  // translation table unifies a region that has been assigned multiple classes
  fill_tratab(tt: Uint32Array, nabo: Uint32Array, nr_set: number): void {
    let cntr = 0
    const tn = new Uint32Array(nr_set + 5).fill(0)
    const INT_MAX = 2147483647
    let ltn = INT_MAX
    for (let i = 0; i < nr_set; i++) {
      let j = nabo[i]
      cntr = 0
      while (tt[j - 1] !== j) {
        j = tt[j - 1]
        cntr++
        if (cntr > 100) {
          log.info('\nOoh no!!')
          break
        }
      }
      tn[i] = j
      ltn = Math.min(ltn, j)
    }
    for (let i = 0; i < nr_set; i++) {
      tt[tn[i] - 1] = ltn
    }
  } // fill_tratab()

  // remove any residual gaps so label numbers are dense rather than sparse
  translate_labels(il: Uint32Array, dim: Uint32Array, tt: Uint32Array, ttn: number): [number, Uint32Array] {
    const nvox = dim[0] * dim[1] * dim[2]
    let ml = 0
    const l = new Uint32Array(nvox).fill(0)
    for (let i = 0; i < ttn; i++) {
      ml = Math.max(ml, tt[i])
    }
    const fl = new Uint32Array(ml).fill(0)
    let cl = 0
    for (let i = 0; i < nvox; i++) {
      if (il[i]) {
        if (!fl[tt[il[i] - 1] - 1]) {
          cl += 1
          fl[tt[il[i] - 1] - 1] = cl
        }
        l[i] = fl[tt[il[i] - 1] - 1]
      }
    }
    return [cl, l]
  } // translate_labels()

  // retain only the largest cluster for each region
  largest_original_cluster_labels(bw: Uint32Array, cl: number, ls: Uint32Array): [number, Uint32Array] {
    const nvox = bw.length
    const ls2bw = new Uint32Array(cl + 1).fill(0)
    const sumls = new Uint32Array(cl + 1).fill(0)
    for (let i = 0; i < nvox; i++) {
      const bwVal = bw[i]
      const lsVal = ls[i]
      ls2bw[lsVal] = bwVal
      sumls[lsVal]++
    }
    let mxbw = 0
    for (let i = 0; i < cl + 1; i++) {
      const bwVal = ls2bw[i]
      mxbw = Math.max(mxbw, bwVal)
      // see if this is largest cluster of this bw-value
      for (let j = 0; j < cl + 1; j++) {
        if (j === i) {
          continue
        }
        if (bwVal !== ls2bw[j]) {
          continue
        }
        if (sumls[i] < sumls[j]) {
          ls2bw[i] = 0
        } else if (sumls[i] === sumls[j] && i < j) {
          ls2bw[i] = 0
        } // ties: arbitrary winner
      }
    }
    const vxs = new Uint32Array(nvox).fill(0)
    for (let i = 0; i < nvox; i++) {
      vxs[i] = ls2bw[ls[i]]
    }
    return [mxbw, vxs]
  }

  // given a 3D image, return a clustered label map
  // for an explanation and optimized C code see
  // https://github.com/seung-lab/connected-components-3d
  bwlabel(
    img: Uint32Array,
    dim: Uint32Array,
    conn: number = 26,
    binarize: boolean = false,
    onlyLargestClusterPerClass: boolean = false
  ): [number, Uint32Array] {
    const start = Date.now()
    const nvox = dim[0] * dim[1] * dim[2]
    const bw = new Uint32Array(nvox).fill(0)
    if (![6, 18, 26].includes(conn)) {
      log.info('bwlabel: conn must be 6, 18 or 26.')
      return [0, bw]
    }
    if (dim[0] < 2 || dim[1] < 2 || dim[2] < 1) {
      log.info('bwlabel: img must be 2 or 3-dimensional')
      return [0, bw]
    }
    if (binarize) {
      for (let i = 0; i < nvox; i++) {
        if (img[i] !== 0.0) {
          bw[i] = 1
        }
      }
    } else {
      bw.set(img)
    }
    let [ttn, tt, il] = this.do_initial_labelling(bw, dim, conn)
    if (tt === undefined) {
      tt = new Uint32Array()
    }
    const [cl, ls] = this.translate_labels(il, dim, tt, ttn)
    log.info(conn + ' neighbor clustering into ' + cl + ' regions in ' + (Date.now() - start) + 'ms')
    if (onlyLargestClusterPerClass) {
      const [nbw, bwMx] = this.largest_original_cluster_labels(bw, cl, ls)
      return [nbw, bwMx]
    }
    return [cl, ls]
  } // bwlabel()

  async createConnectedLabelImage(
    id: string,
    conn: number = 26,
    binarize: boolean = false,
    onlyLargestClusterPerClass: boolean = false
  ): Promise<NVImage> {
    const idx = this.getVolumeIndexByID(id)
    const dim = Uint32Array.from(this.volumes[idx].dims?.slice(1, 4) ?? [])
    const img = Uint32Array.from(this.volumes[idx].img?.slice() ?? [])
    const [mx, clusterImg] = this.bwlabel(img, dim!, conn, binarize, onlyLargestClusterPerClass)
    const nii = this.volumes[idx].clone()
    nii.opacity = 0.5
    nii.colormap = 'random'
    for (let i = 0; i < nii.img!.length; i++) {
      nii.img![i] = clusterImg[i]!
    }
    nii.cal_min = 0
    nii.cal_max = mx
    return nii
  }

  // conform.py functions follow
  // https://github.com/Deep-MI/FastSurfer/blob/4e76bed7b11fd7e6403ddac729059ad3842b56de/FastSurferCNN/data_loader/conform.py
  // Licensed under the Apache License, Version 2.0 (the "License")

  // Crop the intensity ranges to specific min and max values.

  async scalecropUint8(
    img32: Float32Array,
    dst_min: number = 0,
    dst_max: number = 255,
    src_min: number,
    scale: number
  ): Promise<Uint8Array> {
    const voxnum = img32.length
    const img8 = new Uint8Array(voxnum)
    for (let i = 0; i < voxnum; i++) {
      let val = img32![i]
      val = dst_min + scale * (val - src_min)
      val = Math.max(val, dst_min)
      val = Math.min(val, dst_max)
      img8![i] = val
    }
    return img8
  }

  async scalecropFloat32(
    img32: Float32Array,
    dst_min: number = 0,
    dst_max: number = 1,
    src_min: number,
    scale: number
  ): Promise<Float32Array> {
    const voxnum = img32.length
    const img = new Float32Array(voxnum)
    for (let i = 0; i < voxnum; i++) {
      let val = img32![i]
      val = dst_min + scale * (val - src_min)
      val = Math.max(val, dst_min)
      val = Math.min(val, dst_max)
      img![i] = val
    }
    return img
  }

  // Get offset and scale of image intensities to robustly rescale to range dst_min..dst_max.
  // Equivalent to how mri_convert conforms images.

  getScale(
    volume: NVImage,
    dst_min: number = 0,
    dst_max: number = 255,
    f_low: number = 0.0,
    f_high: number = 0.999
  ): [number, number] {
    let src_min = volume.global_min!
    let src_max = volume.global_max!
    if (volume.hdr!.datatypeCode === NiiDataType.DT_UINT8) {
      // for compatibility with conform.py: uint8 is not transformed
      return [src_min, 1.0]
    }
    if (!isFinite(f_low) || !isFinite(f_high)) {
      if (isFinite(volume.cal_min!) && isFinite(volume.cal_max!) && volume.cal_max! > volume.cal_min!) {
        src_min = volume.cal_min!
        src_max = volume.cal_max!
        const scale = (dst_max - dst_min) / (src_max - src_min)
        log.info(' Robust Rescale:  min: ' + src_min + '  max: ' + src_max + ' scale: ' + scale)
        console.log('Robust Rescale:  min: ' + src_min + '  max: ' + src_max + ' scale: ' + scale)
        return [src_min, scale]
      }
    }
    const img = volume.img!
    const voxnum = volume.hdr!.dims![1] * volume.hdr!.dims![2] * volume.hdr!.dims![3]
    if (volume.hdr!.scl_slope !== 1.0 || volume.hdr!.scl_inter !== 0.0) {
      const srcimg = volume.img!
      const img = new Float32Array(volume.img!.length)
      for (let i = 0; i < voxnum; i++) {
        img[i] = srcimg[i] * volume.hdr!.scl_slope + volume.hdr!.scl_inter
      }
    }
    if (src_min < 0.0) {
      log.warn('WARNING: Input image has value(s) below 0.0 !')
    }
    log.info(' Input:    min: ' + src_min + '  max: ' + src_max)
    if (f_low === 0.0 && f_high === 1.0) {
      return [src_min, 1.0]
    }
    // compute non-zeros and total vox num
    let nz = 0
    for (let i = 0; i < voxnum; i++) {
      if (Math.abs(img![i]) >= 1e-15) {
        nz++
      }
    }
    // compute histogram
    const histosize = 1000
    const bin_size = (src_max - src_min) / histosize
    const hist = new Array(histosize).fill(0)
    for (let i = 0; i < voxnum; i++) {
      const val = img[i]
      let bin = Math.floor((val - src_min) / bin_size)
      bin = Math.min(bin, histosize - 1)
      hist[bin]++
    }
    // compute cumulative sum
    const cs = new Array(histosize).fill(0)
    cs[0] = hist[0]
    for (let i = 1; i < histosize; i++) {
      cs[i] = cs[i - 1] + hist[i]
    }
    // get lower limit
    let nth = Math.floor(f_low * voxnum)
    let idx = 0
    while (idx < histosize) {
      if (cs[idx] >= nth) {
        break
      }
      idx++
    }
    const global_min = src_min
    src_min = idx * bin_size + global_min
    // get upper limit
    // nth = Math.floor((1.0 - f_high2) * nz)
    nth = voxnum - Math.floor((1.0 - f_high) * nz)
    idx = 0
    while (idx < histosize - 1) {
      if (cs[idx + 1] >= nth) {
        break
      }
      idx++
    }
    src_max = idx * bin_size + global_min
    // scale
    let scale = 1
    if (src_min !== src_max) {
      scale = (dst_max - dst_min) / (src_max - src_min)
    }
    log.info(' Rescale:  min: ' + src_min + '  max: ' + src_max + ' scale: ' + scale)
    return [src_min, scale]
  }

  // Translation of nibabel mghformat.py (MIT License 2009-2019) and FastSurfer conform.py (Apache License)
  // https://github.com/nipy/nibabel/blob/a2e5dee05cf374c22670ff9fd0d385ce366eb495/nibabel/freesurfer/mghformat.py#L30

  conformVox2Vox(inDims: number[], inAffine: number[], outDim = 256, outMM = 1, toRAS = false): [mat4, mat4, mat4] {
    const a = inAffine.flat()
    const affine = mat4.fromValues(
      a[0],
      a[1],
      a[2],
      a[3],
      a[4],
      a[5],
      a[6],
      a[7],
      a[8],
      a[9],
      a[10],
      a[11],
      a[12],
      a[13],
      a[14],
      a[15]
    )
    const half = vec4.fromValues(inDims[1] / 2, inDims[2] / 2, inDims[3] / 2, 1)
    const Pxyz_c4 = vec4.create()
    const affineT = mat4.create()
    mat4.transpose(affineT, affine)
    vec4.transformMat4(Pxyz_c4, half, affineT)
    const Pxyz_c = vec3.fromValues(Pxyz_c4[0], Pxyz_c4[1], Pxyz_c4[2])
    // MGH format doesn't store the transform directly. Instead it's gleaned
    // from the zooms ( delta ), direction cosines ( Mdc ), RAS centers (
    const delta = vec3.fromValues(outMM, outMM, outMM)
    let Mdc = mat4.fromValues(-1, 0, 0, 0, 0, 0, 1, 0, 0, -1, 0, 0, 0, 0, 0, 1)
    if (toRAS) {
      Mdc = mat4.fromValues(1, 0, 0, 0, 0, 1, 0, 0, 0, 0, 1, 0, 0, 0, 0, 1)
    }
    mat4.transpose(Mdc, Mdc)
    const dims = vec4.fromValues(outDim, outDim, outDim, 1)
    const MdcD = mat4.create()
    mat4.scale(MdcD, Mdc, delta)
    const vol_center = vec4.fromValues(dims[0], dims[1], dims[2], 1)
    vec4.transformMat4(vol_center, vol_center, MdcD)
    vec4.scale(vol_center, vol_center, 0.5)
    const translate = vec3.create()
    vec3.subtract(translate, Pxyz_c, vec3.fromValues(vol_center[0], vol_center[1], vol_center[2]))
    const out_affine = mat4.create()
    mat4.transpose(out_affine, MdcD)
    out_affine[3] = translate[0]
    out_affine[7] = translate[1]
    out_affine[11] = translate[2]
    const inv_out_affine = mat4.create()
    mat4.invert(inv_out_affine, out_affine)
    const vox2vox = mat4.create()
    // compute vox2vox from src to trg
    mat4.mul(vox2vox, affine, inv_out_affine)
    // compute inverse
    const inv_vox2vox = mat4.create()
    mat4.invert(inv_vox2vox, vox2vox)
    return [out_affine, vox2vox, inv_vox2vox]
  }

  // Create a binary byte array with a NIfTI format header as well as image data

  async createNiftiArray(
    dims = [256, 256, 256],
    pixDims = [1, 1, 1],
    affine = [1, 0, 0, -128, 0, 1, 0, -128, 0, 0, 1, -128, 0, 0, 0, 1],
    datatypeCode = NiiDataType.DT_UINT8,
    img = new Uint8Array()
  ): Promise<Uint8Array> {
    return await NVImage.createNiftiArray(dims, pixDims, affine, datatypeCode, img)
  }

  // Convert a binary byte array with a NIfTI image to NiiVue's internal NVImage object

  async niftiArray2NVImage(bytes = new Uint8Array()): Promise<NVImage> {
    return await NVImage.loadFromUrl({ url: bytes })
  }

  // Read a NIfTI file and convert as NiiVue internal NVImage: AddVolume this does not load image to GPU

  async loadFromUrl(fnm: string): Promise<NVImage> {
    return await NVImage.loadFromUrl({ url: fnm })
  }

  // Translation of FastSurfer conform.py (Apache License)
  // Reslice an image to an isotropic 1mm with dimensions of 1x1x1mm
  // The original volume is translated to be in the center of the new volume
  // Interpolation is linear (default) or nearest neighbor
  // asFloat32 determines if output is Float32 with range 0..255 or Uint8 with range 0..255

  /**
   * FreeSurfer-style conform reslices any image to a 256x256x256 volume with 1mm voxels
   * @param volume - input volume to be re-oriented, intensity-scaled and resliced
   * @param toRAS - reslice to row, column slices to right-anterior-superior not left-inferior-anterior (default false).
   * @param isLinear - reslice with linear rather than nearest-neighbor interpolation (default true).
   * @param asFloat32 - use Float32 datatype rather than Uint8 (default false).
   * @param isRobustMinMax - clamp intensity with robust min max (~2%..98%) instead of FreeSurfer (0%..99.99%) (default false).
   * @see {@link https://niivue.github.io/niivue/features/torso.html | live demo usage}
   */
  async conform(
    volume: NVImage,
    toRAS = false,
    isLinear: boolean = true,
    asFloat32 = false,
    isRobustMinMax = false
  ): Promise<NVImage> {
    const outDim = 256
    const outMM = 1
    const obj = this.conformVox2Vox(volume.hdr!.dims!, volume.hdr!.affine.flat(), outDim, outMM, toRAS)
    const out_affine = obj[0]
    const inv_vox2vox = obj[2]
    const out_nvox = outDim * outDim * outDim
    const out_img = new Float32Array(out_nvox)
    const in_img = new Float32Array(volume.img!)
    const in_nvox = volume.hdr!.dims![1] * volume.hdr!.dims![2] * volume.hdr!.dims![3]
    if (volume.hdr!.scl_slope !== 1.0 || volume.hdr!.scl_inter !== 0.0) {
      for (let i = 0; i < in_nvox; i++) {
        in_img[i] = in_img[i] * volume.hdr!.scl_slope + volume.hdr!.scl_inter
      }
    }
    const dimX = volume.hdr!.dims![1]
    const dimY = volume.hdr!.dims![2]
    const dimZ = volume.hdr!.dims![3]
    const dimXY = dimX * dimY
    let i = -1
    function voxidx(vx: number, vy: number, vz: number): number {
      return vx + vy * dimX + vz * dimXY
    }
    const inv_vox2vox0 = inv_vox2vox[0]
    const inv_vox2vox4 = inv_vox2vox[4]
    const inv_vox2vox8 = inv_vox2vox[8]
    if (isLinear) {
      for (let z = 0; z < outDim; z++) {
        for (let y = 0; y < outDim; y++) {
          // loop hoisting
          const ixYZ = y * inv_vox2vox[1] + z * inv_vox2vox[2] + inv_vox2vox[3]
          const iyYZ = y * inv_vox2vox[5] + z * inv_vox2vox[6] + inv_vox2vox[7]
          const izYZ = y * inv_vox2vox[9] + z * inv_vox2vox[10] + inv_vox2vox[11]
          for (let x = 0; x < outDim; x++) {
            const ix = x * inv_vox2vox0 + ixYZ
            const iy = x * inv_vox2vox4 + iyYZ
            const iz = x * inv_vox2vox8 + izYZ
            const fx = Math.floor(ix)
            const fy = Math.floor(iy)
            const fz = Math.floor(iz)
            i++
            if (fx < 0 || fy < 0 || fz < 0) {
              continue
            }
            // n.b. cx = fx + 1 unless fx is an integer
            // no performance benefits noted changing ceil to + 1
            const cx = Math.ceil(ix)
            const cy = Math.ceil(iy)
            const cz = Math.ceil(iz)
            if (cx >= dimX || cy >= dimY || cz >= dimZ) {
              continue
            }
            // residuals
            const rcx = ix - fx
            const rcy = iy - fy
            const rcz = iz - fz
            const rfx = 1 - rcx
            const rfy = 1 - rcy
            const rfz = 1 - rcz
            const fff = voxidx(fx, fy, fz)
            let vx = 0
            vx += in_img[fff] * rfx * rfy * rfz
            vx += in_img[fff + dimXY] * rfx * rfy * rcz
            vx += in_img[fff + dimX] * rfx * rcy * rfz
            vx += in_img[fff + dimX + dimXY] * rfx * rcy * rcz
            vx += in_img[fff + 1] * rcx * rfy * rfz
            vx += in_img[fff + 1 + dimXY] * rcx * rfy * rcz
            vx += in_img[fff + 1 + dimX] * rcx * rcy * rfz
            vx += in_img[fff + 1 + dimX + dimXY] * rcx * rcy * rcz
            out_img[i] = vx
          } // z
        } // y
      } // x
    } else {
      // nearest neighbor interpolation
      for (let z = 0; z < outDim; z++) {
        for (let y = 0; y < outDim; y++) {
          // loop hoisting
          const ixYZ = y * inv_vox2vox[1] + z * inv_vox2vox[2] + inv_vox2vox[3]
          const iyYZ = y * inv_vox2vox[5] + z * inv_vox2vox[6] + inv_vox2vox[7]
          const izYZ = y * inv_vox2vox[9] + z * inv_vox2vox[10] + inv_vox2vox[11]
          for (let x = 0; x < outDim; x++) {
            const ix = Math.round(x * inv_vox2vox0 + ixYZ)
            const iy = Math.round(x * inv_vox2vox4 + iyYZ)
            const iz = Math.round(x * inv_vox2vox8 + izYZ)
            i++
            if (ix < 0 || iy < 0 || iz < 0) {
              continue
            }
            if (ix >= dimX || iy >= dimY || iz >= dimZ) {
              continue
            }
            out_img[i] = in_img[voxidx(ix, iy, iz)]
          } // z
        } // y
      } // x
    } // if linear else nearest
    // Unlike mri_convert -c, we first interpolate (float image), and then rescale
    // to uchar. mri_convert is doing it the other way around. However, we compute
    // the scale factor from the input to increase similarity.
    const src_min = 0
    const scale = 0
    let f_low = 0
    if (isRobustMinMax) {
      f_low = NaN
    }
    let bytes = new Uint8Array()
    if (asFloat32) {
      const gs = await this.getScale(volume, 0, 1, f_low)
      const out_img32 = await this.scalecropFloat32(out_img, 0, 1, gs[0], gs[1])
      bytes = await this.createNiftiArray(
        [outDim, outDim, outDim],
        [outMM, outMM, outMM],
        Array.from(out_affine),
        NiiDataType.DT_FLOAT32,
        new Uint8Array(out_img32.buffer)
      )
    } else {
      const gs = await this.getScale(volume, 0, 255, f_low)
      const out_img8 = await this.scalecropUint8(out_img, 0, 255, gs[0], gs[1])
      bytes = await this.createNiftiArray(
        [outDim, outDim, outDim],
        [outMM, outMM, outMM],
        Array.from(out_affine),
        2,
        out_img8
      )
    }
    const nii = await this.niftiArray2NVImage(bytes)
    return nii
  }

  /**
   * darken crevices and brighten corners when 3D rendering drawings.
   * @param amount - amount of ambient occlusion (default 0.4)
   * @see {@link https://niivue.github.io/niivue/features/torso.html | live demo usage}
   */
  setRenderDrawAmbientOcclusion(ao: number): void {
    if (!this.renderShader) {
      throw new Error('renderShader undefined')
    }

    this.renderDrawAmbientOcclusion = ao
    this.renderShader.use(this.gl)
    this.gl.uniform1fv(this.renderShader.uniforms.renderDrawAmbientOcclusion, [this.renderDrawAmbientOcclusion, 1.0])
    this.drawScene()
  }

  // compatibility alias for NiiVue < 0.35
  setColorMap(id: string, colormap: string): void {
    this.setColormap(id, colormap)
  }

  /**
   * use given color map for negative voxels in image
   * @param id - the ID of the NVImage
   * @param colormapNegative - the name of the colormap to use
   * @example
   * niivue = new Niivue()
   * niivue.setColormapNegative(niivue.volumes[1].id,"winter");
   * @see {@link https://niivue.github.io/niivue/features/mosaics2.html | live demo usage}
   */
  setColormapNegative(id: string, colormapNegative: string): void {
    const idx = this.getVolumeIndexByID(id)
    this.volumes[idx].colormapNegative = colormapNegative
    this.updateGLVolume()
  }

  /**
   * modulate intensity of one image based on intensity of another
   * @param idTarget - the ID of the NVImage to be biased
   * @param idModulation - the ID of the NVImage that controls bias (empty string to disable modulation)
   * @param modulateAlpha - does the modulation influence alpha transparency (values greater than 1).
   * @example niivue.setModulationImage(niivue.volumes[0].id, niivue.volumes[1].id);
   * @see {@link https://niivue.github.io/niivue/features/modulate.html | live demo scalar usage}
   * @see {@link https://niivue.github.io/niivue/features/modulateAfni.html | live demo usage}
   */
  setModulationImage(idTarget: string, idModulation: string, modulateAlpha = 0): void {
    // to set:
    // nv1.setModulationImage(nv1.volumes[0].id, nv1.volumes[1].id);
    // to clear:
    // nv1.setModulationImage(nv1.volumes[0].id, '');
    const idxTarget = this.getVolumeIndexByID(idTarget)
    // idxModulation can be null or the index of the modulation image
    let idxModulation: number | null = null
    if (idModulation.length > 0) {
      idxModulation = this.getVolumeIndexByID(idModulation)
    }
    this.volumes[idxTarget].modulationImage = idxModulation
    this.volumes[idxTarget].modulateAlpha = modulateAlpha
    this.updateGLVolume()
  }

  /**
   * adjust screen gamma. Low values emphasize shadows but can appear flat, high gamma hides shadow details.
   * @param gamma - selects luminance, default is 1
   * @example niivue.setGamma(1.0);
   * @see {@link https://niivue.github.io/niivue/features/colormaps.html | live demo usage}
   */
  setGamma(gamma = 1.0): void {
    this.scene.gamma = gamma
    cmapper.gamma = gamma
    this.updateGLVolume()
  }

  /** Load all volumes for image opened with `limitFrames4D`, the user can also click the `...` on a 4D timeline to load deferred volumes
   * @param id - the ID of the 4D NVImage
   **/
  async loadDeferred4DVolumes(id: string): Promise<void> {
    const idx = this.getVolumeIndexByID(id)
    const volume = this.volumes[idx]
    if (volume.nTotalFrame4D! <= volume.nFrame4D!) {
      return
    }
    // only load image data: do not change other settings like contrast
    // check if volume has the property fileObject
    let v
    if (volume.fileObject) {
      // if it does, load the image data from the fileObject
      v = await NVImage.loadFromFile({ file: volume.fileObject })
    } else {
      v = await NVImage.loadFromUrl({ url: volume.url })
    }
    // if v is not undefined, then we have successfully loaded the image data
    if (v) {
      volume.img = v.img!.slice()
      volume.nTotalFrame4D = v.nTotalFrame4D
      volume.nFrame4D = v.nFrame4D
      this.updateGLVolume()
    }
  }

  /**
   * show desired 3D volume from 4D time series
   * @param id - the ID of the 4D NVImage
   * @param frame4D - frame to display (indexed from zero)
   * @example nv1.setFrame4D(nv1.volumes[0].id, 42);
   * @see {@link https://niivue.github.io/niivue/features/timeseries.html | live demo usage}
   */
  setFrame4D(id: string, frame4D: number): void {
    const idx = this.getVolumeIndexByID(id)
    const volume = this.volumes[idx]
    // don't allow indexing timepoints beyond the max number of time points.
    if (frame4D > volume.nFrame4D! - 1) {
      frame4D = volume.nFrame4D! - 1
    }
    // don't allow negative timepoints
    if (frame4D < 0) {
      frame4D = 0
    }
    if (frame4D === volume.frame4D) {
      return
    } // no change
    volume.frame4D = frame4D
    this.updateGLVolume()
    this.onFrameChange(volume, frame4D)
    this.createOnLocationChange()
  }

  /**
   * determine active 3D volume from 4D time series
   * @param id - the ID of the 4D NVImage
   * @returns currently selected volume (indexed from 0)
   * @example nv1.getFrame4D(nv1.volumes[0].id);
   * @see {@link https://niivue.github.io/niivue/features/timeseries.html | live demo usage}
   */
  getFrame4D(id: string): number {
    const idx = this.getVolumeIndexByID(id)
    return this.volumes[idx].frame4D!
  }

  // not included in public docs
  colormapFromKey(name: string): ColorMap {
    return cmapper.colormapFromKey(name)
  }

  // not included in public docs
  colormap(lutName = '', isInvert = false): Uint8ClampedArray {
    return cmapper.colormap(lutName, isInvert)
  }

  // create TEXTURE1 a 2D bitmap with a nCol columns RGBA and nRow rows
  // note a single volume can have two colormaps (positive and negative)
  // https://github.com/niivue/niivue/blob/main/docs/development-notes/webgl.md
  createColormapTexture(texture: WebGLTexture | null = null, nRow = 0, nCol = 256): WebGLTexture | null {
    if (texture !== null) {
      this.gl.deleteTexture(texture)
    }
    if (nRow < 1 || nCol < 1) {
      return null
    }
    texture = this.gl.createTexture()
    this.gl.activeTexture(TEXTURE1_COLORMAPS)
    this.gl.bindTexture(this.gl.TEXTURE_2D, texture)
    this.gl.texStorage2D(this.gl.TEXTURE_2D, 1, this.gl.RGBA8, nCol, nRow)
    this.gl.texParameteri(this.gl.TEXTURE_2D, this.gl.TEXTURE_MIN_FILTER, this.gl.LINEAR)
    this.gl.texParameteri(this.gl.TEXTURE_2D, this.gl.TEXTURE_MAG_FILTER, this.gl.LINEAR)
    // this.gl.texParameteri(this.gl.TEXTURE_2D, this.gl.TEXTURE_MIN_FILTER, this.gl.NEAREST);
    // this.gl.texParameteri(this.gl.TEXTURE_2D, this.gl.TEXTURE_MAG_FILTER, this.gl.NEAREST);
    this.gl.texParameteri(this.gl.TEXTURE_2D, this.gl.TEXTURE_WRAP_R, this.gl.CLAMP_TO_EDGE)
    this.gl.texParameteri(this.gl.TEXTURE_2D, this.gl.TEXTURE_WRAP_S, this.gl.CLAMP_TO_EDGE)
    this.gl.pixelStorei(this.gl.UNPACK_ALIGNMENT, 1)
    return texture
  }

  addColormapList(nm = '', mn = NaN, mx = NaN, alpha = false, neg = false, vis = true, inv = false): void {
    // if (nm.length < 1) return;
    // issue583 unused colormap: e.g. a volume without a negative colormap
    if (nm.length < 1) {
      vis = false
    }
    this.colormapLists.push({
      name: nm,
      min: mn,
      max: mx,
      alphaThreshold: alpha,
      negative: neg,
      visible: vis,
      invert: inv
    })
  }

  // not included in public docs
  refreshColormaps(): this | undefined {
    this.colormapLists = [] // one entry per colorbar: min, max, tic
    if (this.volumes.length < 1 && this.meshes.length < 1) {
      return
    }
    const nVol = this.volumes.length
    if (nVol > 0) {
      // add colorbars for volumes
      for (let i = 0; i < nVol; i++) {
        const volume = this.volumes[i]
        const neg = negMinMax(volume.cal_min!, volume.cal_max!, volume.cal_minNeg, volume.cal_maxNeg)
        // add negative colormaps BEFORE positive ones: we draw them in order from left to right
        this.addColormapList(
          volume.colormapNegative,
          neg[0],
          neg[1],
          volume.alphaThreshold !== undefined,
          true,
          volume.colorbarVisible,
          volume.colormapInvert
        )
        this.addColormapList(
          volume.colormap,
          volume.cal_min,
          volume.cal_max,
          volume.alphaThreshold !== undefined,
          false,
          volume.colorbarVisible,
          volume.colormapInvert
        )
      }
    }
    const nmesh = this.meshes.length
    if (nmesh > 0) {
      // add colorbars for volumes
      for (let i = 0; i < nmesh; i++) {
        const mesh = this.meshes[i]
        if (!mesh.colorbarVisible) {
          continue
        }
        const nlayers = mesh.layers.length
        if ('edgeColormap' in mesh && 'edges' in mesh && mesh.edges !== undefined) {
          const neg = negMinMax(mesh.edgeMin!, mesh.edgeMax!, NaN, NaN)
          this.addColormapList(mesh.edgeColormapNegative, neg[0], neg[1], false, true, true, mesh.colormapInvert)
          //  alpha = false,
          this.addColormapList(mesh.edgeColormap, mesh.edgeMin, mesh.edgeMax, false, false, true, mesh.colormapInvert)
        }
        if (nlayers < 1) {
          continue
        }
        for (let j = 0; j < nlayers; j++) {
          const layer = this.meshes[i].layers[j]
          if (!layer.colorbarVisible) {
            continue
          }
          if (layer.colormap.length < 1) {
            continue
          }
          const neg = negMinMax(layer.cal_min, layer.cal_max, layer.cal_minNeg, layer.cal_maxNeg)
          this.addColormapList(
            layer.colormapNegative,
            neg[0],
            neg[1],
            layer.alphaThreshold,
            true, // neg
            true, // vis
            layer.colormapInvert
          )
          this.addColormapList(
            layer.colormap,
            layer.cal_min,
            layer.cal_max,
            layer.alphaThreshold,
            false, // neg
            true, // vis
            layer.colormapInvert
          )
        }
      }
    }
    const nMaps = this.colormapLists.length
    if (nMaps < 1) {
      return
    }
    this.colormapTexture = this.createColormapTexture(this.colormapTexture, nMaps + 1)
    let luts: Uint8ClampedArray = new Uint8ClampedArray()
    function addColormap(lut: number[]): void {
      const c = new Uint8ClampedArray(luts.length + lut.length)
      c.set(luts)
      c.set(lut, luts.length)
      luts = c
    }
    for (let i = 0; i < nMaps; i++) {
      addColormap(Array.from(this.colormap(this.colormapLists[i].name, this.colormapLists[i].invert)))
    }
    addColormap(Array.from(this.drawLut.lut))
    this.gl.texSubImage2D(this.gl.TEXTURE_2D, 0, 0, 0, 256, nMaps + 1, this.gl.RGBA, this.gl.UNSIGNED_BYTE, luts)
    return this
  }

  // not included in public docs
  sliceScale(forceVox = false): SliceScale {
    let dimsMM = this.screenFieldOfViewMM(SLICE_TYPE.AXIAL)
    if (forceVox) {
      dimsMM = this.screenFieldOfViewVox(SLICE_TYPE.AXIAL)
    }
    const longestAxis = Math.max(dimsMM[0], Math.max(dimsMM[1], dimsMM[2]))
    const volScale = [dimsMM[0] / longestAxis, dimsMM[1] / longestAxis, dimsMM[2] / longestAxis]
    if (!this.back?.dims) {
      throw new Error('back.dims undefined')
    }
    const vox = [this.back.dims[1], this.back.dims[2], this.back.dims[3]]
    return { volScale, vox, longestAxis, dimsMM }
  }

  // return tile at canvas coordinate(x,y)
  tileIndex(x: number, y: number): number {
    for (let i = 0; i < this.screenSlices.length; i++) {
      const ltwh = this.screenSlices[i].leftTopWidthHeight
      if (x > ltwh[0] && y > ltwh[1] && x < ltwh[0] + ltwh[2] && y < ltwh[1] + ltwh[3]) {
        return i
      }
    }
    return -1 // mouse position not in rendering tile
  }

  // not included in public docs
  // report if screen space coordinates correspond with a 3D rendering
  inRenderTile(x: number, y: number): number {
    const idx = this.tileIndex(x, y)
    if (idx >= 0 && this.screenSlices[idx].axCorSag === SLICE_TYPE.RENDER) {
      return idx
    }
    return -1 // mouse position not in rendering tile
  }

  // not included in public docs
  // if clip plane is active, change depth of clip plane
  // otherwise, set zoom factor for rendering size
  sliceScroll3D(posChange = 0): void {
    if (posChange === 0) {
      return
    }
    // n.b. clip plane only influences voxel-based volumes, so zoom is only action for meshes
    if (this.volumes.length > 0 && this.scene.clipPlaneDepthAziElev[0] < 1.8) {
      // clipping mode: change clip plane depth
      // if (this.scene.clipPlaneDepthAziElev[0] > 1.8) return;
      const depthAziElev = this.scene.clipPlaneDepthAziElev.slice()
      // bound clip sqrt(3) = 1.73
      if (posChange > 0) {
        depthAziElev[0] = Math.min(1.5, depthAziElev[0] + 0.025)
      }
      if (posChange < 0) {
        depthAziElev[0] = Math.max(-1.5, depthAziElev[0] - 0.025)
      } // Math.max(-1.7,
      if (depthAziElev[0] !== this.scene.clipPlaneDepthAziElev[0]) {
        this.scene.clipPlaneDepthAziElev = depthAziElev
        return this.setClipPlane(this.scene.clipPlaneDepthAziElev)
      }
      return
    }
    if (posChange > 0) {
      this.scene.volScaleMultiplier = Math.min(2.0, this.scene.volScaleMultiplier * 1.1)
    }
    if (posChange < 0) {
      this.scene.volScaleMultiplier = Math.max(0.5, this.scene.volScaleMultiplier * 0.9)
    }
    this.drawScene()
  }

  // not included in public docs
  // if a thumbnail is loaded: close thumbnail and release memory
  deleteThumbnail(): void {
    if (!this.bmpTexture) {
      return
    }
    this.gl.deleteTexture(this.bmpTexture)
    this.bmpTexture = null
    this.thumbnailVisible = false
  }

  // not included in public docs
  inGraphTile(x: number, y: number): boolean {
    if (this.graph.opacity <= 0 || this.volumes.length < 1 || this.volumes[0].nFrame4D! < 1 || !this.graph.plotLTWH) {
      return false
    }
    if (this.graph.plotLTWH[2] < 1 || this.graph.plotLTWH[3] < 1) {
      return false
    }
    // this.graph.LTWH is tile
    // this.graph.plotLTWH is body of plot
    const pos = [(x - this.graph.LTWH[0]) / this.graph.LTWH[2], (y - this.graph.LTWH[1]) / this.graph.LTWH[3]]

    return pos[0] > 0 && pos[1] > 0 && pos[0] <= 1 && pos[1] <= 1
  }

  // update drawBitmap if it differs from clickTosegmentBitmap
  updateBitmapFromClickToSegment(): void {
    if (this.clickToSegmentGrowingBitmap === null) {
      return
    }
    if (this.drawBitmap === null) {
      return
    }
    if (this.clickToSegmentGrowingBitmap.length !== this.drawBitmap.length) {
      return
    }
    const nvx = this.drawBitmap.length
    for (let i = 0; i < nvx; i++) {
      this.drawBitmap[i] = this.clickToSegmentGrowingBitmap[i]
    }
  }

  sumBitmap(img: Uint8Array): number {
    let sum = 0
    for (let i = 0; i < img.length; i++) {
      sum += img[i]
    }
    return sum
  }

  // not included in public docs
  // handle mouse click event on canvas
  mouseClick(x: number, y: number, posChange = 0, isDelta = true): void {
    x *= this.uiData.dpr!
    y *= this.uiData.dpr!
    // var posNow;
    // var posFuture;
    this.canvas!.focus()
    if (this.thumbnailVisible) {
      // we will simply hide the thmubnail
      // use deleteThumbnail() to close the thumbnail and free resources
      // this.gl.deleteTexture(this.bmpTexture);
      // this.bmpTexture = null;
      this.thumbnailVisible = false
      // the thumbnail is now released, do something profound: actually load the images
      Promise.all([this.loadVolumes(this.deferredVolumes), this.loadMeshes(this.deferredMeshes)]).catch((e) => {
        throw e
      })
      return
    }
    if (this.inGraphTile(x, y)) {
      if (!this.graph.plotLTWH) {
        throw new Error('plotLTWH undefined')
      }
      const pos = [
        (x - this.graph.plotLTWH[0]) / this.graph.plotLTWH[2],
        (y - this.graph.plotLTWH[1]) / this.graph.plotLTWH[3]
      ]

      if (pos[0] > 0 && pos[1] > 0 && pos[0] <= 1 && pos[1] <= 1) {
        const vol = Math.round(pos[0] * (this.volumes[0].nFrame4D! - 1))
        // this.graph.selectedColumn = vol;
        this.setFrame4D(this.volumes[0].id, vol)
        return
      }
      if (pos[0] > 0.5 && pos[1] > 1.0) {
        // load full 4D series if user clicks on lower right of plot tile
        this.loadDeferred4DVolumes(this.volumes[0].id).catch((e) => {
          throw e
        })
      }
      return
    }
    if (this.inRenderTile(x, y) >= 0) {
      this.sliceScroll3D(posChange)
      this.drawScene() // TODO: twice?
      return
    }
    if (this.screenSlices.length < 1 || this.gl.canvas.height < 1 || this.gl.canvas.width < 1) {
      return
    }
    // mouse click X,Y in screen coordinates, origin at top left
    // webGL clip space L,R,T,B = [-1, 1, 1, 1]
    // n.b. webGL Y polarity reversed
    // https://webglfundamentals.org/webgl/lessons/webgl-fundamentals.html
    for (let i = 0; i < this.screenSlices.length; i++) {
      const axCorSag = this.screenSlices[i].axCorSag
      if (this.drawPenAxCorSag >= 0 && this.drawPenAxCorSag !== axCorSag) {
        continue
      } // if mouse is drawing on axial slice, ignore any entry to coronal slice
      if (axCorSag > SLICE_TYPE.SAGITTAL) {
        continue
      }
      let texFrac = this.screenXY2TextureFrac(x, y, i, false)
      if (texFrac[0] < 0) {
        continue
      } // click not on slice i
      // if (true) {
      // user clicked on slice i
      if (!isDelta) {
        this.scene.crosshairPos[2 - axCorSag] = posChange
        this.drawScene()
        return
      }
      // scrolling... not mouse
      if (posChange !== 0) {
        let posNeg = 1
        if (posChange < 0) {
          posNeg = -1
        }
        const xyz = [0, 0, 0]
        xyz[2 - axCorSag] = posNeg
        this.moveCrosshairInVox(xyz[0], xyz[1], xyz[2])
        this.drawScene()
        this.createOnLocationChange(axCorSag)
        return
      }
      if (this.opts.isForceMouseClickToVoxelCenters) {
        this.scene.crosshairPos = vec3.clone(this.vox2frac(this.frac2vox(texFrac)))
      } else {
        this.scene.crosshairPos = vec3.clone(texFrac)
      }
      if (this.opts.drawingEnabled) {
        // drawing done in voxels
        let pt = this.frac2vox(this.scene.crosshairPos) as [number, number, number]
        // if click-to-segment enabled
        if (this.opts.clickToSegment) {
          texFrac = this.screenXY2TextureFrac(this.clickToSegmentXY[0], this.clickToSegmentXY[1], i, false)
          pt = this.frac2vox(texFrac) as [number, number, number]
          let diff = 0
          let threshold = this.opts.clickToSegmentPercent + diff
          if (this.uiData.mousedown) {
            // get percent difference between current x, y, and clickToSegmentXY
            const xDiff = (this.clickToSegmentXY[0] - x) / this.gl.canvas.width
            const yDiff = (this.clickToSegmentXY[1] - y) / this.gl.canvas.height
            diff = Math.max(Math.abs(xDiff), Math.abs(yDiff))
            threshold = this.opts.clickToSegmentPercent + diff
          }
          // get voxel value of pt
          let voxelIntensity = this.back.getValue(pt[0], pt[1], pt[2])
          // if clickToSegmentAutoIntensity, then calculate if we need to flood fill
          // in a bright or dark region based on the intensity of the clicked voxel,
          // and where it falls in the range of cal_min and cal_max.
          // !important! If this option is true, then it will ignore the boolean value of
          // clickToSegmentBright supplied by the user
          if (this.opts.clickToSegmentAutoIntensity) {
            if (threshold !== 0) {
              if (voxelIntensity === 0) {
                voxelIntensity = 0.01
              }
              this.opts.clickToSegmentIntensityMax = voxelIntensity * (1 + threshold)
              this.opts.clickToSegmentIntensityMin = voxelIntensity * (1 - threshold)
            }
            // if voxel intensity is greater than the midpoint of cal_min and cal_max,
            // then flood fill in a bright region
            if (voxelIntensity > (this.back.cal_min + this.back.cal_max) * 0.5) {
              this.opts.clickToSegmentBright = true
            } else {
              // else flood fill in a dark region
              this.opts.clickToSegmentBright = false
            }
          }
          // set brightOrDark now, if clickToSegmentAutoBrightOrDark is false,
          // then brightOrDark will be set to the value of clickToSegmentBright supplied by the user
          const brightOrDark = this.opts.clickToSegmentBright ? Number.POSITIVE_INFINITY : Number.NEGATIVE_INFINITY
          this.drawPenAxCorSag = axCorSag
          if (this.drawPenAxCorSag === SLICE_TYPE.AXIAL) {
            // get voxel penSize for the current slice, but what if pixDims are not isotropic?
            // we will use the smallest pixDim for the current slice
            const pixDims = [this.back.pixDimsRAS[0], this.back.pixDimsRAS[1]]
            const minPixDim = Math.min(...pixDims)
            this.opts.penSize = Math.ceil(this.opts.clickToSegmentRadius / minPixDim)
          } else if (this.drawPenAxCorSag === SLICE_TYPE.CORONAL) {
            const pixDims = [this.back.pixDimsRAS[0], this.back.pixDimsRAS[2]]
            const minPixDim = Math.min(...pixDims)
            this.opts.penSize = Math.ceil(this.opts.clickToSegmentRadius / minPixDim)
          } else if (this.drawPenAxCorSag === SLICE_TYPE.SAGITTAL) {
            const pixDims = [this.back.pixDimsRAS[1], this.back.pixDimsRAS[2]]
            const minPixDim = Math.min(...pixDims)
            this.opts.penSize = Math.ceil(this.opts.clickToSegmentRadius / minPixDim)
          }
          // draw the point at the cursor using the penSize to set the
          // seed for the flood fill
          this.drawPt(pt[0], pt[1], pt[2], this.opts.penValue)

          if (diff !== 0) {
            this.clickToSegmentIsGrowing = true
            this.clickToSegmentGrowingBitmap = this.drawBitmap.slice()
          } else {
            this.clickToSegmentIsGrowing = false
          }

          // do flood fill
          this.drawFloodFill(
            [pt[0], pt[1], pt[2]],
            0,
            brightOrDark,
            this.opts.clickToSegmentIntensityMin,
            this.opts.clickToSegmentIntensityMax,
            this.opts.floodFillNeighbors,
            this.opts.clickToSegmentMaxDistanceMM,
            this.opts.clickToSegmentIs2D
          )
          // draw the scene so we see the changes
          this.drawScene()
          this.createOnLocationChange(axCorSag)
          if (this.clickToSegmentIsGrowing) {
            // don't get descriptive stats if the user
            // is still growing the segmented region
            return
          }
          // get the volume of the segmented region if the user is not growing the region
          const info = this.getDescriptives({
            layer: 0,
            masks: [],
            drawingIsMask: true
          })
          this.onClickToSegment({ mL: info.volumeML, mm3: info.volumeMM3 })
          return
        }
        if (!isFinite(this.opts.penValue) || this.opts.penValue < 0 || Object.is(this.opts.penValue, -0)) {
          if (!isFinite(this.opts.penValue)) {
            // NaN = grow based on cluster intensity , Number.POSITIVE_INFINITY  = grow based on cluster intensity or brighter , Number.NEGATIVE_INFINITY = grow based on cluster intensity or darker
            this.drawFloodFill(pt, 0, this.opts.penValue, NaN, NaN, this.opts.floodFillNeighbors)
          } else {
            this.drawFloodFill(
              pt,
              Math.abs(this.opts.penValue),
              this.opts.penValue,
              NaN,
              NaN,
              this.opts.floodFillNeighbors
            )
          }
          return
        }
        if (isNaN(this.drawPenLocation[0])) {
          this.drawPenAxCorSag = axCorSag
          this.drawPenFillPts = []
          this.drawPt(...pt, this.opts.penValue)
        } else {
          if (
            pt[0] === this.drawPenLocation[0] &&
            pt[1] === this.drawPenLocation[1] &&
            pt[2] === this.drawPenLocation[2]
          ) {
            return
          }
          this.drawPenLine(pt, this.drawPenLocation, this.opts.penValue)
        }
        this.drawPenLocation = pt
        if (this.opts.isFilledPen) {
          this.drawPenFillPts.push(pt)
        }
        this.refreshDrawing(false)
      }
      this.drawScene()
      this.createOnLocationChange(axCorSag)
      return
      // } else {
      //   //if click in slice i
      //   // if x and y are null, likely due to a slider widget sending the posChange (no mouse info in that case)
      //   if (x === null && y === null) {
      //     this.scene.crosshairPos[2 - axCorSag] = posChange;
      //     this.drawScene();
      //     return;
      //   }
      // }
    }
  }

  // not included in public docs
  // draw 10cm ruler on a 2D tile
  drawRuler(): void {
    let fovMM: number[] = []
    let ltwh: number[] = []
    for (let i = 0; i < this.screenSlices.length; i++) {
      if (this.screenSlices[i].axCorSag === SLICE_TYPE.RENDER) {
        continue
      }
      // let ltwh = this.screenSlices[i].leftTopWidthHeight;
      if (this.screenSlices[i].fovMM.length > 1) {
        ltwh = this.screenSlices[i].leftTopWidthHeight
        fovMM = this.screenSlices[i].fovMM
        break
      }
    }
    if (ltwh.length < 4) {
      return
    }
    const frac10cm = 100.0 / fovMM[0]
    const pix10cm = frac10cm * ltwh[2]
    const pix1cm = Math.max(Math.round(pix10cm * 0.1), 2)
    const pixLeft = Math.floor(ltwh[0] + 0.5 * ltwh[2] - 0.5 * pix10cm)
    const thick = Number(this.opts.rulerWidth)
    const pixTop = Math.floor(ltwh[1] + ltwh[3] - pix1cm) + 0.5 * thick
    const startXYendXY = [pixLeft, pixTop, pixLeft + pix10cm, pixTop]
    let outlineColor = [0, 0, 0, 1]
    if (this.opts.rulerColor[0] + this.opts.rulerColor[1] + this.opts.rulerColor[2] < 0.8) {
      outlineColor = [1, 1, 1, 1]
    }
    this.drawRuler10cm(startXYendXY, outlineColor, thick + 1)
    this.drawRuler10cm(startXYendXY, this.opts.rulerColor, thick)
  }

  // not included in public docs
  // draw 10cm ruler at desired coordinates
  drawRuler10cm(startXYendXY: number[], rulerColor: number[], rulerWidth: number = 1): void {
    if (!this.lineShader) {
      throw new Error('lineShader undefined')
    }
    this.gl.bindVertexArray(this.genericVAO)
    this.lineShader.use(this.gl)
    this.gl.uniform4fv(this.lineShader.uniforms.lineColor, rulerColor)
    this.gl.uniform2fv(this.lineShader.uniforms.canvasWidthHeight, [this.gl.canvas.width, this.gl.canvas.height])
    // draw Line
    this.gl.uniform1f(this.lineShader.uniforms.thickness, rulerWidth)
    this.gl.uniform4fv(this.lineShader.uniforms.startXYendXY, startXYendXY)
    this.gl.drawArrays(this.gl.TRIANGLE_STRIP, 0, 4)
    // draw tick marks
    // const w10cm = -0.1 * (startXYendXY[0] - startXYendXY[2])
    const w1cm = -0.1 * (startXYendXY[0] - startXYendXY[2])
    const b = startXYendXY[1] - Math.floor(0.5 * this.opts.rulerWidth)
    const t = Math.floor(b - 0.35 * w1cm)
    const t2 = Math.floor(b - 0.7 * w1cm)
    for (let i = 0; i < 11; i++) {
      let l = startXYendXY[0] + i * w1cm
      l = Math.max(l, startXYendXY[0] + 0.5 * rulerWidth)
      l = Math.min(l, startXYendXY[2] - 0.5 * rulerWidth)
      const xyxy = [l, b, l, t]
      if (i % 5 === 0) {
        xyxy[3] = t2
      }
      this.gl.uniform4fv(this.lineShader.uniforms.startXYendXY, xyxy)
      this.gl.drawArrays(this.gl.TRIANGLE_STRIP, 0, 4)
    }
    this.gl.bindVertexArray(this.unusedVAO) // set vertex attributes
  }

  // not included in public docs
  // returns vec4: XYZi where XYZ is location in millimeters, and i tile index
  screenXY2mm(x: number, y: number, forceSlice = -1): vec4 {
    let texFrac: vec3
    for (let s = 0; s < this.screenSlices.length; s++) {
      let i = s
      if (forceSlice >= 0) {
        i = forceSlice
      }
      const axCorSag = this.screenSlices[i].axCorSag
      if (axCorSag > SLICE_TYPE.SAGITTAL) {
        continue
      }

      const ltwh = this.screenSlices[i].leftTopWidthHeight
      if (x < ltwh[0] || y < ltwh[1] || x > ltwh[0] + ltwh[2] || y > ltwh[1] + ltwh[3]) {
        continue
      }
      texFrac = this.screenXY2TextureFrac(x, y, i, false)
      if (texFrac[0] < 0.0) {
        continue
      }
      const mm = this.frac2mm(texFrac)

      return vec4.fromValues(mm[0], mm[1], mm[2], i)
    }
    return vec4.fromValues(NaN, NaN, NaN, NaN)
  }

  // not included in public docs
  dragForPanZoom(startXYendXY: number[]): void {
    const endMM = this.screenXY2mm(startXYendXY[2], startXYendXY[3])
    if (isNaN(endMM[0])) {
      return
    }
    const startMM = this.screenXY2mm(startXYendXY[0], startXYendXY[1], endMM[3])
    if (isNaN(startMM[0]) || isNaN(endMM[0]) || isNaN(endMM[3])) {
      return
    }
    const v = vec4.create()
    const zoom = this.uiData.pan2DxyzmmAtMouseDown[3]
    vec4.sub(v, endMM, startMM)
    this.scene.pan2Dxyzmm[0] = this.uiData.pan2DxyzmmAtMouseDown[0] + zoom * v[0]
    this.scene.pan2Dxyzmm[1] = this.uiData.pan2DxyzmmAtMouseDown[1] + zoom * v[1]
    this.scene.pan2Dxyzmm[2] = this.uiData.pan2DxyzmmAtMouseDown[2] + zoom * v[2]
    this.canvas!.focus() // required after change for issue706
  }

  dragForCenterButton(startXYendXY: number[]): void {
    this.dragForPanZoom(startXYendXY)
  }

  // for slicer3D vertical dragging adjusts zoom
  dragForSlicer3D(startXYendXY: number[]): void {
    let zoom = this.uiData.pan2DxyzmmAtMouseDown[3]
    const y = startXYendXY[3] - startXYendXY[1]
    const pixelScale = 0.01
    zoom += y * pixelScale
    zoom = Math.max(zoom, 0.1)
    zoom = Math.min(zoom, 10.0)
    const zoomChange = this.scene.pan2Dxyzmm[3] - zoom
    if (this.opts.yoke3Dto2DZoom) {
      this.scene.volScaleMultiplier = zoom
    }
    this.scene.pan2Dxyzmm[3] = zoom
    const mm = this.frac2mm(this.scene.crosshairPos)
    this.scene.pan2Dxyzmm[0] += zoomChange * mm[0]
    this.scene.pan2Dxyzmm[1] += zoomChange * mm[1]
    this.scene.pan2Dxyzmm[2] += zoomChange * mm[2]
  }

  // not included in public docs
  // draw line between start/end points and text to report length
  drawMeasurementTool(startXYendXY: number[]): void {
    function extendTo(
      x0: number,
      y0: number,
      x1: number,
      y1: number,
      distance: number
    ): { origin: number[]; terminus: number[] } {
      const x = x0 - x1
      const y = y0 - y1
      if (x === 0 && y === 0) {
        return {
          origin: [x1 + distance, y1],
          terminus: [x1 + distance, y1]
        }
      }
      const c = Math.sqrt(x * x + y * y)
      const dX = (distance * x) / c
      const dY = (distance * y) / c
      return {
        origin: [x0 + dX, y0 + dY], // next to start point
        terminus: [x1 - dX, y1 - dY]
      }
      // return [x1 - dX, y1 - dY];  // next to end point
    }

    const gl = this.gl
    gl.bindVertexArray(this.genericVAO)

    gl.depthFunc(gl.ALWAYS)
    gl.enable(gl.BLEND)
    gl.blendFunc(gl.SRC_ALPHA, gl.ONE_MINUS_SRC_ALPHA)

    // if (!this.lineShader) {
    //   throw new Error('lineShader undefined')
    // }

<<<<<<< HEAD
    // this.lineShader.use(this.gl)
    // gl.uniform4fv(this.lineShader.uniforms.lineColor, this.opts.rulerColor)
    // gl.uniform2fv(this.lineShader.uniforms.canvasWidthHeight, [gl.canvas.width, gl.canvas.height])
    // // draw Line
    // gl.uniform1f(this.lineShader.uniforms.thickness, this.opts.rulerWidth)
    // gl.uniform4fv(this.lineShader.uniforms.startXYendXY, startXYendXY)
    // gl.drawArrays(gl.TRIANGLE_STRIP, 0, 4)
    // // draw startCap
    // const color = this.opts.rulerColor
    // color[3] = 1.0 // opaque
    // gl.uniform4fv(this.lineShader.uniforms.lineColor, color)
    // const w = this.opts.rulerWidth
    // gl.uniform1f(this.lineShader.uniforms.thickness, w * 2)
    // let sXYeXY = [startXYendXY[0], startXYendXY[1] - w, startXYendXY[0], startXYendXY[1] + w]
    // gl.uniform4fv(this.lineShader.uniforms.startXYendXY, sXYeXY)
    // gl.drawArrays(gl.TRIANGLE_STRIP, 0, 4)
    // // end cap
    // sXYeXY = [startXYendXY[2], startXYendXY[3] - w, startXYendXY[2], startXYendXY[3] + w]
    // gl.uniform4fv(this.lineShader.uniforms.startXYendXY, sXYeXY)
    // gl.drawArrays(gl.TRIANGLE_STRIP, 0, 4)
=======
    this.lineShader.use(this.gl)
    gl.uniform4fv(this.lineShader.uniforms.lineColor, this.opts.rulerColor)
    gl.uniform2fv(this.lineShader.uniforms.canvasWidthHeight, [gl.canvas.width, gl.canvas.height])
    // draw Line
    gl.uniform1f(this.lineShader.uniforms.thickness, this.opts.rulerWidth)
    gl.uniform4fv(this.lineShader.uniforms.startXYendXY, startXYendXY)
    gl.drawArrays(gl.TRIANGLE_STRIP, 0, 4)
    // draw startCap
    const measureLineColor = this.opts.measureLineColor
    measureLineColor[3] = 1.0 // opaque
    gl.uniform4fv(this.lineShader.uniforms.lineColor, measureLineColor)
    const w = this.opts.rulerWidth
    gl.uniform1f(this.lineShader.uniforms.thickness, w * 2)
    let sXYeXY = [startXYendXY[0], startXYendXY[1] - w, startXYendXY[0], startXYendXY[1] + w]
    gl.uniform4fv(this.lineShader.uniforms.startXYendXY, sXYeXY)
    gl.drawArrays(gl.TRIANGLE_STRIP, 0, 4)
    // end cap
    sXYeXY = [startXYendXY[2], startXYendXY[3] - w, startXYendXY[2], startXYendXY[3] + w]
    gl.uniform4fv(this.lineShader.uniforms.startXYendXY, sXYeXY)
    gl.drawArrays(gl.TRIANGLE_STRIP, 0, 4)
>>>>>>> ff7d20d8
    // distance between start and stop
    let startXY = this.canvasPos2frac([startXYendXY[0], startXYendXY[1]])
    let endXY = this.canvasPos2frac([startXYendXY[2], startXYendXY[3]])
    if (startXY[0] >= 0 && endXY[0] >= 0) {
      const startMm = this.frac2mm(startXY)
      startXY = vec3.fromValues(startMm[0], startMm[1], startMm[2])
      const endMm = this.frac2mm(endXY)
      endXY = vec3.fromValues(endMm[0], endMm[1], endMm[2])
      const v = vec3.create()
      vec3.sub(v, startXY, endXY)
      const lenMM = vec3.len(v)
      let decimals = 2
      if (lenMM > 9) {
        decimals = 1
      }
      if (lenMM > 99) {
        decimals = 0
      }
<<<<<<< HEAD
      const stringMM = lenMM.toFixed(decimals)
      // this.drawTextBetween(startXYendXY, stringMM, 1, color)
      // const pos = [(startXYendXY[0] + startXYendXY[2]) / 2, (startXYendXY[1] + startXYendXY[3]) / 2] as [number, number]
      // this.ui.drawTextBoxCenteredOn(
      //   this.defaultFont,
      //   pos,
      //   stringMM,
      //   this.opts.rulerColor,
      //   this.opts.rulerColor,
      //   [0, 0, 0, 0.3],
      //   15,
      //   0.2
      // )
      this.ui.drawCaliper(
        [startXYendXY[0], startXYendXY[1]],
        [startXYendXY[2], startXYendXY[3]],
        lenMM,
        'mm',
        this.defaultFont,
        this.opts.rulerColor,
        this.opts.rulerColor,
        this.opts.rulerWidth,
        100
=======
      let stringMM = lenMM.toFixed(decimals)
      if (this.opts.showMeasureUnits) {
        stringMM = `${stringMM} mm` // append mm for millimeters to show units
      }
      let textCoords = startXYendXY
      const [x0, y0, x1, y1] = startXYendXY
      const { origin, terminus } = extendTo(x0, y0, x1, y1, 30)
      switch (this.opts.measureTextJustify) {
        case 'start':
          textCoords = [...origin, ...origin.map((point) => point + 1)]
          break
        case 'end':
          textCoords = textCoords = [...terminus, ...terminus.map((point) => point + 1)]
          break
        default:
          textCoords = startXYendXY
          break
      }
      this.drawTextBetween(
        textCoords,
        stringMM,
        this.opts.measureTextHeight / this.opts.textHeight,
        this.opts.measureTextColor
>>>>>>> ff7d20d8
      )
    }
    gl.bindVertexArray(this.unusedVAO) // set vertex attributes
  }

  // not included in public docs
  // draw a rectangle at specified location
  // unless Alpha is > 0, default color is opts.crosshairColor
  drawRect(leftTopWidthHeight: [number, number, number, number], lineColor = [1, 0, 0, -1]): void {
    if (lineColor[3] < 0) {
      lineColor = this.opts.crosshairColor
    }
    if (!this.rectShader) {
      throw new Error('rectShader undefined')
    }
    if (!this.opts.selectionBoxIsOutline) {
      this.rectShader.use(this.gl)
      this.gl.enable(this.gl.BLEND)
      this.gl.uniform4fv(this.rectShader.uniforms.lineColor, lineColor)
      this.gl.uniform2fv(this.rectShader.uniforms.canvasWidthHeight, [this.gl.canvas.width, this.gl.canvas.height])
      this.gl.uniform4f(
        this.rectShader.uniforms.leftTopWidthHeight,
        leftTopWidthHeight[0],
        leftTopWidthHeight[1],
        leftTopWidthHeight[2],
        leftTopWidthHeight[3]
      )
      this.gl.bindVertexArray(this.genericVAO)
      this.gl.drawArrays(this.gl.TRIANGLE_STRIP, 0, 4)
      this.gl.bindVertexArray(this.unusedVAO) // switch off to avoid tampering with settings
    } else {
      this.drawCircle(leftTopWidthHeight, lineColor, 0.1)
      // this.opts.selectionBoxIsOutline == true
      this.rectOutlineShader.use(this.gl)
      this.gl.enable(this.gl.BLEND)
      // set thickness of line
      this.gl.uniform1f(this.rectOutlineShader.uniforms.thickness, this.opts.selectionBoxLineThickness)
      this.gl.uniform4fv(this.rectOutlineShader.uniforms.lineColor, lineColor)
      this.gl.uniform2fv(this.rectOutlineShader.uniforms.canvasWidthHeight, [
        this.gl.canvas.width,
        this.gl.canvas.height
      ])
      this.gl.uniform4f(
        this.rectOutlineShader.uniforms.leftTopWidthHeight,
        leftTopWidthHeight[0],
        leftTopWidthHeight[1],
        leftTopWidthHeight[2],
        leftTopWidthHeight[3]
      )
      this.gl.bindVertexArray(this.genericVAO)
      this.gl.drawArrays(this.gl.TRIANGLE_STRIP, 0, 4)
      this.gl.bindVertexArray(this.unusedVAO) // switch off to avoid tampering with settings
    }
  }

  drawCircle(
    leftTopWidthHeight: [number, number, number, number],
    circleColor = this.opts.fontColor,
    fillPercent = 1.0,
    z: number = 0
  ): void {
    this.ui.drawCircle(vec4.fromValues(...leftTopWidthHeight), circleColor, fillPercent, z)
  }

  // not included in public docs
  // draw a rectangle at desired location
  drawSelectionBox(leftTopWidthHeight: [number, number, number, number]): void {
    if (this.opts.dragMode === DRAG_MODE.roiSelection) {
      this.drawCircle(leftTopWidthHeight, this.opts.selectionBoxColor, 0.1)
      return
    }
    // else draw a rectangle
    this.drawRect(leftTopWidthHeight, this.opts.selectionBoxColor)
  }

  // not included in public docs
  // return canvas pixels available for tiles (e.g without colorbar)
  effectiveCanvasHeight(): number {
    // available canvas height differs from actual height if bottom colorbar is shown
    return this.gl.canvas.height - this.colorbarHeight
  }

  effectiveCanvasWidth(): number {
    return this.gl.canvas.width - this.getLegendPanelWidth()
  }

  getAllLabels(): NVLabel3D[] {
    const connectomes = this.meshes.filter((m) => m.type === MeshType.CONNECTOME)
    const meshNodes = connectomes.flatMap((m) => m.nodes as NVConnectomeNode[])
    const meshLabels = meshNodes.map((n) => n.label)
    // filter our undefined labels
    const definedMeshLabels = meshLabels.filter((l): l is NVLabel3D => l !== undefined)
    const labels = [...this.document.labels, ...definedMeshLabels]
    return labels
  }

  getConnectomeLabels(): NVLabel3D[] {
    const connectomes = this.meshes.filter((m) => m.type === MeshType.CONNECTOME)
    const meshNodes = connectomes.flatMap((m) => m.nodes as NVConnectomeNode[])
    const meshLabels = meshNodes.map((n) => n.label)
    // filter our undefined labels
    const definedMeshLabels = meshLabels.filter((l): l is NVLabel3D => l !== undefined)
    // get all of our non-anchored labels
    const nonAnchoredLabels = this.document.labels.filter((l) => l.anchor == null || l.anchor === LabelAnchorPoint.NONE)
    // get the unique set of unanchored labels
    const nonAnchoredLabelSet = new Set(definedMeshLabels)
    for (const label of nonAnchoredLabels) {
      nonAnchoredLabelSet.add(label)
    }

    return Array.from(nonAnchoredLabelSet)
  }

  getBulletMarginWidth(): number {
    let bulletMargin = 0
    const labels = this.getConnectomeLabels()
    if (labels.length === 0) {
      return 0
    }

    const widestBulletScale =
      labels.length === 1
        ? labels[0].style.bulletScale
        : labels.reduce((a, b) => (a.style.bulletScale! > b.style.bulletScale! ? a : b)).style.bulletScale
    const tallestLabel =
      labels.length === 1
        ? labels[0]
        : labels.reduce((a, b) => {
            const aSize = this.opts.textHeight * this.gl.canvas.height * a.style.textScale
            const bSize = this.opts.textHeight * this.gl.canvas.height * b.style.textScale
            const taller = this.textHeight(aSize, a.text) > this.textHeight(bSize, b.text) ? a : b
            return taller
          })
    const size = this.opts.textHeight * this.gl.canvas.height * tallestLabel.style.textScale
    bulletMargin = this.textHeight(size, tallestLabel.text) * widestBulletScale!
    bulletMargin += size
    return bulletMargin
  }

  getLegendPanelWidth(): number {
    const labels = this.getConnectomeLabels()
    if (!this.opts.showLegend || labels.length === 0) {
      return 0
    }
    const scale = 1.0 // we may want to make this adjustable in the future
    const horizontalMargin = this.opts.textHeight * this.gl.canvas.height * scale
    let width = 0

    const longestLabel = labels.reduce((a, b) => {
      const aSize = this.opts.textHeight * this.gl.canvas.height * a.style.textScale
      const bSize = this.opts.textHeight * this.gl.canvas.height * b.style.textScale
      const longer = this.textWidth(aSize, a.text) > this.textWidth(bSize, b.text) ? a : b
      return longer
    })

    const longestTextSize = this.opts.textHeight * this.gl.canvas.height * longestLabel.style.textScale
    const longestTextLength = this.textWidth(longestTextSize, longestLabel.text)

    const bulletMargin = this.getBulletMarginWidth()

    if (longestTextLength) {
      width = bulletMargin + longestTextLength
      width += horizontalMargin * 2
    }
    if (width >= this.gl.canvas.width) {
      return 0
    }
    return width
  }

  getLegendPanelHeight(): number {
    const labels = this.getConnectomeLabels()
    let height = 0
    const scale = 1.0 // we may want to make this adjustable in the future
    const verticalMargin = this.opts.textHeight * this.gl.canvas.height * scale
    for (const label of labels) {
      const labelSize = this.opts.textHeight * this.gl.canvas.height * label.style.textScale
      const textHeight = this.textHeight(labelSize, label.text)
      height += textHeight
    }

    if (height) {
      height += (verticalMargin / 2) * (labels.length + 1)
    }
    return height
  }

  // not included in public docs
  // determine canvas pixels required for colorbar
  reserveColorbarPanel(): number[] {
    let txtHt = Math.max(this.opts.textHeight, 0.01)
    txtHt = txtHt * Math.min(this.gl.canvas.height, this.gl.canvas.width)

    const fullHt = 3 * txtHt
    const leftTopWidthHeight = [0, this.gl.canvas.height - fullHt, this.gl.canvas.width, fullHt]
    this.colorbarHeight = leftTopWidthHeight[3] + 1
    return leftTopWidthHeight
  }

  // not included in public docs
  // low level code to draw a single colorbar
  drawColorbarCore(
    layer = 0,
    leftTopWidthHeight = [0, 0, 0, 0],
    isNegativeColor = false,
    min = 0,
    max = 1,
    isAlphaThreshold: boolean
  ): void {
    if (leftTopWidthHeight[2] <= 0 || leftTopWidthHeight[3] <= 0) {
      return
    }
    let txtHt = Math.max(this.opts.textHeight, 0.01)
    txtHt = txtHt * Math.min(this.gl.canvas.height, this.gl.canvas.width)
    let margin = txtHt
    const fullHt = 3 * txtHt
    let barHt = txtHt
    if (leftTopWidthHeight[3] < fullHt) {
      // no space for text
      if (leftTopWidthHeight[3] < 3) {
        return
      }
      margin = 1
      barHt = leftTopWidthHeight[3] - 2
    }
    this.gl.disable(this.gl.DEPTH_TEST)
    this.colorbarHeight = leftTopWidthHeight[3] + 1
    const barLTWH = [leftTopWidthHeight[0] + margin, leftTopWidthHeight[1], leftTopWidthHeight[2] - 2 * margin, barHt]
    const rimLTWH = [barLTWH[0] - 1, barLTWH[1] - 1, barLTWH[2] + 2, barLTWH[3] + 2] as [number, number, number, number]
    this.drawRect(rimLTWH, this.opts.crosshairColor)

    if (!this.colorbarShader) {
      throw new Error('colorbarShader undefined')
    }

    this.colorbarShader.use(this.gl)
    this.gl.activeTexture(TEXTURE1_COLORMAPS)
    this.gl.bindTexture(this.gl.TEXTURE_2D, this.colormapTexture)
    this.gl.texParameteri(this.gl.TEXTURE_2D, this.gl.TEXTURE_MIN_FILTER, this.gl.NEAREST)
    this.gl.texParameteri(this.gl.TEXTURE_2D, this.gl.TEXTURE_MAG_FILTER, this.gl.NEAREST)
    const lx = layer
    this.gl.uniform1f(this.colorbarShader.uniforms.layer, lx)
    this.gl.uniform2fv(this.colorbarShader.uniforms.canvasWidthHeight, [this.gl.canvas.width, this.gl.canvas.height])
    this.gl.disable(this.gl.CULL_FACE)
    if (isNegativeColor) {
      const flip = [barLTWH[0] + barLTWH[2], barLTWH[1], -barLTWH[2], barLTWH[3]]
      this.gl.uniform4fv(this.colorbarShader.uniforms.leftTopWidthHeight, flip)
    } else {
      this.gl.uniform4fv(this.colorbarShader.uniforms.leftTopWidthHeight, barLTWH)
    }
    this.gl.bindVertexArray(this.genericVAO)
    this.gl.drawArrays(this.gl.TRIANGLE_STRIP, 0, 4)
    this.gl.bindVertexArray(this.unusedVAO) // switch off to avoid tampering with settings
    this.gl.texParameteri(this.gl.TEXTURE_2D, this.gl.TEXTURE_MIN_FILTER, this.gl.LINEAR)
    this.gl.texParameteri(this.gl.TEXTURE_2D, this.gl.TEXTURE_MAG_FILTER, this.gl.LINEAR)
    let thresholdTic = 0.0 // only show threshold tickmark in alphaThreshold mode
    if (isAlphaThreshold && max < 0.0 && isNegativeColor) {
      thresholdTic = max
      max = 0.0
    } else if (isAlphaThreshold && min > 0.0) {
      thresholdTic = min
      min = 0.0
    }
    if (min === max || txtHt < 1) {
      return
    }
    const range = Math.abs(max - min)
    let [spacing, ticMin] = tickSpacing(min, max)
    if (ticMin < min) {
      ticMin += spacing
    }
    // determine font size
    function humanize(x: number): string {
      // drop trailing zeros from numerical string
      return x.toFixed(6).replace(/\.?0*$/, '')
    }
    let tic = ticMin
    const ticLTWH = [0, barLTWH[1] + barLTWH[3] - txtHt * 0.5, 2, txtHt * 0.75] as [number, number, number, number]
    const txtTop = ticLTWH[1] + ticLTWH[3]
    const isNeg = 1
    while (tic <= max) {
      ticLTWH[0] = barLTWH[0] + ((tic - min) / range) * barLTWH[2]
      this.drawRect(ticLTWH)
      const str = humanize(isNeg * tic)
      // if (fntSize > 0)
      this.drawTextBelow([ticLTWH[0], txtTop], str)
      // this.drawTextRight([plotLTWH[0], y], str, fntScale)
      tic += spacing
    }
    if (thresholdTic !== 0) {
      const tticLTWH = [
        barLTWH[0] + ((thresholdTic - min) / range) * barLTWH[2],
        barLTWH[1] - barLTWH[3] * 0.25,
        2,
        barLTWH[3] * 1.5
      ]
      this.drawRect(tticLTWH as [number, number, number, number])
    }
  }

  // not included in public docs
  // high level code to draw colorbar(s)
  drawColorbar(): void {
    const maps = this.colormapLists
    const nmaps = maps.length
    if (nmaps < 1) {
      return
    }
    let nVisible = 0 // not all colorbars may be visible
    for (let i = 0; i < nmaps; i++) {
      if (maps[i].visible) {
        nVisible++
      }
    }
    if (nVisible < 1) {
      return
    }
    let leftTopWidthHeight = this.reserveColorbarPanel()
    let txtHt = Math.max(this.opts.textHeight, 0.01)
    txtHt = txtHt * Math.min(this.gl.canvas.height, this.gl.canvas.width)
    const fullHt = 3 * txtHt
    let wid = leftTopWidthHeight[2] / nVisible
    if (leftTopWidthHeight[2] <= 0 || leftTopWidthHeight[3] <= 0) {
      wid = this.gl.canvas.width / nVisible
      leftTopWidthHeight = [0, this.gl.canvas.height - fullHt, wid, fullHt]
    }
    leftTopWidthHeight[2] = wid
    for (let i = 0; i < nmaps; i++) {
      if (!maps[i].visible) {
        continue
      }
      this.drawColorbarCore(i, leftTopWidthHeight, maps[i].negative, maps[i].min, maps[i].max, maps[i].alphaThreshold)
      leftTopWidthHeight[0] += wid
    }
  }

  // not included in public docs
  // TODO(cdrake): remove all instances of textWidth
  textWidth(scale: number, str: string): number {
    const size = this.opts.textHeight * Math.min(this.gl.canvas.height, this.gl.canvas.width) * 1.0
    return this.defaultFont.getTextWidth(str, scale) / size
  }

  // TODO(cdrake): remove all instances of textHeight
  textHeight(scale: number, str: string): number {
    const size = this.opts.textHeight * Math.min(this.gl.canvas.height, this.gl.canvas.width) * 1.0
    return this.defaultFont.getTextHeight(str, scale) / size
  }

  // not included in public docs
  drawLoadingText(text: string): void {
    if (!this.canvas) {
      throw new Error('canvas undefined')
    }
    this.gl.viewport(0, 0, this.gl.canvas.width, this.gl.canvas.height)
    this.gl.enable(this.gl.CULL_FACE)
    this.gl.enable(this.gl.BLEND)
    this.drawTextBelow([this.canvas.width / 2, this.canvas.height / 2], text, 3)
  }

  // not included in public docs
  drawText(xy: number[], str: string, scale = 1, color: Float32List | null = null): void {
    this.ui.drawText(this.defaultFont, vec2.fromValues(xy[0], xy[1]), str, scale, color)
  }

  // not included in public docs
  drawTextRight(xy: number[], str: string, scale = 1, color: number[] | null = null): void {
    // to right of x, vertically centered on y
    if (this.opts.textHeight <= 0) {
      return
    }
    xy[1] -= 0.5 * this.opts.textHeight * this.gl.canvas.height
    this.drawText(xy, str, scale, color)
  }

  // not included in public docs
  drawTextLeft(xy: number[], str: string, scale = 1, color: number[] | null = null): void {
    // to left of x, vertically centered on y
    if (this.opts.textHeight <= 0) {
      return
    }
    const size = this.opts.textHeight * this.gl.canvas.height * scale
    xy[0] -= this.textWidth(size, str)
    xy[1] -= 0.5 * size
    this.drawText(xy, str, scale, color)
  }

  // not included in public docs
  drawTextRightBelow(xy: number[], str: string, scale = 1, color: number[] | null = null): void {
    // to right of x, vertically centered on y
    if (this.opts.textHeight <= 0) {
      return
    }

    this.drawText(xy, str, scale, color)
  }

  // not included in public docs
  drawTextBetween(startXYendXY: number[], str: string, scale = 1, color: number[] | null = null): void {
    // horizontally centered on x, below y
    if (this.opts.textHeight <= 0) {
      return
    }
    const xy = [(startXYendXY[0] + startXYendXY[2]) * 0.5, (startXYendXY[1] + startXYendXY[3]) * 0.5]
    const size = this.opts.textHeight * this.gl.canvas.height * scale
    const w = this.textWidth(size, str)
    xy[0] -= 0.5 * w
    xy[1] -= 0.5 * size
    const LTWH = [xy[0] - 1, xy[1] - 1, w + 2, size + 2] as [number, number, number, number]
    let clr = color
    if (clr === null) {
      clr = this.opts.crosshairColor
    }
    // if color is bright, make rect background dark and vice versa
    if (clr && clr[0] + clr[1] + clr[2] > 0.8) {
      clr = [0, 0, 0, 0.5]
    } else {
      clr = [1, 1, 1, 0.5]
    }
    this.drawRect(LTWH, clr) // background rect
    this.drawText(xy, str, scale, color) // the text
  }

  // not included in public docs
  drawTextBelow(xy: number[], str: string, scale = 1, color: number[] | null = null): void {
    // horizontally centered on x, below y
    if (this.opts.textHeight <= 0) {
      return
    }
    if (!this.canvas) {
      throw new Error('canvas undefined')
    }
    let size = this.opts.textHeight * this.gl.canvas.height * scale
    let width = this.textWidth(size, str)
    if (width > this.canvas.width) {
      scale *= (this.canvas.width - 2) / width
      size = this.opts.textHeight * this.gl.canvas.height * scale
      width = this.textWidth(size, str)
    }
    xy[0] -= 0.5 * this.textWidth(size, str)
    xy[0] = Math.max(xy[0], 1) // clamp left edge of canvas
    xy[0] = Math.min(xy[0], this.canvas.width - width - 1) // clamp right edge of canvas
    this.drawText(xy, str, scale, color)
  }

  // not included in public docs
  updateInterpolation(layer: number, isForceLinear = false): void {
    let interp: number = this.gl.LINEAR
    if (!isForceLinear && this.opts.isNearestInterpolation) {
      interp = this.gl.NEAREST
    }
    if (layer === 0) {
      this.gl.activeTexture(TEXTURE0_BACK_VOL) // background
    } else {
      this.gl.activeTexture(TEXTURE2_OVERLAY_VOL) // overlay
    }
    this.gl.texParameteri(this.gl.TEXTURE_3D, this.gl.TEXTURE_MIN_FILTER, interp)
    this.gl.texParameteri(this.gl.TEXTURE_3D, this.gl.TEXTURE_MAG_FILTER, interp)
  }

  // not included in public docs
  setAtlasOutline(isOutline: number): void {
    this.opts.atlasOutline = isOutline
    this.updateGLVolume()
    this.drawScene()
  }

  /**
   * select between nearest and linear interpolation for voxel based images
   * @param isNearest - whether nearest neighbor interpolation is used, else linear interpolation
   * @example niivue.setInterpolation(true);
   * @see {@link https://niivue.github.io/niivue/features/draw2.html | live demo usage}
   */
  setInterpolation(isNearest: boolean): void {
    this.opts.isNearestInterpolation = isNearest
    const numLayers = this.volumes.length
    if (numLayers < 1) {
      return
    }
    for (let i = 0; i < numLayers; i++) {
      this.updateInterpolation(i)
    }
    this.drawScene()
  }

  // not included in public docs
  calculateMvpMatrix2D(
    leftTopWidthHeight: number[],
    mn: vec3,
    mx: vec3,
    clipTolerance = Infinity,
    clipDepth = 0,
    azimuth = 0,
    elevation = 0,
    isRadiolgical: boolean
  ): MvpMatrix2D {
    const gl = this.gl
    gl.viewport(
      leftTopWidthHeight[0],
      this.gl.canvas.height - (leftTopWidthHeight[1] + leftTopWidthHeight[3]), // lower numbers near bottom
      leftTopWidthHeight[2],
      leftTopWidthHeight[3]
    )
    let left = mn[0]
    let right = mx[0]
    let leftTopMM = [left, mn[1]]
    let fovMM = [right - left, mx[1] - mn[1]]
    if (isRadiolgical) {
      leftTopMM = [mx[0], mn[1]]
      fovMM = [mn[0] - mx[0], mx[1] - mn[1]]
      left = -mx[0]
      right = -mn[0]
    }
    const scale = 2 * Math.max(Math.abs(mn[2]), Math.abs(mx[2])) // 3rd dimension is near/far from camera
    const projectionMatrix = mat4.create()
    let near = 0.01
    let far = scale * 8.0
    if (clipTolerance !== Infinity) {
      let r = isRadiolgical
      if (elevation === 0 && (azimuth === 0 || azimuth === 180)) {
        r = !r
      }
      let dx = scale * 1.8 - clipDepth
      if (!r) {
        dx = scale * 1.8 + clipDepth
      }
      near = dx - clipTolerance
      far = dx + clipTolerance
    }
    mat4.ortho(projectionMatrix, left, right, mn[1], mx[1], near, far)
    const modelMatrix = mat4.create()
    modelMatrix[0] = -1 // mirror X coordinate
    // push the model away from the camera so camera not inside model
    const translateVec3 = vec3.fromValues(0, 0, -scale * 1.8) // to avoid clipping, >= SQRT(3)
    mat4.translate(modelMatrix, modelMatrix, translateVec3)
    // apply elevation
    mat4.rotateX(modelMatrix, modelMatrix, deg2rad(270 - elevation))
    // apply azimuth
    mat4.rotateZ(modelMatrix, modelMatrix, deg2rad(azimuth - 180))
    const iModelMatrix = mat4.create()
    mat4.invert(iModelMatrix, modelMatrix)
    const normalMatrix = mat4.create()
    mat4.transpose(normalMatrix, iModelMatrix)
    const modelViewProjectionMatrix = mat4.create()
    mat4.multiply(modelViewProjectionMatrix, projectionMatrix, modelMatrix)

    return {
      modelViewProjectionMatrix,
      modelMatrix,
      normalMatrix,
      leftTopMM,
      fovMM
    }
  }

  // not included in public docs
  swizzleVec3MM(v3: vec3, axCorSag: SLICE_TYPE): vec3 {
    // change order of vector components
    if (axCorSag === SLICE_TYPE.CORONAL) {
      // 2D coronal screenXYZ = nifti [i,k,j]
      v3 = swizzleVec3(v3, [0, 2, 1])
    } else if (axCorSag === SLICE_TYPE.SAGITTAL) {
      // 2D sagittal screenXYZ = nifti [j,k,i]
      v3 = swizzleVec3(v3, [1, 2, 0])
    }
    return v3
  }

  // not included in public docs
  screenFieldOfViewVox(axCorSag = 0): vec3 {
    const fov = vec3.clone(this.volumeObject3D!.fieldOfViewDeObliqueMM!)
    return this.swizzleVec3MM(fov, axCorSag)
  }

  // not included in public docs
  // determine height/width of image in millimeters
  screenFieldOfViewMM(axCorSag = 0, forceSliceMM = false): vec3 {
    // extent of volume/mesh (in millimeters) in screen space
    if (!forceSliceMM && !this.opts.isSliceMM) {
      // return voxel space
      return this.screenFieldOfViewVox(axCorSag)
    }
    const extentsMin = this.volumeObject3D!.extentsMin
    const extentsMax = this.volumeObject3D!.extentsMax
    let mnMM = vec3.fromValues(extentsMin[0], extentsMin[1], extentsMin[2])
    let mxMM = vec3.fromValues(extentsMax[0], extentsMax[1], extentsMax[2])

    mnMM = this.swizzleVec3MM(mnMM, axCorSag)
    mxMM = this.swizzleVec3MM(mxMM, axCorSag)
    const fovMM = vec3.create()
    vec3.subtract(fovMM, mxMM, mnMM)
    return fovMM
  }

  // not included in public docs
  screenFieldOfViewExtendedVox(axCorSag = 0): MM {
    // extent of volume/mesh (in orthographic alignment for rectangular voxels) in screen space
    // let fov = [frac2mmTexture[0], frac2mmTexture[5], frac2mmTexture[10]];
    const extentsMinOrtho = this.volumes[0].extentsMinOrtho!
    const extentsMaxOrtho = this.volumes[0].extentsMaxOrtho!
    let mnMM = vec3.fromValues(extentsMinOrtho[0], extentsMinOrtho[1], extentsMinOrtho[2])
    let mxMM = vec3.fromValues(extentsMaxOrtho[0], extentsMaxOrtho[1], extentsMaxOrtho[2])
    const rotation = mat4.create() // identity matrix: 2D axial screenXYZ = nifti [i,j,k]
    mnMM = this.swizzleVec3MM(mnMM, axCorSag)
    mxMM = this.swizzleVec3MM(mxMM, axCorSag)
    const fovMM = vec3.create()
    vec3.subtract(fovMM, mxMM, mnMM)
    return { mnMM, mxMM, rotation, fovMM }
  }

  // not included in public docs
  screenFieldOfViewExtendedMM(axCorSag = 0): MM {
    if (!this.volumeObject3D) {
      throw new Error('volumeObject3D undefined')
    }
    // extent of volume/mesh (in millimeters) in screen space
    // TODO align types
    const eMin = this.volumeObject3D.extentsMin
    const eMax = this.volumeObject3D.extentsMax
    let mnMM = vec3.fromValues(eMin[0], eMin[1], eMin[2])
    let mxMM = vec3.fromValues(eMax[0], eMax[1], eMax[2])
    const rotation = mat4.create() // identity matrix: 2D axial screenXYZ = nifti [i,j,k]
    mnMM = this.swizzleVec3MM(mnMM, axCorSag)
    mxMM = this.swizzleVec3MM(mxMM, axCorSag)
    const fovMM = vec3.create()
    vec3.subtract(fovMM, mxMM, mnMM)
    return { mnMM, mxMM, rotation, fovMM }
  }

  // not included in public docs
  // show text labels for L/R, A/P, I/S dimensions
  drawSliceOrientationText(
    leftTopWidthHeight: number[],
    axCorSag: SLICE_TYPE,
    padLeftTop: number[] = [NaN, NaN]
  ): void {
    this.gl.viewport(0, 0, this.gl.canvas.width, this.gl.canvas.height)
    let topText = 'S'
    if (axCorSag === SLICE_TYPE.AXIAL) {
      topText = 'A'
    }
    let leftText = this.opts.isRadiologicalConvention ? 'R' : 'L'
    if (axCorSag === SLICE_TYPE.SAGITTAL) {
      leftText = this.opts.sagittalNoseLeft ? 'A' : 'P'
    }
    if (this.opts.isCornerOrientationText) {
      this.drawTextRightBelow([leftTopWidthHeight[0], leftTopWidthHeight[1]], leftText + topText)
      return
    }
    let drawBelow = true
    let drawRight = true
    if (!isNaN(padLeftTop[0])) {
      const ht = this.opts.textHeight * this.gl.canvas.height + 2
      if (padLeftTop[1] > ht) {
        this.drawTextBelow(
          [leftTopWidthHeight[0] + leftTopWidthHeight[2] * 0.5, leftTopWidthHeight[1] + padLeftTop[1] - ht],
          topText
        )
        drawBelow = false
      }
      const wid = this.textWidth(ht, leftText) + 2
      if (padLeftTop[0] > wid) {
        this.drawTextRight(
          [leftTopWidthHeight[0] + padLeftTop[0] - wid, leftTopWidthHeight[1] + leftTopWidthHeight[3] * 0.5],
          leftText
        )
        drawRight = false
      }
    }
    if (drawBelow) {
      this.drawTextBelow([leftTopWidthHeight[0] + leftTopWidthHeight[2] * 0.5, leftTopWidthHeight[1]], topText)
    }
    if (drawRight) {
      this.drawTextRight([leftTopWidthHeight[0], leftTopWidthHeight[1] + leftTopWidthHeight[3] * 0.5], leftText)
    }
  }

  // not included in public docs
  xyMM2xyzMM(axCorSag: SLICE_TYPE, sliceFrac: number): number[] {
    // given X and Y, find Z for a plane defined by 3 points (a,b,c)
    // https://math.stackexchange.com/questions/851742/calculate-coordinate-of-any-point-on-triangle-in-3d-plane
    let sliceDim = 2 // axial depth is NIfTI k dimension
    if (axCorSag === SLICE_TYPE.CORONAL) {
      sliceDim = 1
    } // sagittal depth is NIfTI j dimension
    if (axCorSag === SLICE_TYPE.SAGITTAL) {
      sliceDim = 0
    } // sagittal depth is NIfTI i dimension
    let a: [number, number, number] | vec4 = [0, 0, 0]
    let b: [number, number, number] | vec4 = [1, 1, 0]
    let c: [number, number, number] | vec4 = [1, 0, 1]

    a[sliceDim] = sliceFrac
    b[sliceDim] = sliceFrac
    c[sliceDim] = sliceFrac
    a = this.frac2mm(a)
    b = this.frac2mm(b)
    c = this.frac2mm(c)
    a = this.swizzleVec3MM(vec3.fromValues(a[0], a[1], a[2]), axCorSag)
    b = this.swizzleVec3MM(vec3.fromValues(b[0], b[1], b[2]), axCorSag)
    c = this.swizzleVec3MM(vec3.fromValues(c[0], c[1], c[2]), axCorSag)
    const denom = (b[0] - a[0]) * (c[1] - a[1]) - (c[0] - a[0]) * (b[1] - a[1])
    let yMult = (b[0] - a[0]) * (c[2] - a[2]) - (c[0] - a[0]) * (b[2] - a[2])
    yMult /= denom
    let xMult = (b[1] - a[1]) * (c[2] - a[2]) - (c[1] - a[1]) * (b[2] - a[2])
    xMult /= denom
    const AxyzMxy = [0, 0, 0, 0, 0]
    AxyzMxy[0] = a[0]
    AxyzMxy[1] = a[1]
    AxyzMxy[2] = a[2]
    AxyzMxy[3] = xMult
    AxyzMxy[4] = yMult
    return AxyzMxy
  }

  // not included in public docs
  // draw 2D tile
  draw2DMain(leftTopWidthHeight: number[], axCorSag: SLICE_TYPE, customMM = NaN): void {
    let frac2mmTexture = this.volumes[0].frac2mm!.slice()
    let screen = this.screenFieldOfViewExtendedMM(axCorSag)
    let mesh2ortho = mat4.create()
    if (!this.opts.isSliceMM) {
      frac2mmTexture = this.volumes[0].frac2mmOrtho!.slice()
      mesh2ortho = mat4.clone(this.volumes[0].mm2ortho!)
      screen = this.screenFieldOfViewExtendedVox(axCorSag)
    }
    let isRadiolgical = this.opts.isRadiologicalConvention && axCorSag < SLICE_TYPE.SAGITTAL
    if (customMM === Infinity || customMM === -Infinity) {
      isRadiolgical = customMM !== Infinity
      if (axCorSag === SLICE_TYPE.CORONAL) {
        isRadiolgical = !isRadiolgical
      }
    } else if (this.opts.sagittalNoseLeft && axCorSag === SLICE_TYPE.SAGITTAL) {
      isRadiolgical = !isRadiolgical
    }
    let elevation = 0
    let azimuth = 0
    if (axCorSag === SLICE_TYPE.SAGITTAL) {
      azimuth = isRadiolgical ? 90 : -90
    } else if (axCorSag === SLICE_TYPE.CORONAL) {
      azimuth = isRadiolgical ? 180 : 0
    } else {
      azimuth = isRadiolgical ? 180 : 0
      elevation = isRadiolgical ? -90 : 90
    }
    const gl = this.gl
    let isStretchToScreen = false
    if (leftTopWidthHeight[2] === 0 || leftTopWidthHeight[3] === 0) {
      // only one tile: stretch tile to fill whole screen.
      isStretchToScreen = true
      const pixPerMMw = gl.canvas.width / screen.fovMM[0]
      const pixPerMMh = gl.canvas.height / screen.fovMM[1]
      const pixPerMMmin = Math.min(pixPerMMw, pixPerMMh)
      const zoomW = pixPerMMw / pixPerMMmin
      const zoomH = pixPerMMh / pixPerMMmin
      screen.fovMM[0] *= zoomW
      screen.fovMM[1] *= zoomH
      let center = (screen.mnMM[0] + screen.mxMM[0]) * 0.5
      screen.mnMM[0] = center - screen.fovMM[0] * 0.5
      screen.mxMM[0] = center + screen.fovMM[0] * 0.5
      center = (screen.mnMM[1] + screen.mxMM[1]) * 0.5
      screen.mnMM[1] = center - screen.fovMM[1] * 0.5
      screen.mxMM[1] = center + screen.fovMM[1] * 0.5
      // screen.mnMM[0] *= zoomW;
      // screen.mxMM[0] *= zoomW;
      // screen.mnMM[1] *= zoomH;
      // screen.mxMM[1] *= zoomH;
      leftTopWidthHeight = [0, 0, gl.canvas.width, gl.canvas.height]
    }
    if (isNaN(customMM)) {
      const pan = this.scene.pan2Dxyzmm
      const panXY = this.swizzleVec3MM(vec3.fromValues(pan[0], pan[1], pan[2]), axCorSag)
      const zoom = this.scene.pan2Dxyzmm[3]
      screen.mnMM[0] -= panXY[0]
      screen.mxMM[0] -= panXY[0]
      screen.mnMM[1] -= panXY[1]
      screen.mxMM[1] -= panXY[1]
      screen.mnMM[0] /= zoom
      screen.mxMM[0] /= zoom
      screen.mnMM[1] /= zoom
      screen.mxMM[1] /= zoom
    }

    let sliceDim = 2 // axial depth is NIfTI k dimension
    if (axCorSag === SLICE_TYPE.CORONAL) {
      sliceDim = 1
    } // sagittal depth is NIfTI j dimension
    if (axCorSag === SLICE_TYPE.SAGITTAL) {
      sliceDim = 0
    } // sagittal depth is NIfTI i dimension
    let sliceFrac = this.scene.crosshairPos[sliceDim]
    let mm = this.frac2mm(this.scene.crosshairPos)
    if (!isNaN(customMM) && customMM !== Infinity && customMM !== -Infinity) {
      mm = this.frac2mm([0.5, 0.5, 0.5])
      mm[sliceDim] = customMM
      const frac = this.mm2frac(mm)
      sliceFrac = frac[sliceDim]
    }
    const sliceMM = mm[sliceDim]
    gl.clear(gl.DEPTH_BUFFER_BIT)
    let obj = this.calculateMvpMatrix2D(
      leftTopWidthHeight,
      screen.mnMM,
      screen.mxMM,
      Infinity,
      0,
      azimuth,
      elevation,
      isRadiolgical
    )
    if (customMM === Infinity || customMM === -Infinity) {
      // draw rendering
      const ltwh = leftTopWidthHeight.slice()
      this.draw3D(
        leftTopWidthHeight,
        obj.modelViewProjectionMatrix,
        obj.modelMatrix,
        obj.normalMatrix,
        azimuth,
        elevation
      )
      const tile = this.screenSlices[this.screenSlices.length - 1]
      // tile.AxyzMxy = this.xyMM2xyzMM(axCorSag, 0.5);
      tile.leftTopWidthHeight = ltwh
      tile.axCorSag = axCorSag
      tile.sliceFrac = Infinity // use infinity to denote this is a rendering, not slice: not one depth
      tile.AxyzMxy = this.xyMM2xyzMM(axCorSag, sliceFrac)
      tile.leftTopMM = obj.leftTopMM
      tile.fovMM = obj.fovMM
      return
    }

    // update our projected points for this slice
    // Draw slice-specific components
    const components = this.ui.getComponents(undefined, [axCorSag.toString()])
    for (const component of components) {
      let screenPoints: Vec3[]
      if (isProjectable(component)) {
        if (isProjectable3D(component)) {
          // we're only going to look at the relevant dimensions for the slice
          screenPoints = component.modelPoints.map((modelPoint) => {
            const screenPoint = this.calculateScreenPoint(
              modelPoint as [number, number, number],
              obj.modelViewProjectionMatrix,
              leftTopWidthHeight
            )
            return vec3.fromValues(screenPoint[0], screenPoint[1], screenPoint[2])
          })
        } else if (isProjectable2D(component)) {
          const mm = this.frac2mm(this.scene.crosshairPos)
          screenPoints = component.modelPlanePoints.map((modelPlanePoint) => {
            const sliceDimMM = mm[sliceDim]
            const modelPoint = [3]
            modelPoint[OTHER_DIMENSIONS[sliceDim][0]] = modelPlanePoint[0]
            modelPoint[OTHER_DIMENSIONS[sliceDim][1]] = modelPlanePoint[1]
            modelPoint[sliceDim] = sliceDimMM
            const screenPoint = this.calculateScreenPoint(
              modelPoint as [number, number, number],
              obj.modelViewProjectionMatrix,
              leftTopWidthHeight
            )
            return vec3.fromValues(screenPoint[0], screenPoint[1], screenPoint[2])
          })
        }
        component.setScreenPoints(screenPoints)
      }
    }

    gl.enable(gl.DEPTH_TEST)
    gl.blendFunc(gl.SRC_ALPHA, gl.ONE_MINUS_SRC_ALPHA)
    // draw the slice
    gl.disable(gl.BLEND)
    gl.depthFunc(gl.GREATER)
    gl.disable(gl.CULL_FACE) // show front and back faces

    let shader = this.sliceMMShader
    if (this.opts.isV1SliceShader) {
      shader = this.sliceV1Shader
    }
    if (!shader) {
      throw new Error('slice Shader undefined')
    }
    shader.use(this.gl)
    gl.uniform1f(shader.uniforms.overlayOutlineWidth, this.overlayOutlineWidth)
    gl.uniform1f(shader.uniforms.overlayAlphaShader, this.overlayAlphaShader)
    gl.uniform1i(shader.uniforms.isAlphaClipDark, this.isAlphaClipDark ? 1 : 0)
    gl.uniform1i(shader.uniforms.backgroundMasksOverlays, this.backgroundMasksOverlays)
    gl.uniform1f(shader.uniforms.drawOpacity, this.drawOpacity)
    gl.enable(gl.BLEND)
    gl.blendFunc(gl.SRC_ALPHA, gl.ONE_MINUS_SRC_ALPHA)
    gl.uniform1f(shader.uniforms.opacity, this.volumes[0].opacity)
    gl.uniform1i(shader.uniforms.axCorSag, axCorSag)
    gl.uniform1f(shader.uniforms.slice, sliceFrac)
    gl.uniformMatrix4fv(
      shader.uniforms.frac2mm,
      false,
      frac2mmTexture // this.volumes[0].frac2mm
    )
    gl.uniformMatrix4fv(shader.uniforms.mvpMtx, false, obj.modelViewProjectionMatrix.slice())
    gl.bindVertexArray(this.genericVAO) // set vertex attributes
    gl.drawArrays(gl.TRIANGLE_STRIP, 0, 4)
    gl.bindVertexArray(this.unusedVAO) // set vertex attributes
    // record screenSlices to detect mouse click positions
    this.screenSlices.push({
      leftTopWidthHeight,
      axCorSag,
      sliceFrac,
      AxyzMxy: this.xyMM2xyzMM(axCorSag, sliceFrac),
      leftTopMM: obj.leftTopMM,
      screen2frac: [],
      fovMM: obj.fovMM
    })
    if (isNaN(customMM)) {
      // draw crosshairs
      this.drawCrosshairs3D(true, 1.0, obj.modelViewProjectionMatrix, true, this.opts.isSliceMM)
    }
    // TODO handle "infinity" for meshThicknessOn2D
    if ((this.opts.meshThicknessOn2D as number) > 0.0) {
      if (this.opts.meshThicknessOn2D !== Infinity) {
        obj = this.calculateMvpMatrix2D(
          leftTopWidthHeight,
          screen.mnMM,
          screen.mxMM,
          this.opts.meshThicknessOn2D as number,
          sliceMM,
          azimuth,
          elevation,
          isRadiolgical
        )
      }
      // we may need to transform mesh vertices to the orthogonal voxel space
      const mx = mat4.clone(obj.modelViewProjectionMatrix)
      mat4.multiply(mx, mx, mesh2ortho)
      this.drawMesh3D(
        true,
        1,
        mx, // obj.modelViewProjectionMatrix,
        obj.modelMatrix,
        obj.normalMatrix
      )
    }
    if (isNaN(customMM)) {
      // no crossbars for mosaic view
      this.drawCrosshairs3D(false, 0.15, obj.modelViewProjectionMatrix, true, this.opts.isSliceMM)
    }
    if (isStretchToScreen) {
      // issue1065
      this.drawSliceOrientationText(leftTopWidthHeight, axCorSag)
    }
    this.readyForSync = true
  }

  draw2D(
    leftTopWidthHeight: number[],
    axCorSag: SLICE_TYPE,
    customMM = NaN,
    imageWidthHeight: number[] = [NaN, NaN]
  ): void {
    const padLeftTop = [NaN, NaN]
    if (imageWidthHeight[0] === Infinity) {
      const volScale = this.sliceScale().volScale
      let scale = this.scaleSlice(volScale[0], volScale[1], [0, 0], [leftTopWidthHeight[2], leftTopWidthHeight[3]])
      if (axCorSag === SLICE_TYPE.CORONAL) {
        scale = this.scaleSlice(volScale[0], volScale[2], [0, 0], [leftTopWidthHeight[2], leftTopWidthHeight[3]])
      }
      if (axCorSag === SLICE_TYPE.SAGITTAL) {
        scale = this.scaleSlice(volScale[1], volScale[2], [0, 0], [leftTopWidthHeight[2], leftTopWidthHeight[3]])
      }
      imageWidthHeight[0] = scale[2]
      imageWidthHeight[1] = scale[3]
    }
    if (isNaN(imageWidthHeight[0])) {
      this.draw2DMain(leftTopWidthHeight, axCorSag, customMM)
    } else {
      // inset as padded in tile
      const ltwh = leftTopWidthHeight.slice()
      padLeftTop[0] = Math.floor(0.5 * (ltwh[2] - imageWidthHeight[0]))
      padLeftTop[1] = Math.floor(0.5 * (ltwh[3] - imageWidthHeight[1]))
      ltwh[0] += padLeftTop[0]
      ltwh[1] += padLeftTop[1]
      ltwh[2] = imageWidthHeight[0]
      ltwh[3] = imageWidthHeight[1]
      this.draw2DMain(ltwh, axCorSag, customMM)
    }
    if (customMM === Infinity || customMM === -Infinity || axCorSag === SLICE_TYPE.RENDER) {
      return
    }
    if (leftTopWidthHeight[2] !== 0 && leftTopWidthHeight[3] !== 0) {
      // issue1065
      this.drawSliceOrientationText(leftTopWidthHeight, axCorSag, padLeftTop)
    }
  }

  // not included in public docs
  // determine 3D model view projection matrix
  calculateMvpMatrix(_unused: unknown, leftTopWidthHeight = [0, 0, 0, 0], azimuth: number, elevation: number): mat4[] {
    if (leftTopWidthHeight[2] === 0 || leftTopWidthHeight[3] === 0) {
      // use full canvas
      leftTopWidthHeight = [0, 0, this.gl.canvas.width, this.gl.canvas.height]
    }
    const whratio = leftTopWidthHeight[2] / leftTopWidthHeight[3]
    // let whratio = this.gl.canvas.clientWidth / this.gl.canvas.clientHeight;
    // pivot from center of objects
    // let scale = this.furthestVertexFromOrigin;
    // let origin = [0,0,0];
    let scale = this.furthestFromPivot
    const origin = this.pivot3D
    const projectionMatrix = mat4.create()
    scale = (0.8 * scale) / this.scene.volScaleMultiplier // 2.0 WebGL viewport has range of 2.0 [-1,-1]...[1,1]
    if (whratio < 1) {
      // tall window: "portrait" mode, width constrains
      mat4.ortho(projectionMatrix, -scale, scale, -scale / whratio, scale / whratio, scale * 0.01, scale * 8.0)
    }
    // Wide window: "landscape" mode, height constrains
    else {
      mat4.ortho(projectionMatrix, -scale * whratio, scale * whratio, -scale, scale, scale * 0.01, scale * 8.0)
    }

    const modelMatrix = mat4.create()
    modelMatrix[0] = -1 // mirror X coordinate
    // push the model away from the camera so camera not inside model
    const translateVec3 = vec3.fromValues(0, 0, -scale * 1.8) // to avoid clipping, >= SQRT(3)
    mat4.translate(modelMatrix, modelMatrix, translateVec3)
    if (this.position) {
      mat4.translate(modelMatrix, modelMatrix, this.position)
    }
    // apply elevation
    mat4.rotateX(modelMatrix, modelMatrix, deg2rad(270 - elevation))
    // apply azimuth
    mat4.rotateZ(modelMatrix, modelMatrix, deg2rad(azimuth - 180))

    mat4.translate(modelMatrix, modelMatrix, [-origin[0], -origin[1], -origin[2]])

    //
    const iModelMatrix = mat4.create()
    mat4.invert(iModelMatrix, modelMatrix)
    const normalMatrix = mat4.create()
    mat4.transpose(normalMatrix, iModelMatrix)
    const modelViewProjectionMatrix = mat4.create()
    mat4.multiply(modelViewProjectionMatrix, projectionMatrix, modelMatrix)
    return [modelViewProjectionMatrix, modelMatrix, normalMatrix]
  }

  // not included in public docs
  calculateModelMatrix(azimuth: number, elevation: number): mat4 {
    if (!this.back) {
      throw new Error('back undefined')
    }
    const modelMatrix = mat4.create()
    modelMatrix[0] = -1 // mirror X coordinate
    // push the model away from the camera so camera not inside model
    // apply elevation
    mat4.rotateX(modelMatrix, modelMatrix, deg2rad(270 - elevation))
    // apply azimuth
    mat4.rotateZ(modelMatrix, modelMatrix, deg2rad(azimuth - 180))
    if (this.back.obliqueRAS) {
      const oblique = mat4.clone(this.back.obliqueRAS)
      mat4.multiply(modelMatrix, modelMatrix, oblique)
    }
    return modelMatrix
  }

  // not included in public docs
  // calculate the near-far direction from the camera's perspective
  calculateRayDirection(azimuth: number, elevation: number): vec3 {
    const modelMatrix = this.calculateModelMatrix(azimuth, elevation)
    // from NIfTI spatial coordinates (X=right, Y=anterior, Z=superior) to WebGL (screen X=right,Y=up, Z=depth)
    const projectionMatrix = mat4.fromValues(1, 0, 0, 0, 0, -1, 0, 0, 0, 0, -1, 0, 0, 0, 0, 1)
    const mvpMatrix = mat4.create()
    mat4.multiply(mvpMatrix, projectionMatrix, modelMatrix)
    const inv = mat4.create()
    mat4.invert(inv, mvpMatrix)
    const rayDir4 = vec4.fromValues(0, 0, -1, 1)
    vec4.transformMat4(rayDir4, rayDir4, inv)
    const rayDir = vec3.fromValues(rayDir4[0], rayDir4[1], rayDir4[2])
    vec3.normalize(rayDir, rayDir)
    // defuzz, avoid divide by zero
    const tiny = 0.00005
    if (Math.abs(rayDir[0]) < tiny) {
      rayDir[0] = tiny
    }
    if (Math.abs(rayDir[1]) < tiny) {
      rayDir[1] = tiny
    }
    if (Math.abs(rayDir[2]) < tiny) {
      rayDir[2] = tiny
    }
    return rayDir
  }

  // not included in public docs
  sceneExtentsMinMax(isSliceMM = true): vec3[] {
    let mn = vec3.fromValues(0, 0, 0)
    let mx = vec3.fromValues(0, 0, 0)
    if (this.volumes.length > 0) {
      if (!this.volumeObject3D) {
        throw new Error('volumeObject3D undefined')
      }
      mn = vec3.fromValues(
        this.volumeObject3D.extentsMin[0],
        this.volumeObject3D.extentsMin[1],
        this.volumeObject3D.extentsMin[2]
      )
      mx = vec3.fromValues(
        this.volumeObject3D.extentsMax[0],
        this.volumeObject3D.extentsMax[1],
        this.volumeObject3D.extentsMax[2]
      )
      if (!isSliceMM) {
        mn = vec3.fromValues(
          this.volumes[0].extentsMinOrtho![0],
          this.volumes[0].extentsMinOrtho![1],
          this.volumes[0].extentsMinOrtho![2]
        )
        mx = vec3.fromValues(
          this.volumes[0].extentsMaxOrtho![0],
          this.volumes[0].extentsMaxOrtho![1],
          this.volumes[0].extentsMaxOrtho![2]
        )
      }
    }
    if (this.meshes.length > 0) {
      if (this.volumes.length < 1) {
        const minExtents = this.meshes[0].extentsMin as number[]
        const maxExtents = this.meshes[0].extentsMax as number[]
        mn = vec3.fromValues(minExtents[0], minExtents[1], minExtents[2])
        mx = vec3.fromValues(maxExtents[0], maxExtents[1], maxExtents[2])
      }
      for (let i = 0; i < this.meshes.length; i++) {
        const minExtents = this.meshes[i].extentsMin as number[]
        const maxExtents = this.meshes[i].extentsMax as number[]
        const vmn = vec3.fromValues(minExtents[0], minExtents[1], minExtents[2])
        vec3.min(mn, mn, vmn)
        const vmx = vec3.fromValues(maxExtents[0], maxExtents[1], maxExtents[2])
        vec3.max(mx, mx, vmx)
      }
    }
    const range = vec3.create()
    vec3.subtract(range, mx, mn)
    return [mn, mx, range]
  }

  // not included in public docs
  setPivot3D(): void {
    // compute extents of all volumes and meshes in scene
    // pivot around center of these.
    const [mn, mx] = this.sceneExtentsMinMax()
    const pivot = vec3.create()
    // pivot is half way between min and max:
    vec3.add(pivot, mn, mx)
    vec3.scale(pivot, pivot, 0.5)
    this.pivot3D = [pivot[0], pivot[1], pivot[2]]
    // find scale of scene
    vec3.subtract(pivot, mx, mn)
    this.extentsMin = mn
    this.extentsMax = mx
    this.furthestFromPivot = vec3.length(pivot) * 0.5 // pivot is half way between the extreme vertices
  }

  // not included in public docs
  getMaxVols(): number {
    if (this.volumes.length < 1) {
      return 0
    }
    let maxVols = 0
    for (let i = 0; i < this.volumes.length; i++) {
      maxVols = Math.max(maxVols, this.volumes[i].nFrame4D!)
    }
    return maxVols
  }

  // not included in public docs
  detectPartialllyLoaded4D(): boolean {
    if (this.volumes.length < 1) {
      return false
    }
    for (let i = 0; i < this.volumes.length; i++) {
      if (this.volumes[i].nFrame4D! < this.volumes[i].hdr!.dims[4]) {
        return true
      }
    }
    return false
  }

  // not included in public docs
  // draw graph for 4D NVImage: time across horizontal, intensity is vertical
  drawGraph(): void {
    if (this.getMaxVols() < 2) {
      return
    }
    const graph = this.graph
    let axialTop = 0
    if (this.graph.autoSizeMultiplanar && this.opts.sliceType === SLICE_TYPE.MULTIPLANAR) {
      for (let i = 0; i < this.screenSlices.length; i++) {
        const axCorSag = this.screenSlices[i].axCorSag
        if (axCorSag === SLICE_TYPE.AXIAL) {
          axialTop = this.screenSlices[i].leftTopWidthHeight[1]
        }
        if (axCorSag !== SLICE_TYPE.SAGITTAL) {
          continue
        }
        const ltwh = this.screenSlices[i].leftTopWidthHeight.slice()
        if (ltwh[1] === axialTop) {
          graph.LTWH[0] = ltwh[0] + ltwh[2]
          graph.LTWH[1] = ltwh[1]
        } else {
          graph.LTWH[0] = ltwh[0]
          graph.LTWH[1] = ltwh[1] + ltwh[3]
        }
        graph.LTWH[2] = ltwh[2]
        graph.LTWH[3] = ltwh[2]
      }
    }
    if (graph.opacity <= 0.0 || graph.LTWH[2] <= 5 || graph.LTWH[3] <= 5) {
      return
    }
    if (Math.floor(graph.LTWH[0] + graph.LTWH[2]) > this.gl.canvas.width) {
      return // issue 930
    }
    // issue1073 add "floor" for rounding errors (211.792+392.207 > 604)
    if (Math.floor(graph.LTWH[1] + graph.LTWH[3]) > this.gl.canvas.height) {
      return // issue 930
    }
    graph.backColor = [0.15, 0.15, 0.15, graph.opacity]
    graph.lineColor = [1, 1, 1, 1]
    if (this.opts.backColor[0] + this.opts.backColor[1] + this.opts.backColor[2] > 1.5) {
      graph.backColor = [0.95, 0.95, 0.95, graph.opacity]
      graph.lineColor = [0, 0, 0, 1]
    }
    graph.textColor = graph.lineColor.slice()
    graph.lineThickness = 4
    graph.lineAlpha = 1
    graph.lines = []
    const vols = []
    if (graph.vols.length < 1) {
      if (this.volumes[0] != null) {
        vols.push(0)
      }
    } else {
      for (let i = 0; i < graph.vols.length; i++) {
        const j = graph.vols[i]
        if (this.volumes[j] == null) {
          continue
        }
        const n = this.volumes[j].nFrame4D!
        if (n < 2) {
          continue
        }
        vols.push(j)
      }
    }
    if (vols.length < 1) {
      return
    }
    const maxVols = this.volumes[vols[0]].nFrame4D!
    this.graph.selectedColumn = this.volumes[vols[0]].frame4D
    if (maxVols < 2) {
      log.debug('Unable to generate a graph: Selected volume is 3D not 4D')
      return
    }
    for (let i = 0; i < vols.length; i++) {
      graph.lines[i] = []
      const vox = this.frac2vox(this.scene.crosshairPos)
      const v = this.volumes[vols[i]]
      let n = v.nFrame4D
      n = Math.min(n!, maxVols)
      for (let j = 0; j < n; j++) {
        const val = v.getValue(vox[0], vox[1], vox[2], j)
        graph.lines[i].push(val)
      }
    }
    graph.lineRGB = [
      [1, 0, 0],
      [0, 0.7, 0],
      [0, 0, 1],
      [1, 1, 0],
      [1, 0, 1],
      [0, 1, 1],
      [1, 1, 1],
      [0, 0, 0]
    ]
    // find min, max, range for all lines
    let mn = graph.lines[0][0]
    let mx = graph.lines[0][0]
    for (let j = 0; j < graph.lines.length; j++) {
      for (let i = 0; i < graph.lines[j].length; i++) {
        const v = graph.lines[j][i]
        mn = Math.min(v, mn)
        mx = Math.max(v, mx)
      }
    }
    const volMn = this.volumes[vols[0]].cal_min
    const volMx = this.volumes[vols[0]].cal_max
    if (graph.isRangeCalMinMax && volMn < volMx && isFinite(volMn) && isFinite(volMx)) {
      mn = volMn
      mx = volMx
    }

    if (graph.normalizeValues && mx > mn) {
      const range = mx - mn
      for (let j = 0; j < graph.lines.length; j++) {
        for (let i = 0; i < graph.lines[j].length; i++) {
          const v = graph.lines[j][i]
          graph.lines[j][i] = (v - mn) / range
        }
      }
      mn = 0
      mx = 1
    }
    if (mn >= mx) {
      mx = mn + 1.0
    }
    this.drawRect(graph.LTWH as [number, number, number, number], graph.backColor)
    const [spacing, ticMin, ticMax] = tickSpacing(mn, mx)
    const digits = Math.max(0, -1 * Math.floor(Math.log(spacing) / Math.log(10)))
    mn = Math.min(ticMin, mn)
    mx = Math.max(ticMax, mx)
    // determine font size
    function humanize(x: number): string {
      // drop trailing zeros from numerical string
      return x.toFixed(6).replace(/\.?0*$/, '')
    }
    const minWH = Math.min(graph.LTWH[2], graph.LTWH[3])
    // n.b. dpr encodes retina displays
    const fntScale = 0.07 * (minWH / (this.defaultFont.fontMets!.size * this.uiData.dpr!))
    let fntSize = this.opts.textHeight * this.gl.canvas.height * fntScale
    if (fntSize < 16) {
      fntSize = 0
    }
    let maxTextWid = 0
    let lineH = ticMin
    // determine widest label in vertical axis
    if (fntSize > 0) {
      while (lineH <= mx) {
        const str = lineH.toFixed(digits)
        const w = this.textWidth(fntSize, str)
        maxTextWid = Math.max(w, maxTextWid)
        lineH += spacing
      }
    }
    const margin = 0.05
    // frame is the entire region including labels, plot is the inner lines
    const frameWid = Math.abs(graph.LTWH[2])
    const frameHt = Math.abs(graph.LTWH[3])
    // plot is region where lines are drawn
    const plotLTWH = [
      graph.LTWH[0] + margin * frameWid + maxTextWid,
      graph.LTWH[1] + margin * frameHt,
      graph.LTWH[2] - maxTextWid - 2 * margin * frameWid,
      graph.LTWH[3] - fntSize - 2 * margin * frameHt
    ]
    this.graph.LTWH = graph.LTWH
    this.graph.plotLTWH = plotLTWH
    this.drawRect(plotLTWH as [number, number, number, number], this.opts.backColor) // this.opts.backColor
    // draw horizontal lines
    const rangeH = mx - mn
    const scaleH = plotLTWH[3] / rangeH
    const scaleW = plotLTWH[2] / (graph.lines[0].length - 1)
    const plotBottom = plotLTWH[1] + plotLTWH[3]
    // draw thin horizontal lines
    lineH = ticMin + 0.5 * spacing
    const thinColor = graph.lineColor.slice()
    thinColor[3] = 0.25 * graph.lineColor[3]
    while (lineH <= mx) {
      const y = plotBottom - (lineH - mn) * scaleH
      this.drawLine([plotLTWH[0], y, plotLTWH[0] + plotLTWH[2], y], 0.5 * graph.lineThickness, thinColor)
      lineH += spacing
    }
    lineH = ticMin
    // draw thick horizontal lines
    const halfThick = 0.5 * graph.lineThickness
    while (lineH <= mx) {
      const y = plotBottom - (lineH - mn) * scaleH
      this.drawLine(
        [plotLTWH[0] - halfThick, y, plotLTWH[0] + plotLTWH[2] + graph.lineThickness, y],
        graph.lineThickness,
        graph.lineColor
      )
      const str = lineH.toFixed(digits)
      if (fntSize > 0) {
        this.drawTextLeft([plotLTWH[0] - 6, y], str, fntScale, graph.textColor)
      }
      // this.drawTextRight([plotLTWH[0], y], str, fntScale)
      lineH += spacing
    }
    // draw vertical lines
    let stride = 1 // e.g. how frequent are vertical lines
    while (graph.lines[0].length / stride > 20) {
      stride *= 5
    }
    for (let i = 0; i < graph.lines[0].length; i += stride) {
      const x = i * scaleW + plotLTWH[0]
      let thick = graph.lineThickness
      if (i % 2 === 1) {
        thick *= 0.5
        this.drawLine([x, plotLTWH[1], x, plotLTWH[1] + plotLTWH[3]], thick, thinColor)
      } else {
        const str = humanize(i)
        if (fntSize > 0) {
          this.drawTextBelow([x, 2 + plotLTWH[1] + plotLTWH[3]], str, fntScale, graph.textColor)
        }
        this.drawLine([x, plotLTWH[1], x, plotLTWH[1] + plotLTWH[3]], thick, graph.lineColor)
      }
    }
    // graph the lines for intensity across time
    for (let j = 0; j < graph.lines.length; j++) {
      let lineRGBA = [1, 0, 0, graph.lineAlpha]
      if (j < graph.lineRGB.length) {
        lineRGBA = [graph.lineRGB[j][0], graph.lineRGB[j][1], graph.lineRGB[j][2], graph.lineAlpha]
      }
      for (let i = 1; i < graph.lines[j].length; i++) {
        const x0 = (i - 1) * scaleW //
        const x1 = i * scaleW
        const y0 = (graph.lines[j][i - 1] - mn) * scaleH
        const y1 = (graph.lines[j][i] - mn) * scaleH
        // let LTWH = [plotLTWH[0]+x0, plotLTWH[1]+plotLTWH[3]-y0, plotLTWH[0]+x1, -(y1-y0)];
        const LTWH = [
          plotLTWH[0] + x0,
          plotLTWH[1] + plotLTWH[3] - y0,
          plotLTWH[0] + x1,
          plotLTWH[1] + plotLTWH[3] - y1
        ]
        this.drawLine(LTWH, graph.lineThickness, lineRGBA)
      }
    }
    // draw vertical line indicating selected volume
    if (graph.selectedColumn! >= 0 && graph.selectedColumn! < graph.lines[0].length) {
      const x = graph.selectedColumn! * scaleW + plotLTWH[0]
      this.drawLine([x, plotLTWH[1], x, plotLTWH[1] + plotLTWH[3]], graph.lineThickness, [
        graph.lineRGB[3][0],
        graph.lineRGB[3][1],
        graph.lineRGB[3][2],
        1
      ])
    }
    if (this.detectPartialllyLoaded4D()) {
      this.drawTextBelow(
        [plotLTWH[0] + plotLTWH[2], plotLTWH[1] + plotLTWH[3] + fntSize * 0.5],
        '...',
        fntScale,
        graph.textColor
      )
    }
  }

  // not included in public docs
  depthPicker(leftTopWidthHeight: number[], mvpMatrix: mat4): void {
    // use color of screen pixel to infer X,Y,Z coordinates
    if (!this.uiData.mouseDepthPicker) {
      return
    }
    // start PICKING: picking shader and reading values is slow
    this.uiData.mouseDepthPicker = false
    const gl = this.gl
    const pixelX = (this.mousePos[0] * leftTopWidthHeight[2]) / leftTopWidthHeight[2]
    const pixelY = gl.canvas.height - (this.mousePos[1] * leftTopWidthHeight[3]) / leftTopWidthHeight[3] - 1
    const rgbaPixel = new Uint8Array(4)
    gl.readPixels(
      pixelX, // x
      pixelY, // y
      1, // width
      1, // height
      gl.RGBA, // format
      gl.UNSIGNED_BYTE, // type
      rgbaPixel
    ) // typed array to hold result
    this.selectedObjectId = rgbaPixel[3]
    if (this.selectedObjectId === this.VOLUME_ID) {
      this.scene.crosshairPos = new Float32Array(rgbaPixel.slice(0, 3)).map((x) => x / 255.0)
      return
    }
    const depthZ = unpackFloatFromVec4i(rgbaPixel)
    if (depthZ > 1.0) {
      return
    }
    const fracX = (this.mousePos[0] - leftTopWidthHeight[0]) / leftTopWidthHeight[2]
    const fracY = (gl.canvas.height - this.mousePos[1] - leftTopWidthHeight[1]) / leftTopWidthHeight[3]
    // todo: check when top is not zero: leftTopWidthHeight[1]
    const mm = unProject(fracX, fracY, depthZ, mvpMatrix)
    // n.b. true as renderings are ALWAYS in MM world space. not fractional
    const frac = this.mm2frac(mm, 0, true)
    if (frac[0] < 0 || frac[0] > 1 || frac[1] < 0 || frac[1] > 1 || frac[2] < 0 || frac[2] > 1) {
      return
    }
    this.scene.crosshairPos = this.mm2frac(mm, 0, true)
  }

  // not included in public docs
  // display 3D volume rendering of NVImage
  drawImage3D(mvpMatrix: mat4, azimuth: number, elevation: number): void {
    if (this.volumes.length === 0) {
      return
    }
    const gl = this.gl
    const rayDir = this.calculateRayDirection(azimuth, elevation)
    const object3D = this.volumeObject3D
    if (object3D) {
      gl.enable(gl.BLEND)
      gl.blendFunc(gl.SRC_ALPHA, gl.ONE_MINUS_SRC_ALPHA)
      gl.enable(gl.CULL_FACE)
      gl.cullFace(gl.FRONT) // TH switch since we L/R flipped in calculateMvpMatrix
      let shader = this.renderShader!
      if (this.uiData.mouseDepthPicker) {
        shader = this.pickingImageShader!
      }
      shader.use(this.gl)
      // next lines optional: these textures should be bound by default
      // these lines can cause warnings, e.g. if drawTexture not used or created
      // gl.activeTexture(TEXTURE0_BACK_VOL)
      // gl.bindTexture(gl.TEXTURE_3D, this.volumeTexture)
      // gl.activeTexture(TEXTURE1_COLORMAPS)
      // gl.bindTexture(gl.TEXTURE_2D, this.colormapTexture)
      // gl.activeTexture(TEXTURE2_OVERLAY_VOL)
      // gl.bindTexture(gl.TEXTURE_3D, this.overlayTexture)
      // gl.activeTexture(TEXTURE7_DRAW)
      // gl.bindTexture(gl.TEXTURE_3D, this.drawTexture)
      gl.uniform1i(shader.uniforms.backgroundMasksOverlays, this.backgroundMasksOverlays)
      if (this.gradientTextureAmount > 0.0) {
        gl.activeTexture(TEXTURE6_GRADIENT)
        gl.bindTexture(gl.TEXTURE_3D, this.gradientTexture)
        const modelMatrix = this.calculateModelMatrix(azimuth, elevation)
        const iModelMatrix = mat4.create()
        mat4.invert(iModelMatrix, modelMatrix)
        const normalMatrix = mat4.create()
        mat4.transpose(normalMatrix, iModelMatrix)
        gl.uniformMatrix4fv(shader.uniforms.normMtx, false, normalMatrix)
      }
      if (this.drawBitmap && this.drawBitmap.length > 8) {
        gl.uniform2f(shader.uniforms.renderDrawAmbientOcclusionXY, this.renderDrawAmbientOcclusion, this.drawOpacity)
      } else {
        gl.uniform2f(shader.uniforms.renderDrawAmbientOcclusionXY, this.renderDrawAmbientOcclusion, 0.0)
      }
      gl.uniformMatrix4fv(shader.uniforms.mvpMtx, false, mvpMatrix)
      gl.uniformMatrix4fv(shader.uniforms.matRAS, false, this.back!.matRAS!)
      gl.uniform3fv(shader.uniforms.rayDir, rayDir)

      if (this.gradientTextureAmount < 0.0) {
        // use slice shader
        gl.uniform4fv(shader.uniforms.clipPlane, [
          this.scene.crosshairPos[0],
          this.scene.crosshairPos[1],
          this.scene.crosshairPos[2],
          30
        ])
      } else {
        gl.uniform4fv(shader.uniforms.clipPlane, this.scene.clipPlane)
      }
      gl.uniform1f(shader.uniforms.drawOpacity, 1.0)

      gl.bindVertexArray(object3D.vao)
      gl.drawElements(object3D.mode, object3D.indexCount, gl.UNSIGNED_SHORT, 0)
      gl.bindVertexArray(this.unusedVAO)
    }
  }

  // not included in public docs
  // draw cube that shows L/R, A/P, I/S directions
  drawOrientationCube(leftTopWidthHeight: number[], azimuth = 0, elevation = 0): void {
    if (!this.opts.isOrientCube) {
      return
    }
    const sz = 0.05 * Math.min(leftTopWidthHeight[2], leftTopWidthHeight[3])
    if (sz < 5) {
      return
    }
    const gl = this.gl
    gl.enable(gl.CULL_FACE)
    gl.cullFace(gl.BACK)
    this.orientCubeShader!.use(this.gl)
    gl.bindVertexArray(this.orientCubeShaderVAO)
    const modelMatrix = mat4.create()
    const projectionMatrix = mat4.create()
    // ortho(out, left, right, bottom, top, near, far)
    mat4.ortho(projectionMatrix, 0, gl.canvas.width, 0, gl.canvas.height, -10 * sz, 10 * sz)
    let translateUpForColorbar = 0
    if (leftTopWidthHeight[1] === 0) {
      translateUpForColorbar = gl.canvas.height - this.effectiveCanvasHeight()
    }
    mat4.translate(modelMatrix, modelMatrix, [
      1.8 * sz + leftTopWidthHeight[0],
      translateUpForColorbar + 1.8 * sz + leftTopWidthHeight[1],
      0
    ])
    mat4.scale(modelMatrix, modelMatrix, [sz, sz, sz])
    // apply elevation
    mat4.rotateX(modelMatrix, modelMatrix, deg2rad(270 - elevation))
    // apply azimuth
    mat4.rotateZ(modelMatrix, modelMatrix, deg2rad(-azimuth))
    const modelViewProjectionMatrix = mat4.create()
    mat4.multiply(modelViewProjectionMatrix, projectionMatrix, modelMatrix)
    gl.uniformMatrix4fv(this.orientCubeShader!.uniforms.u_matrix, false, modelViewProjectionMatrix)
    gl.drawArrays(gl.TRIANGLE_STRIP, 0, 168)
    gl.bindVertexArray(this.unusedVAO)
    this.gl.disable(this.gl.CULL_FACE)
  }

  // not included in public docs
  // fills data returned with the onLocationChanvge() callback
  createOnLocationChange(axCorSag = NaN): void {
    // first: provide a string representation
    const [_mn, _mx, range] = this.sceneExtentsMinMax(true)
    const fov = Math.max(Math.max(range[0], range[1]), range[2])
    function dynamicDecimals(flt: number): number {
      return Math.max(0.0, -Math.ceil(Math.log10(Math.abs(flt))))
    }
    // dynamic decimal places: fov>100->0, fov>10->1, fov>1->2
    let deci = dynamicDecimals(fov * 0.001)
    const mm = this.frac2mm(this.scene.crosshairPos, 0, true)
    function flt2str(flt: number, decimals = 0): number {
      return parseFloat(flt.toFixed(decimals))
    }
    let str = flt2str(mm[0], deci) + '×' + flt2str(mm[1], deci) + '×' + flt2str(mm[2], deci)
    if (this.volumes.length > 0 && this.volumes[0].nFrame4D! > 0) {
      str += '×' + flt2str(this.volumes[0].frame4D)
    }
    // voxel based layer intensity
    if (this.volumes.length > 0) {
      let valStr = ' = '
      for (let i = 0; i < this.volumes.length; i++) {
        const vox = this.volumes[i].mm2vox(mm as number[])
        let flt = this.volumes[i].getValue(vox[0], vox[1], vox[2], this.volumes[i].frame4D)
        deci = 3
        if (this.volumes[i].colormapLabel !== null) {
          const v = Math.round(flt)
          if (v >= 0 && v < this.volumes[i].colormapLabel!.labels!.length) {
            valStr += this.volumes[i].colormapLabel!.labels![v]
          } else {
            valStr += 'undefined(' + flt2str(flt, deci) + ')'
          }
        } else {
          valStr += flt2str(flt, deci)
        }
        if (this.volumes[i].imaginary) {
          flt = this.volumes[i].getValue(vox[0], vox[1], vox[2], this.volumes[i].frame4D, true)
          if (flt >= 0) {
            valStr += '+'
          }
          valStr += flt2str(flt, deci)
        }
        valStr += '   '
      }
      str += valStr
      // drawingBitmap
      const dims = this.back!.dimsRAS!
      const nv = dims[1] * dims[2] * dims[3]
      if (this.drawBitmap && this.drawBitmap.length === nv) {
        const vox = this.frac2vox(this.scene.crosshairPos)
        const vx = vox[0] + vox[1] * dims[1] + vox[2] * dims[1] * dims[2]
        // str += this.drawBitmap[vx].toString();
        str += ' ' + this.drawLut.labels![this.drawBitmap[vx]]
      }
    }

    // const msg = {
    //   mm: this.frac2mm(this.scene.crosshairPos, 0, true),
    //   axCorSag,
    //   vox: this.frac2vox(this.scene.crosshairPos),
    //   frac: this.scene.crosshairPos,
    //   xy: [this.mousePos[0], this.mousePos[1]],
    //   values: this.volumes.map((v) => {
    //     const mm = this.frac2mm(this.scene.crosshairPos, 0, true)
    //     const vox = v.mm2vox(mm as number[]) // e.mm2vox
    //     const val = v.getValue(vox[0], vox[1], vox[2], v.frame4D)
    //     return { name: v.name, value: val, id: v.id, mm, vox }
    //   }),
    //   string: str
    // }

    // make msg object of type NVLocation
    const msg: NiiVueLocation = {
      mm: this.frac2mm(this.scene.crosshairPos, 0, true),
      axCorSag,
      vox: this.frac2vox(this.scene.crosshairPos),
      frac: this.scene.crosshairPos,
      xy: [this.mousePos[0], this.mousePos[1]],
      values: this.volumes.map((v) => {
        const mm = this.frac2mm(this.scene.crosshairPos, 0, true)
        const vox = v.mm2vox(mm as number[]) // e.mm2vox
        const val = v.getValue(vox[0], vox[1], vox[2], v.frame4D)
        return {
          name: v.name,
          value: val,
          id: v.id,
          mm,
          vox
        } as NiiVueLocationValue
      }),
      string: str
    }

    this.onLocationChange(msg)
  }

  /**
   * Add a 3D Label
   * @param text - text of the label
   * @param style - label style
   * @param point - 3D point on the model
   */
  addLabel(
    text: string,
    style: NVLabel3DStyle,
    points?: number[] | number[][],
    anchor?: LabelAnchorPoint,
    onClick?: (label: NVLabel3D) => void
  ): NVLabel3D {
    const defaultStyle = {
      textColor: this.opts.legendTextColor,
      textScale: 1.0,
      textAlignment: LabelTextAlignment.LEFT,
      lineWidth: 0.0,
      lineColor: this.opts.legendTextColor,
      lineTerminator: LabelLineTerminator.NONE,
      bulletScale: 0.0,
      bulletColor: this.opts.legendTextColor
    }
    const labelStyle = style ? { ...defaultStyle, ...style } : { ...defaultStyle }
    const label = new NVLabel3D(text, { ...labelStyle }, points, anchor, onClick)
    this.document.labels.push(label)
    return label
  }

  // not included in public docs
  calculateScreenPoint(point: [number, number, number], mvpMatrix: mat4, leftTopWidthHeight: number[]): vec4 {
    const screenPoint = vec4.create()
    // Multiply the 3D point by the model-view-projection matrix
    vec4.transformMat4(screenPoint, [...point, 1.0], mvpMatrix)
    // Convert the 4D point to 2D screen coordinates
    if (screenPoint[3] !== 0.0) {
      screenPoint[0] = (screenPoint[0] / screenPoint[3] + 1.0) * 0.5 * leftTopWidthHeight[2]
      screenPoint[1] = (1.0 - screenPoint[1] / screenPoint[3]) * 0.5 * leftTopWidthHeight[3]
      screenPoint[2] /= screenPoint[3]

      screenPoint[0] += leftTopWidthHeight[0]
      screenPoint[1] += leftTopWidthHeight[1]
    }
    return screenPoint
  }

  // Function to calculate screen point from a Vec2 point on a slice plane
  calculateScreenPointFromVec2(
    point: [number, number],
    sliceType: SLICE_TYPE,
    leftTopWidthHeight: number[],
    customMM: number
  ): vec4 {
    // Determine the slice dimension based on the slice type
    let sliceDim: number
    switch (sliceType) {
      case SLICE_TYPE.AXIAL:
        sliceDim = 2
        break
      case SLICE_TYPE.CORONAL:
        sliceDim = 1
        break
      case SLICE_TYPE.SAGITTAL:
        sliceDim = 0
        break
      default:
        throw new Error('Invalid slice type specified')
    }
    const screen = this.screenFieldOfViewExtendedMM(sliceType)
    let isRadiological = this.opts.isRadiologicalConvention && sliceType < SLICE_TYPE.SAGITTAL
    if (customMM === Infinity || customMM === -Infinity) {
      isRadiological = customMM !== Infinity
      if (sliceType === SLICE_TYPE.CORONAL) {
        isRadiological = !isRadiological
      }
    } else if (this.opts.sagittalNoseLeft && sliceType === SLICE_TYPE.SAGITTAL) {
      isRadiological = !isRadiological
    }

    let elevation = 0
    let azimuth = 0
    if (sliceType === SLICE_TYPE.SAGITTAL) {
      azimuth = isRadiological ? 90 : -90
    } else if (sliceType === SLICE_TYPE.CORONAL) {
      azimuth = isRadiological ? 180 : 0
    } else {
      azimuth = isRadiological ? 180 : 0
      elevation = isRadiological ? -90 : 90
    }

    // Calculate sliceFrac based on crosshair position and customMM
    let sliceFrac = this.scene.crosshairPos[sliceDim]
    let mm = this.frac2mm(this.scene.crosshairPos)

    if (!isNaN(customMM) && customMM !== Infinity && customMM !== -Infinity) {
      mm = this.frac2mm([0.5, 0.5, 0.5])
      mm[sliceDim] = customMM
      const frac = this.mm2frac(mm)
      sliceFrac = frac[sliceDim]
    }

    const sliceMM = mm[sliceDim]

    // Calculate the MVP matrix for the slice view using the member function calculateMvpMatrix2D
    const mvpMatrix = this.calculateMvpMatrix2D(
      leftTopWidthHeight,
      screen.mnMM,
      screen.mxMM,
      Infinity,
      0,
      azimuth,
      elevation,
      isRadiological
    )

    // Construct the 3D model point using the Vec2 and sliceFrac
    const modelPoint: [number, number, number] = [0, 0, 0]
    switch (sliceType) {
      case SLICE_TYPE.AXIAL:
        modelPoint[0] = point[0]
        modelPoint[1] = point[1]
        modelPoint[2] = sliceMM
        break
      case SLICE_TYPE.CORONAL:
        modelPoint[0] = point[0]
        modelPoint[1] = sliceMM
        modelPoint[2] = point[1]
        break
      case SLICE_TYPE.SAGITTAL:
        modelPoint[0] = sliceMM
        modelPoint[1] = point[0]
        modelPoint[2] = point[1]
        break
    }

    // Use calculateScreenPointFromVec3 to transform the modelPoint with the MVP matrix
    return this.calculateScreenPoint(modelPoint, mvpMatrix.modelViewProjectionMatrix, leftTopWidthHeight)
  }

  getLabelAtPoint(screenPoint: [number, number]): NVLabel3D | null {
    const scale = 1.0
    const size = this.opts.textHeight * Math.min(this.gl.canvas.height, this.gl.canvas.width) * scale
    const verticalMargin = this.opts.textHeight * this.gl.canvas.height * scale

    // get all non-connectome labels
    for (const label of this.document.labels) {
      if (label.anchor == null || label.anchor === LabelAnchorPoint.NONE) {
        continue
      }

      const labelSize = this.opts.textHeight * this.gl.canvas.height * label.style.textScale
      const textHeight = this.textHeight(labelSize, label.text)
      const textWidth = this.textWidth(labelSize, label.text)

      if (label.anchor & LabelAnchorFlag.LEFT) {
        if (screenPoint[0] > textWidth) {
          continue
        }
      }

      if (label.anchor & LabelAnchorFlag.CENTER) {
        if (screenPoint[0] < (this.gl.canvas.width - textWidth) / 2) {
          continue
        }

        if (screenPoint[0] > (this.gl.canvas.width + textWidth) / 2) {
          continue
        }
      }

      if (label.anchor & LabelAnchorFlag.RIGHT) {
        if (screenPoint[0] < this.gl.canvas.width - textWidth) {
          continue
        }
      }

      if (label.anchor & LabelAnchorFlag.TOP) {
        if (screenPoint[1] < verticalMargin / 2) {
          continue
        }

        if (screenPoint[1] > textHeight + verticalMargin / 2) {
          continue
        }
      }

      if (label.anchor & LabelAnchorFlag.MIDDLE) {
        if (screenPoint[1] < (this.gl.canvas.height - textHeight - verticalMargin) / 2) {
          continue
        }

        if (screenPoint[1] > (this.gl.canvas.height + textHeight - verticalMargin / 2) / 2) {
          continue
        }
      }

      if (label.anchor & LabelAnchorFlag.BOTTOM) {
        if (screenPoint[1] < this.gl.canvas.height - textHeight - verticalMargin) {
          continue
        }

        if (screenPoint[1] > this.gl.canvas.height - verticalMargin / 2) {
          continue
        }
      }

      // label passed all tests
      return label
    }
    log.debug('screenPoint', screenPoint)
    const panelHeight = this.getLegendPanelHeight()
    const panelWidth = this.getLegendPanelWidth()
    const left = this.gl.canvas.width - panelWidth
    let top = (this.canvas!.height - panelHeight) / 2
    log.debug('panelrect', left, top, left + panelWidth, top + panelHeight)
    if (
      screenPoint[0] < left ||
      screenPoint[1] < top ||
      screenPoint[0] > left + panelWidth ||
      screenPoint[1] > top + panelHeight
    ) {
      return null
    }

    const labels = this.getConnectomeLabels()
    for (const label of labels) {
      const labelSize = this.opts.textHeight * this.gl.canvas.height * label.style.textScale
      const textHeight = this.textHeight(labelSize, label.text)
      if (screenPoint[1] >= top && screenPoint[1] <= top + textHeight + size / 2) {
        return label
      }
      top += textHeight
      top += size / 2
    }
    return null
  }

  drawLabelLine(label: NVLabel3D, pos: vec2, mvpMatrix: mat4, leftTopWidthHeight: number[], secondPass = false): void {
    const points =
      Array.isArray(label.points) && Array.isArray(label.points[0])
        ? (label.points as Array<[number, number, number]>)
        : ([label.points] as Array<[number, number, number]>)
    for (const point of points) {
      const screenPoint = this.calculateScreenPoint(point, mvpMatrix, leftTopWidthHeight)
      if (!secondPass) {
        // draw line
        this.draw3DLine(
          pos,
          [screenPoint[0], screenPoint[1], screenPoint[2]],
          label.style.lineWidth,
          label.style.lineColor
        )
      } else {
        this.drawDottedLine([...pos, screenPoint[0], screenPoint[1]], label.style.lineWidth, label.style.lineColor)
      }
    }
  }

  // not included in public docs
  draw3DLabel(
    label: NVLabel3D,
    pos: vec2,
    mvpMatrix?: mat4,
    leftTopWidthHeight?: number[],
    bulletMargin?: number,
    legendWidth?: number,
    secondPass?: boolean
  ): void {
    const text = label.text
    const left = pos[0]
    const top = pos[1]

    // const scale = label.style.textScale;
    const size = this.opts.textHeight * Math.min(this.gl.canvas.height, this.gl.canvas.width) * 1.0

    const textHeight = this.textHeight(label.style.textScale, text) * size

    if (label.style.lineWidth > 0.0 && Array.isArray(label.points)) {
      this.drawLabelLine(label, [left, top + textHeight], mvpMatrix, leftTopWidthHeight, secondPass)
    }

    if (label.style.bulletScale) {
      const bulletSize = label.style.bulletScale * textHeight
      const diff = textHeight - bulletSize
      const rectTop = top + diff / 2 + bulletSize / 2
      const rectLeft = left + (bulletMargin - bulletSize) / 2

      this.drawCircle([rectLeft, rectTop, bulletSize, bulletSize], label.style.bulletColor)
    }

    let textLeft = left

    if (legendWidth) {
      if (label.style.textAlignment !== LabelTextAlignment.LEFT) {
        const textWidth = this.textWidth(label.style.textScale, label.text) * size
        if (label.style.textAlignment === LabelTextAlignment.RIGHT) {
          textLeft = left + legendWidth - size * 1.5 - textWidth
        } else {
          const remaining = legendWidth - (bulletMargin || size)
          textLeft += (remaining - textWidth) / 2
        }
      } else {
        // textLeft += size / 2;
        textLeft += bulletMargin
      }
    }

    this.drawText([textLeft, top], text, label.style.textScale, label.style.textColor)
  }

  // not included in public docs
  draw3DLabels(mvpMatrix: mat4, leftTopWidthHeight: number[], secondPass = false): void {
    const labels = this.getConnectomeLabels()
    if (!this.opts.showLegend || labels.length === 0) {
      return
    }

    if (!this.canvas) {
      throw new Error('canvas undefined')
    }

    const gl = this.gl
    gl.disable(gl.CULL_FACE)
    gl.viewport(0, 0, this.canvas.width, this.canvas.height)

    const scale = 1.0
    const size = this.opts.textHeight * Math.min(this.gl.canvas.height, this.gl.canvas.width) * scale

    const bulletMargin = this.getBulletMarginWidth()
    const panelHeight = this.getLegendPanelHeight()
    const panelWidth = this.getLegendPanelWidth()
    const left = gl.canvas.width - panelWidth
    let top = (this.canvas.height - panelHeight) / 2
    this.drawRect([gl.canvas.width - panelWidth, top, panelWidth - size, panelHeight], this.opts.legendBackgroundColor)
    const blend = gl.getParameter(gl.BLEND)
    const depthFunc = gl.getParameter(gl.DEPTH_FUNC)

    if (!secondPass) {
      gl.disable(gl.BLEND)
      gl.depthFunc(gl.GREATER)
    }

    for (const label of labels) {
      this.draw3DLabel(label, [left, top], mvpMatrix, leftTopWidthHeight, bulletMargin, panelWidth, secondPass)

      const labelSize = this.opts.textHeight * this.gl.canvas.height * label.style.textScale
      const textHeight = this.textHeight(labelSize, label.text)

      top += textHeight // Math.max(textHeight, bulletHeight);
      top += size / 2
    }

    // connectome labels

    if (!secondPass) {
      gl.depthFunc(depthFunc)
      if (blend) {
        gl.enable(gl.BLEND)
      }
    }
  }

  drawAnchoredLabels(): void {
    const size = this.opts.textHeight * Math.min(this.gl.canvas.height, this.gl.canvas.width) * 1.0
    const anchoredLabels = this.document.labels.filter((l) => l.anchor != null && l.anchor !== LabelAnchorPoint.NONE)
    for (const label of anchoredLabels) {
      const text = label.text
      const textHeight = this.textHeight(label.style.textScale, text) * size
      const textWidth = this.textWidth(label.style.textScale, text) * size
      console.log('textwidht, height', textWidth, textHeight)
      let left: number
      let top: number

      const scale = 1.0 // we may want to make this adjustable in the future
      const verticalMargin = this.opts.textHeight * this.gl.canvas.height * scale
      const rectHeightDiff = verticalMargin
      let rectWidthDiff = verticalMargin / 4
      let rectHorizontalOffset = 0
      let rectVerticalOffset = 0

      if (label.anchor & LabelAnchorFlag.LEFT) {
        left = 0
      }

      if (label.anchor & LabelAnchorFlag.RIGHT) {
        left = this.canvas.width - textWidth
        rectHorizontalOffset -= verticalMargin / 4
      }

      if (label.anchor & LabelAnchorFlag.CENTER) {
        left = (this.canvas.width - textWidth) / 2
        rectHorizontalOffset -= verticalMargin / 4
        rectWidthDiff += verticalMargin / 4
      }

      if (label.anchor & LabelAnchorFlag.TOP) {
        top = 0
      }

      if (label.anchor & LabelAnchorFlag.MIDDLE) {
        top = (this.canvas.height - textHeight - verticalMargin) / 2
        rectVerticalOffset -= verticalMargin / 4
      }

      if (label.anchor & LabelAnchorFlag.BOTTOM) {
        top = this.canvas.height - textHeight - verticalMargin
        rectVerticalOffset -= verticalMargin / 4
      }
      this.drawRect(
        [left + rectHorizontalOffset, top + rectVerticalOffset, textWidth + rectWidthDiff, textHeight + rectHeightDiff],
        label.style.backgroundColor
      )
      this.draw3DLabel(label, [left, top])
    }
  }

  // not included in public docs
  draw3D(
    leftTopWidthHeight = [0, 0, 0, 0],
    mvpMatrix: mat4 | null = null,
    modelMatrix: mat4 | null = null,
    normalMatrix: mat4 | null = null,
    azimuth: number | null = null,
    elevation = 0
  ): string | undefined {
    const isMosaic = azimuth !== null
    this.setPivot3D()
    if (!isMosaic) {
      azimuth = this.scene.renderAzimuth
      elevation = this.scene.renderElevation
    }
    const gl = this.gl
    if (mvpMatrix === null) {
      ;[mvpMatrix, modelMatrix, normalMatrix] = this.calculateMvpMatrix(null, leftTopWidthHeight, azimuth!, elevation)
    }

    let relativeLTWH = [...leftTopWidthHeight]
    if (leftTopWidthHeight[2] === 0 || leftTopWidthHeight[3] === 0) {
      // use full canvas
      leftTopWidthHeight = [0, 0, gl.canvas.width, gl.canvas.height]
      relativeLTWH = [...leftTopWidthHeight]
      this.screenSlices.push({
        leftTopWidthHeight,
        axCorSag: SLICE_TYPE.RENDER,
        sliceFrac: 0,
        AxyzMxy: [],
        leftTopMM: [],
        fovMM: [isRadiological(modelMatrix!), 0]
      })
    } else {
      this.screenSlices.push({
        leftTopWidthHeight: leftTopWidthHeight.slice(),
        axCorSag: SLICE_TYPE.RENDER,
        sliceFrac: 0,
        AxyzMxy: [],
        leftTopMM: [],
        fovMM: [isRadiological(modelMatrix!), 0]
      })
      leftTopWidthHeight[1] = gl.canvas.height - leftTopWidthHeight[3] - leftTopWidthHeight[1]
    }
<<<<<<< HEAD

    // project our model points
    const components = this.ui.getComponents(undefined, ['3D_PRE', '3D_POST'], false)
    for (const component of components) {
      if (isProjectable3D(component)) {
        // we're only going to look at the relevant dimensions for the slice
        const screenPoints = component.modelPoints.map((modelPoint) => {
          const screenPoint = this.calculateScreenPoint(modelPoint as [number, number, number], mvpMatrix, relativeLTWH)
          return vec3.fromValues(screenPoint[0], screenPoint[1], screenPoint[2])
        })
        component.setScreenPoints(screenPoints)
      }
    }

=======
>>>>>>> ff7d20d8
    gl.enable(gl.DEPTH_TEST)
    gl.depthFunc(gl.ALWAYS)
    gl.depthMask(true)
    gl.clearDepth(0.0)

    this.draw3DLabels(mvpMatrix, relativeLTWH, false)

    gl.viewport(leftTopWidthHeight[0], leftTopWidthHeight[1], leftTopWidthHeight[2], leftTopWidthHeight[3])

    if (this.volumes.length > 0) {
      this.updateInterpolation(0, true) // force background interpolation
      this.updateInterpolation(1, true) // force overlay interpolation
      this.drawImage3D(mvpMatrix, azimuth!, elevation)
    }
    this.updateInterpolation(0) // use default background interpolation for 2D slices
    this.updateInterpolation(1) // use default overlay interpolation for 2D slices
    if (!isMosaic) {
      this.drawCrosshairs3D(true, 1.0, mvpMatrix)
    }
    this.drawMesh3D(true, 1.0, mvpMatrix, modelMatrix!, normalMatrix!)
    if (this.uiData.mouseDepthPicker) {
      this.depthPicker(leftTopWidthHeight, mvpMatrix)
      this.createOnLocationChange()
      // redraw with render shader
      this.draw3D(leftTopWidthHeight, mvpMatrix, modelMatrix, normalMatrix, azimuth, elevation)
      return
    }
    if (this.opts.meshXRay > 0.0) {
      this.drawMesh3D(false, this.opts.meshXRay, mvpMatrix, modelMatrix!, normalMatrix!)
    }

    const isBlenEnabled = gl.isEnabled(gl.BLEND)

    gl.disable(gl.BLEND)
    gl.depthFunc(gl.GREATER)
    this.ui.draw(undefined, ['3D_PRE'])
    if (isBlenEnabled) {
      gl.enable(gl.BLEND)
    }
    //
    this.draw3DLabels(mvpMatrix, relativeLTWH, false)

    gl.viewport(leftTopWidthHeight[0], leftTopWidthHeight[1], leftTopWidthHeight[2], leftTopWidthHeight[3])
    //
    if (!isMosaic) {
      this.drawCrosshairs3D(false, 0.15, mvpMatrix)
    }
    gl.viewport(0, 0, gl.canvas.width, gl.canvas.height)
    this.drawOrientationCube(leftTopWidthHeight, azimuth!, elevation)
    const posString =
      'azimuth: ' + this.scene.renderAzimuth.toFixed(0) + ' elevation: ' + this.scene.renderElevation.toFixed(0)
    // this.drawGraph();
    // bus.$emit('crosshair-pos-change', posString);
    this.readyForSync = true
    this.sync()
    this.draw3DLabels(mvpMatrix, relativeLTWH, true)
    // Draw additional 3D components or overlays after main rendering
    gl.depthFunc(gl.ALWAYS)
    this.ui.draw(undefined, ['3D_POST'])

    return posString
  }

  // not included in public docs
  // create 3D rendering of NVMesh on canvas
  drawMesh3D(isDepthTest = true, alpha = 1.0, m?: mat4, modelMtx?: mat4, normMtx?: mat4): void {
    if (this.meshes.length < 1) {
      return
    }
    const gl = this.gl
    // let m, modelMtx, normMtx;
    if (!m) {
      // FIXME this was calculateMvpMatrix(object3d, azimuth, elevation) -- i.e. elevation got assigned to azimuth etc.
      ;[m, modelMtx, normMtx] = this.calculateMvpMatrix(
        this.volumeObject3D,
        undefined,
        this.scene.renderAzimuth,
        this.scene.renderElevation
      )
    }
    gl.enable(gl.DEPTH_TEST)
    gl.blendFunc(gl.SRC_ALPHA, gl.ONE_MINUS_SRC_ALPHA)

    gl.disable(gl.BLEND)
    gl.depthFunc(gl.GREATER)
    gl.disable(gl.CULL_FACE)
    if (isDepthTest) {
      gl.disable(gl.BLEND)
      gl.depthFunc(gl.GREATER)
    } else {
      gl.enable(gl.BLEND)
      gl.depthFunc(gl.ALWAYS)
      gl.enable(gl.CULL_FACE) // issue700
    }
    gl.cullFace(gl.BACK) // CR: issue700
    // show front and back face for mesh clipping https://niivue.github.io/niivue/features/worldspace2.html
    // if (this.opts.meshThicknessOn2D !== Infinity) gl.disable(gl.CULL_FACE);
    // else gl.enable(gl.CULL_FACE); //issue700: only show front faces
    // gl.frontFace(gl.CCW); //issue700: we now require CCW
    // Draw the mesh
    let shader: Shader = this.meshShaders[0].shader!
    // this.meshShaderIndex
    let hasFibers = false
    for (let i = 0; i < this.meshes.length; i++) {
      if (this.meshes[i].visible === false) {
        continue
      }
      shader = this.meshShaders[this.meshes[i].meshShaderIndex].shader!
      if (this.uiData.mouseDepthPicker) {
        shader = this.pickingMeshShader!
      }
      shader.use(this.gl) // set Shader
      // set shader uniforms
      gl.uniformMatrix4fv(shader.uniforms.mvpMtx, false, m)
      // gl.uniformMatrix4fv(shader.uniforms["modelMtx"], false, modelMtx);
      // gl.uniformMatrix4fv(shader.uniforms["normMtx"], false, normMtx);
      // gl.uniform1f(shader.uniforms["opacity"], alpha);
      gl.uniformMatrix4fv(shader.uniforms.normMtx, false, normMtx!)
      gl.uniform1f(shader.uniforms.opacity, alpha)
      if (this.meshes[i].indexCount! < 3) {
        continue
      }

      if (this.meshes[i].offsetPt0 && (this.meshes[i].fiberSides < 3 || this.meshes[i].fiberRadius <= 0)) {
        // if fibers has less than 3 sides, render as line not cylinder mesh
        hasFibers = true
        continue
      }
      if (shader.isMatcap) {
        gl.activeTexture(TEXTURE5_MATCAP)
        gl.bindTexture(gl.TEXTURE_2D, this.matCapTexture)
      }
      gl.bindVertexArray(this.meshes[i].vao)
      gl.drawElements(gl.TRIANGLES, this.meshes[i].indexCount!, gl.UNSIGNED_INT, 0)
      gl.bindVertexArray(this.unusedVAO)
    }
    // draw fibers
    if (!hasFibers) {
      gl.enable(gl.BLEND)
      gl.depthFunc(gl.ALWAYS)
      return
    }
    shader = this.fiberShader!
    shader.use(this.gl)
    gl.uniformMatrix4fv(shader.uniforms.mvpMtx, false, m)
    gl.uniform1f(shader.uniforms.opacity, alpha)
    for (let i = 0; i < this.meshes.length; i++) {
      if (this.meshes[i].indexCount! < 3) {
        continue
      }
      if (!this.meshes[i].offsetPt0) {
        continue
      }
      if (this.meshes[i].fiberSides >= 3 && this.meshes[i].fiberRadius > 0) {
        continue // rendered as mesh cylinder, not line strip
      }
      gl.bindVertexArray(this.meshes[i].vaoFiber)
      gl.drawElements(gl.LINE_STRIP, this.meshes[i].indexCount!, gl.UNSIGNED_INT, 0)
      gl.bindVertexArray(this.unusedVAO)
    }
    gl.enable(gl.BLEND)
    gl.depthFunc(gl.ALWAYS)
    this.readyForSync = true
  }

  // not included in public docs
  drawCrosshairs3D(
    isDepthTest = true,
    alpha = 1.0,
    mvpMtx: mat4 | null = null,
    is2DView = false,
    isSliceMM = true
  ): void {
    if (!this.opts.show3Dcrosshair && !is2DView) {
      return
    }
    if (this.opts.crosshairWidth <= 0.0 && is2DView) {
      return
    }
    const gl = this.gl
    const mm = this.frac2mm(this.scene.crosshairPos, 0, isSliceMM)
    let radius = 1
    const [mn, mx, range] = this.sceneExtentsMinMax(isSliceMM)
    if (this.volumes.length > 0) {
      if (!this.back) {
        throw new Error('back undefined')
      }
      radius = 0.5 * Math.min(Math.min(this.back.pixDims![1], this.back.pixDims![2]), this.back.pixDims![3])
    } else if (range[0] < 50 || range[0] > 1000) {
      radius = range[0] * 0.02
    } // 2% of first dimension
    radius *= this.opts.crosshairWidth
    if (this.opts?.crosshairWidthUnit === 'percent') {
      radius = range[0] * this.opts.crosshairWidth * 0.5 * 0.01
    }
    if (this.opts?.crosshairWidthUnit === 'mm') {
      radius = this.opts.crosshairWidth * 0.5
    }
    // generate our crosshairs for the base volume
    if (
      this.crosshairs3D === null ||
      this.crosshairs3D.mm![0] !== mm[0] ||
      this.crosshairs3D.mm![1] !== mm[1] ||
      this.crosshairs3D.mm![2] !== mm[2]
    ) {
      if (this.crosshairs3D !== null) {
        gl.deleteBuffer(this.crosshairs3D.indexBuffer) // TODO: handle in nvimage.js: create once, update with bufferSubData
        gl.deleteBuffer(this.crosshairs3D.vertexBuffer) // TODO: handle in nvimage.js: create once, update with bufferSubData
      }
      this.crosshairs3D = NiivueObject3D.generateCrosshairs(this.gl, 1, mm, mn, mx, radius, 20, this.opts.crosshairGap)
      this.crosshairs3D.mm = mm
      // this.crosshairs3D.radius = radius
    }

    if (!this.surfaceShader) {
      throw new Error('surfaceShader undefined')
    }
    const crosshairsShader = this.surfaceShader
    crosshairsShader.use(this.gl)
    if (mvpMtx == null) {
      // FIXME see above - I added the undefined, parameters were misaligned
      ;[mvpMtx] = this.calculateMvpMatrix(
        this.crosshairs3D,
        undefined,
        this.scene.renderAzimuth,
        this.scene.renderElevation
      )
    }
    gl.uniformMatrix4fv(crosshairsShader.uniforms.mvpMtx, false, mvpMtx)
    gl.disable(gl.CULL_FACE)
    gl.bindBuffer(gl.ELEMENT_ARRAY_BUFFER, this.crosshairs3D.indexBuffer)
    gl.enable(gl.DEPTH_TEST)
    const color = [...this.opts.crosshairColor]
    if (isDepthTest) {
      gl.disable(gl.BLEND)
      // gl.depthFunc(gl.LESS); //pass if LESS than incoming value
      gl.depthFunc(gl.GREATER)
    } else {
      gl.enable(gl.BLEND)
      gl.blendFunc(gl.SRC_ALPHA, gl.ONE_MINUS_SRC_ALPHA)
      gl.depthFunc(gl.ALWAYS)
    }
    color[3] = alpha
    gl.uniform4fv(crosshairsShader.uniforms.surfaceColor, color)
    gl.bindVertexArray(this.crosshairs3D.vao)
    gl.drawElements(
      gl.TRIANGLES,
      this.crosshairs3D.indexCount,
      gl.UNSIGNED_INT, // gl.UNSIGNED_SHORT,
      0
    )
    gl.bindVertexArray(this.unusedVAO) // https://stackoverflow.com/questions/43904396/are-we-not-allowed-to-bind-gl-array-buffer-and-vertex-attrib-array-to-0-in-webgl
  }

  // not included in public docs
  mm2frac(mm: vec3 | vec4, volIdx = 0, isForceSliceMM = false): vec3 {
    // given mm, return volume fraction
    if (this.volumes.length < 1) {
      const frac = vec3.fromValues(0.1, 0.5, 0.5)
      const [mn, _mx, range] = this.sceneExtentsMinMax()
      frac[0] = (mm[0] - mn[0]) / range[0]
      frac[1] = (mm[1] - mn[1]) / range[1]
      frac[2] = (mm[2] - mn[2]) / range[2]
      // FIXME this makes no sense, frac is an array
      // @ts-expect-error -- not sure what should happen here
      if (!isFinite(frac)) {
        if (!isFinite(frac[0])) {
          frac[0] = 0.5
        }
        if (!isFinite(frac[1])) {
          frac[1] = 0.5
        }
        if (!isFinite(frac[2])) {
          frac[2] = 0.5
        }
        if (this.meshes.length < 1) {
          log.error('mm2frac() not finite: objects not (yet) loaded.')
        }
      }
      return frac
    }
    return this.volumes[volIdx].convertMM2Frac(mm, isForceSliceMM || this.opts.isSliceMM)
  }

  // not included in public docs
  vox2frac(vox: vec3, volIdx = 0): vec3 {
    return this.volumes[volIdx].convertVox2Frac(vox)
  }

  // not included in public docs
  frac2vox(frac: vec3, volIdx = 0): vec3 {
    // convert from normalized texture space XYZ= [0..1, 0..1 ,0..1] to 0-index voxel space [0..dim[1]-1, 0..dim[2]-1, 0..dim[3]-1]
    // consider dimension with 3 voxels, the voxel centers are at 0.25, 0.5, 0.75 corresponding to 0,1,2
    if (this.volumes.length <= volIdx) {
      return [0, 0, 0]
    }

    return this.volumes[volIdx].convertFrac2Vox(frac)
  }

  /**
   * move crosshair a fixed number of voxels (not mm)
   * @param x - translate left (-) or right (+)
   * @param y - translate posterior (-) or +anterior (+)
   * @param z - translate inferior (-) or superior (+)
   * @example niivue.moveCrosshairInVox(1, 0, 0)
   * @see {@link https://niivue.github.io/niivue/features/draw2.html | live demo usage}
   */
  moveCrosshairInVox(x: number, y: number, z: number): void {
    const vox = this.frac2vox(this.scene.crosshairPos)
    vox[0] += x
    vox[1] += y
    vox[2] += z
    vox[0] = clamp(vox[0], 0, this.volumes[0].dimsRAS![1] - 1)
    vox[1] = clamp(vox[1], 0, this.volumes[0].dimsRAS![2] - 1)
    vox[2] = clamp(vox[2], 0, this.volumes[0].dimsRAS![3] - 1)
    this.scene.crosshairPos = this.vox2frac(vox)
    this.createOnLocationChange()
    this.drawScene()
  }

  // not included in public docs
  frac2mm(frac: vec3, volIdx = 0, isForceSliceMM = false): vec4 {
    const pos = vec4.fromValues(frac[0], frac[1], frac[2], 1)
    if (this.volumes.length > 0) {
      return this.volumes[volIdx].convertFrac2MM(frac, isForceSliceMM || this.opts.isSliceMM)
    } else {
      const [mn, mx] = this.sceneExtentsMinMax()
      const lerp = (x: number, y: number, a: number): number => x * (1 - a) + y * a
      pos[0] = lerp(mn[0], mx[0], frac[0])
      pos[1] = lerp(mn[1], mx[1], frac[1])
      pos[2] = lerp(mn[2], mx[2], frac[2])
    }
    return pos
  }

  // not included in public docs
  screenXY2TextureFrac(x: number, y: number, i: number, restrict0to1 = true): vec3 {
    const texFrac = vec3.fromValues(-1, -1, -1) // texture 0..1 so -1 is out of bounds
    const axCorSag = this.screenSlices[i].axCorSag
    if (axCorSag > SLICE_TYPE.SAGITTAL) {
      return texFrac
    }
    const ltwh = this.screenSlices[i].leftTopWidthHeight.slice()
    let isMirror = false
    if (ltwh[2] < 0) {
      isMirror = true
      ltwh[0] += ltwh[2]
      ltwh[2] = -ltwh[2]
    }
    let fracX = (x - ltwh[0]) / ltwh[2]
    if (isMirror) {
      fracX = 1.0 - fracX
    }
    const fracY = 1.0 - (y - ltwh[1]) / ltwh[3]
    if (fracX < 0.0 || fracX > 1.0 || fracY < 0.0 || fracY > 1.0) {
      return texFrac
    }
    if (this.screenSlices[i].AxyzMxy.length < 4) {
      return texFrac
    }
    let xyzMM = vec3.fromValues(0, 0, 0)
    xyzMM[0] = this.screenSlices[i].leftTopMM[0] + fracX * this.screenSlices[i].fovMM[0]
    xyzMM[1] = this.screenSlices[i].leftTopMM[1] + fracY * this.screenSlices[i].fovMM[1]
    // let xyz = vec3.fromValues(30, 30, 0);
    const v = this.screenSlices[i].AxyzMxy
    xyzMM[2] = v[2] + v[4] * (xyzMM[1] - v[1]) - v[3] * (xyzMM[0] - v[0])
    if (axCorSag === SLICE_TYPE.CORONAL) {
      xyzMM = swizzleVec3(xyzMM, [0, 2, 1])
    } // screen RSA to NIfTI RAS
    if (axCorSag === SLICE_TYPE.SAGITTAL) {
      xyzMM = swizzleVec3(xyzMM, [2, 0, 1])
    } // screen ASR to NIfTI RAS
    const xyz = this.mm2frac(xyzMM)
    if (restrict0to1) {
      if (xyz[0] < 0 || xyz[0] > 1 || xyz[1] < 0 || xyz[1] > 1 || xyz[2] < 0 || xyz[2] > 1) {
        return texFrac
      }
    }
    return xyz
  }

  // not included in public docs
  canvasPos2frac(canvasPos: number[]): vec3 {
    for (let i = 0; i < this.screenSlices.length; i++) {
      const texFrac = this.screenXY2TextureFrac(canvasPos[0], canvasPos[1], i)
      if (texFrac[0] >= 0) {
        return texFrac
      }
    }
    return [-1, -1, -1] // texture 0..1 so -1 is out of bounds
  }

  // not included in public docs
  // note: we also have a "sliceScale" method, which could be confusing
  scaleSlice(
    w: number,
    h: number,
    padPixelsWH: [number, number] = [0, 0],
    canvasWH: [number, number] = [0, 0]
  ): number[] {
    // const canvasW = this.effectiveCanvasWidth() - padPixelsWH[0]
    // const canvasH = this.effectiveCanvasHeight() - padPixelsWH[1]
    const canvasW = canvasWH[0] === 0 ? this.effectiveCanvasWidth() - padPixelsWH[0] : canvasWH[0] - padPixelsWH[0]
    const canvasH = canvasWH[1] === 0 ? this.effectiveCanvasHeight() - padPixelsWH[1] : canvasWH[1] - padPixelsWH[1]
    let scalePix = canvasW / w
    if (h * scalePix > canvasH) {
      scalePix = canvasH / h
    }
    // canvas space is 0,0...w,h with origin at upper left
    const wPix = w * scalePix
    const hPix = h * scalePix
    const leftTopWidthHeight = [(canvasW - wPix) * 0.5, (canvasH - hPix) * 0.5, wPix, hPix, scalePix]
    return leftTopWidthHeight
  }

  // not included in public docs
  // display 2D image to defer loading of (slow) 3D data
  drawThumbnail(): void {
    if (!this.bmpShader) {
      throw new Error('bmpShader undefined')
    }
    this.bmpShader.use(this.gl)
    this.gl.uniform2f(this.bmpShader.uniforms.canvasWidthHeight, this.gl.canvas.width, this.gl.canvas.height)
    let h = this.gl.canvas.height
    let w = this.gl.canvas.height * this.bmpTextureWH
    if (w > this.gl.canvas.width) {
      // constrained by width
      h = this.gl.canvas.width / this.bmpTextureWH
      w = this.gl.canvas.width
    }
    this.gl.uniform4f(this.bmpShader.uniforms.leftTopWidthHeight, 0, 0, w, h)
    this.gl.bindVertexArray(this.genericVAO)
    this.gl.drawArrays(this.gl.TRIANGLE_STRIP, 0, 4)
    this.gl.bindVertexArray(this.unusedVAO) // switch off to avoid tampering with settings
  }

  // not included in public docs
  // draw line (can be diagonal)
  // unless Alpha is > 0, default color is opts.crosshairColor
  drawLine(startXYendXY: number[], thickness = 1, lineColor = [1, 0, 0, -1]): void {
    this.gl.bindVertexArray(this.genericVAO)
    if (!this.lineShader) {
      throw new Error('lineShader undefined')
    }
    this.lineShader.use(this.gl)
    if (lineColor[3] < 0) {
      lineColor = this.opts.crosshairColor
    }
    this.gl.uniform4fv(this.lineShader.uniforms.lineColor, lineColor)
    this.gl.uniform2fv(this.lineShader.uniforms.canvasWidthHeight, [this.gl.canvas.width, this.gl.canvas.height])
    // draw Line
    this.gl.uniform1f(this.lineShader.uniforms.thickness, thickness)
    this.gl.uniform4fv(this.lineShader.uniforms.startXYendXY, startXYendXY)
    this.gl.drawArrays(this.gl.TRIANGLE_STRIP, 0, 4)
    this.gl.bindVertexArray(this.unusedVAO) // set vertex attributes
  }

  // not included in public docs
  // draw line (can be diagonal)
  // unless Alpha is > 0, default color is opts.crosshairColor
  draw3DLine(startXY: vec2, endXYZ: vec3, thickness = 1, lineColor = [1, 0, 0, -1]): void {
    this.gl.bindVertexArray(this.genericVAO)
    if (!this.line3DShader) {
      throw new Error('line3DShader undefined')
    }
    this.line3DShader.use(this.gl)
    if (lineColor[3] < 0) {
      lineColor = this.opts.crosshairColor
    }
    this.gl.uniform4fv(this.line3DShader.uniforms.lineColor, lineColor)
    this.gl.uniform2fv(this.line3DShader.uniforms.canvasWidthHeight, [this.gl.canvas.width, this.gl.canvas.height])
    // draw Line
    this.gl.uniform1f(this.line3DShader.uniforms.thickness, thickness)
    this.gl.uniform2fv(this.line3DShader.uniforms.startXY, startXY)
    this.gl.uniform3fv(this.line3DShader.uniforms.endXYZ, endXYZ)
    this.gl.drawArrays(this.gl.TRIANGLE_STRIP, 0, 4)
    this.gl.bindVertexArray(this.unusedVAO) // set vertex attributes
  }

  drawDottedLine(startXYendXY: number[], thickness = 1, lineColor = [1, 0, 0, -1]): void {
    this.gl.bindVertexArray(this.genericVAO)
    if (!this.lineShader) {
      throw new Error('lineShader undefined')
    }
    this.lineShader.use(this.gl)
    const dottedLineColor = lineColor[3] < 0 ? [...this.opts.crosshairColor] : [...lineColor]

    dottedLineColor[3] = 0.3

    // get vector
    const segment = vec2.fromValues(startXYendXY[2] - startXYendXY[0], startXYendXY[3] - startXYendXY[1])
    const totalLength = vec2.length(segment)
    vec2.normalize(segment, segment)
    const scale = 1.0
    const size = this.opts.textHeight * Math.min(this.gl.canvas.height, this.gl.canvas.width) * scale
    vec2.scale(segment, segment, size / 2)
    const segmentLength = vec2.length(segment)
    let segmentCount = Math.floor(totalLength / segmentLength)

    if (totalLength % segmentLength) {
      segmentCount++
    }

    const currentSegmentXY = [startXYendXY[0], startXYendXY[1]]

    this.gl.uniform4fv(this.lineShader.uniforms.lineColor, dottedLineColor)
    this.gl.uniform2fv(this.lineShader.uniforms.canvasWidthHeight, [this.gl.canvas.width, this.gl.canvas.height])
    this.gl.uniform1f(this.lineShader.uniforms.thickness, thickness)

    // draw all segments except for the last one
    for (let i = 0; i < segmentCount - 1; i++) {
      if (i % 2) {
        currentSegmentXY[0] += segment[0]
        currentSegmentXY[1] += segment[1]
        continue
      }

      const segmentStartXYendXY = [
        currentSegmentXY[0],
        currentSegmentXY[1],
        currentSegmentXY[0] + segment[0],
        currentSegmentXY[1] + segment[1]
      ]

      // draw Line

      this.gl.uniform4fv(this.lineShader.uniforms.startXYendXY, segmentStartXYendXY)
      this.gl.drawArrays(this.gl.TRIANGLE_STRIP, 0, 4)
      // this.gl.bindVertexArray(this.unusedVAO); //set vertex attributes
      currentSegmentXY[0] += segment[0]
      currentSegmentXY[1] += segment[1]
    }

    // this.gl.uniform4fv(this.lineShader.uniforms.lineColor, lineColor);
    // this.gl.uniform2fv(this.lineShader.uniforms.canvasWidthHeight, [
    //   this.gl.canvas.width,
    //   this.gl.canvas.height,
    // ]);
    // //draw Line
    // this.gl.uniform1f(this.lineShader.uniforms.thickness, thickness);
    // this.gl.uniform4fv(this.lineShader.uniforms.startXYendXY, startXYendXY);
    // this.gl.drawArrays(this.gl.TRIANGLE_STRIP, 0, 4);
    this.gl.bindVertexArray(this.unusedVAO) // set vertex attributes
  }

  // not included in public docs
  drawGraphLine(LTRB: number[], color = [1, 0, 0, 0.5], thickness = 2): void {
    this.drawLine(LTRB, thickness, color)
  }

  // not included in public docs
  drawCrossLinesMM(sliceIndex: number, axCorSag: SLICE_TYPE, axiMM: number[], corMM: number[], sagMM: number[]): void {
    if (sliceIndex < 0 || this.screenSlices.length <= sliceIndex) {
      return
    }
    const tile = this.screenSlices[sliceIndex]
    let sliceFrac = tile.sliceFrac
    const isRender = sliceFrac === Infinity
    if (isRender) {
      log.warn('Rendering approximate cross lines in world view mode')
    }
    if (sliceFrac === Infinity) {
      sliceFrac = 0.5
    }
    let linesH = corMM.slice()
    let linesV = sagMM.slice()
    const thick = Math.max(1, this.opts.crosshairWidth)
    if (axCorSag === SLICE_TYPE.CORONAL) {
      linesH = axiMM.slice()
    }
    if (axCorSag === SLICE_TYPE.SAGITTAL) {
      linesH = axiMM.slice()
      linesV = corMM.slice()
    }
    function mm2screen(mm: vec2): vec2 {
      const screenXY = vec2.fromValues(0, 0)
      screenXY[0] =
        tile.leftTopWidthHeight[0] + ((mm[0] - tile.leftTopMM[0]) / tile.fovMM[0]) * tile.leftTopWidthHeight[2]
      screenXY[1] =
        tile.leftTopWidthHeight[1] +
        tile.leftTopWidthHeight[3] -
        ((mm[1] - tile.leftTopMM[1]) / tile.fovMM[1]) * tile.leftTopWidthHeight[3]
      return screenXY
    }

    if (linesH.length > 0 && axCorSag === 0) {
      const fracZ = sliceFrac
      const dimV = 1
      for (let i = 0; i < linesH.length; i++) {
        const mmV = this.frac2mm([0.5, 0.5, 0.5])
        mmV[dimV] = linesH[i]
        let fracY: vec3 | number = this.mm2frac(mmV)
        fracY = fracY[dimV]
        let left: vec4 | vec3 | vec2 = this.frac2mm([0.0, fracY, fracZ])
        left = swizzleVec3(left as vec3, [0, 1, 2])
        let right: vec4 | vec3 | vec2 = this.frac2mm([1.0, fracY, fracZ])
        right = swizzleVec3(right as vec3, [0, 1, 2])
        left = mm2screen(left as vec2)
        right = mm2screen(right as vec2)
        this.drawLine([left[0], left[1], right[0], right[1]], thick)
      }
    }
    if (linesH.length > 0 && axCorSag === 1) {
      const fracH = sliceFrac
      const dimV = 2
      for (let i = 0; i < linesH.length; i++) {
        const mmV = this.frac2mm([0.5, 0.5, 0.5])
        mmV[dimV] = linesH[i]
        let fracV: vec3 | number = this.mm2frac(mmV)
        fracV = fracV[dimV]
        let left: vec4 | vec3 | vec2 = this.frac2mm([0.0, fracH, fracV])
        left = swizzleVec3(left as vec3, [0, 2, 1])
        let right: vec4 | vec3 | vec2 = this.frac2mm([1.0, fracH, fracV])
        right = swizzleVec3(right as vec3, [0, 2, 1])
        left = mm2screen(left as vec2)
        right = mm2screen(right as vec2)
        this.drawLine([left[0], left[1], right[0], right[1]], thick)
      }
    }
    if (linesH.length > 0 && axCorSag === 2) {
      const fracX = sliceFrac
      const dimV = 2
      for (let i = 0; i < linesH.length; i++) {
        const mmV = this.frac2mm([0.5, 0.5, 0.5])
        mmV[dimV] = linesH[i]
        let fracZ: vec3 | number = this.mm2frac(mmV)
        fracZ = fracZ[dimV]
        let left: vec4 | vec3 | vec2 = this.frac2mm([fracX, 0, fracZ])
        left = swizzleVec3(left as vec3, [1, 2, 0])
        let right: vec4 | vec3 | vec2 = this.frac2mm([fracX, 1, fracZ])
        right = swizzleVec3(right as vec3, [1, 2, 0])
        left = mm2screen(left as vec2)
        right = mm2screen(right as vec2)
        this.drawLine([left[0], left[1], right[0], right[1]], thick)
      }
    }
    if (linesV.length > 0 && axCorSag === 0) {
      const fracZ = sliceFrac
      const dimH = 0
      for (let i = 0; i < linesV.length; i++) {
        const mm = this.frac2mm([0.5, 0.5, 0.5])
        mm[dimH] = linesV[i]
        let frac: vec3 | number = this.mm2frac(mm)
        frac = frac[dimH]
        let left: vec4 | vec3 | vec2 = this.frac2mm([frac, 0, fracZ])
        left = swizzleVec3(left as vec3, [0, 1, 2])
        let right: vec4 | vec3 | vec2 = this.frac2mm([frac, 1, fracZ])
        right = swizzleVec3(right as vec3, [0, 1, 2])
        left = mm2screen(left as vec2)
        right = mm2screen(right as vec2)
        this.drawLine([left[0], left[1], right[0], right[1]], thick)
      }
    }
    if (linesV.length > 0 && axCorSag === 1) {
      const fracY = sliceFrac
      const dimH = 0
      for (let i = 0; i < linesV.length; i++) {
        const mm = this.frac2mm([0.5, 0.5, 0.5])
        mm[dimH] = linesV[i]
        let frac: vec3 | number = this.mm2frac(mm)
        frac = frac[dimH]
        let left: vec4 | vec3 | vec2 = this.frac2mm([frac, fracY, 0])
        left = swizzleVec3(left as vec3, [0, 2, 1])
        let right: vec4 | vec3 | vec2 = this.frac2mm([frac, fracY, 1])
        right = swizzleVec3(right as vec3, [0, 2, 1])
        left = mm2screen(left as vec2)
        right = mm2screen(right as vec2)
        this.drawLine([left[0], left[1], right[0], right[1]], thick)
      }
    }
    if (linesV.length > 0 && axCorSag === 2) {
      const fracX = sliceFrac
      const dimH = 1
      for (let i = 0; i < linesV.length; i++) {
        const mm = this.frac2mm([0.5, 0.5, 0.5])
        mm[dimH] = linesV[i]
        let frac: vec3 | number = this.mm2frac(mm)
        frac = frac[dimH]
        let left: vec4 | vec3 | vec2 = this.frac2mm([fracX, frac as number, 0])
        left = swizzleVec3(left as vec3, [1, 2, 0])
        let right: vec4 | vec3 | vec2 = this.frac2mm([fracX, frac as number, 1])
        right = swizzleVec3(right as vec3, [1, 2, 0])
        left = mm2screen(left as vec2)
        right = mm2screen(right as vec2)
        this.drawLine([left[0], left[1], right[0], right[1]], thick)
      }
    }
  }

  // not included in public docs
  drawCrossLines(sliceIndex: number, axCorSag: SLICE_TYPE, axiMM: number[], corMM: number[], sagMM: number[]): void {
    if (sliceIndex < 0 || this.screenSlices.length <= sliceIndex) {
      return
    }
    if (this.opts.isSliceMM) {
      return this.drawCrossLinesMM(sliceIndex, axCorSag, axiMM, corMM, sagMM)
    }
    if (this.screenSlices[sliceIndex].sliceFrac === Infinity) {
      // render views always world space
      return this.drawCrossLinesMM(sliceIndex, axCorSag, axiMM, corMM, sagMM)
    }
    const tile = this.screenSlices[sliceIndex]
    let linesH = corMM.slice()
    let linesV = sagMM.slice()

    if (axCorSag === SLICE_TYPE.CORONAL) {
      linesH = axiMM.slice()
    }
    if (axCorSag === SLICE_TYPE.SAGITTAL) {
      linesH = axiMM.slice()
      linesV = corMM.slice()
    }
    if (linesH.length > 0) {
      // draw horizontal lines
      const LTWH = tile.leftTopWidthHeight.slice()
      let sliceDim = 2 // vertical axis is Zmm
      if (axCorSag === SLICE_TYPE.AXIAL) {
        sliceDim = 1
      } // vertical axis is Ymm
      const mm = this.frac2mm([0.5, 0.5, 0.5])
      for (let i = 0; i < linesH.length; i++) {
        mm[sliceDim] = linesH[i]
        const frac = this.mm2frac(mm)
        this.drawRect([LTWH[0], LTWH[1] + LTWH[3] - frac[sliceDim] * LTWH[3], LTWH[2], 1])
      }
    }
    if (linesV.length > 0) {
      // draw vertical lines
      const LTWH = tile.leftTopWidthHeight.slice()
      const isRadiolgical = tile.fovMM[0] < 0
      let sliceDim = 0 // vertical lines on axial/coronal are L/R axis
      if (axCorSag === SLICE_TYPE.SAGITTAL) {
        sliceDim = 1
      } // vertical lines on sagittal are A/P
      const mm = this.frac2mm([0.5, 0.5, 0.5])
      for (let i = 0; i < linesV.length; i++) {
        mm[sliceDim] = linesV[i]
        const frac = this.mm2frac(mm)
        if (isRadiolgical) {
          this.drawRect([LTWH[0] + (LTWH[2] - frac[sliceDim] * LTWH[2]), LTWH[1], 1, LTWH[3]])
        } else {
          this.drawRect([LTWH[0] + frac[sliceDim] * LTWH[2], LTWH[1], 1, LTWH[3]])
        }
      }
    }
  }

  /**
   * display a lightbox or montage view
   * @param mosaicStr - specifies orientation (A,C,S) and location of slices.
   * @example niivue.setSliceMosaicString("A -10 0 20");
   * @see {@link https://niivue.github.io/niivue/features/mosaics.html | live demo usage}
   */
  drawMosaic(mosaicStr: string): void {
    if (this.volumes.length === 0) {
      log.debug('Unable to draw mosaic until voxel-based image is loaded')
      return
    }
    this.screenSlices = []
    // render always in world space
    const fovRenderMM = this.screenFieldOfViewMM(SLICE_TYPE.AXIAL, true)
    // 2d slices might be in world space or voxel space
    const fovSliceMM = this.screenFieldOfViewMM(SLICE_TYPE.AXIAL)
    // fovRender and fovSlice will only be different if scans are oblique and shown in voxel space
    // let mosaicStr = 'A -52 -12 C 8 ; S 28 48 66'

    mosaicStr = mosaicStr.replaceAll(';', ' ;').trim()
    const axiMM = []
    const corMM = []
    const sagMM = []
    const items = mosaicStr.split(/\s+/)
    let scale = 1.0 // e.g. if 1.0 1mm per pixel
    const labelSize = this.opts.textHeight
    // let isCrossLinesUsed = false;
    let marginLeft = 0
    let marginTop = 0
    for (let pass = 0; pass < 2; pass++) {
      // two pass: first calculate dimensions to determine scale, second draw items
      let isRender = false
      let isCrossLines = false
      isRender = false
      let rowHt = 0
      let left = 0
      let top = 0
      let mxRowWid = 0
      let isLabel = false
      let axCorSag = SLICE_TYPE.AXIAL
      for (let i = 0; i < items.length; i++) {
        const item = items[i]
        if (item.includes('X')) {
          isCrossLines = true
          continue
        }
        if (item.includes('L')) {
          isLabel = !item.includes('-')
          continue
        }
        if (item.includes('V') || item.includes('H')) {
          i++ // skip numeric value for vertical/horizontal overlap
          continue
        }
        if (item.includes('A')) {
          axCorSag = SLICE_TYPE.AXIAL
        }
        if (item.includes('C')) {
          axCorSag = SLICE_TYPE.CORONAL
        }
        if (item.includes('S')) {
          axCorSag = SLICE_TYPE.SAGITTAL
        }
        if (item.includes('R')) {
          isRender = true
        }
        if (item.includes(';')) {
          // EOLN
          top += rowHt
          mxRowWid = Math.max(mxRowWid, left)
          rowHt = 0
          left = 0
        }
        const sliceMM = parseFloat(item)
        if (isNaN(sliceMM)) {
          continue
        }
        let w = 0
        let h = 0
        let fov = fovSliceMM
        if (isRender) {
          fov = fovRenderMM
        }
        // draw the slice
        if (axCorSag === SLICE_TYPE.SAGITTAL) {
          w = fov[1]
        } else {
          w = fov[0]
        }
        if (axCorSag === SLICE_TYPE.AXIAL) {
          h = fov[1]
        } else {
          h = fov[2]
        }
        if (pass === 0) {
          // 1st pass: record slice locations in world space
          if (!isRender) {
            if (axCorSag === SLICE_TYPE.AXIAL) {
              axiMM.push(sliceMM)
            }
            if (axCorSag === SLICE_TYPE.CORONAL) {
              corMM.push(sliceMM)
            }
            if (axCorSag === SLICE_TYPE.SAGITTAL) {
              sagMM.push(sliceMM)
            }
          }
        } else {
          // 2nd pass draw
          const ltwh = [marginLeft + scale * left, marginTop + scale * top, scale * w, scale * h]
          this.opts.textHeight = isLabel ? labelSize : 0
          if (isRender) {
            let inf = sliceMM < 0 ? -Infinity : Infinity
            if (Object.is(sliceMM, -0)) {
              inf = -Infinity
            } // catch negative zero
            this.draw2D(ltwh, axCorSag, inf)
          } else {
            this.draw2D(ltwh, axCorSag, sliceMM)
          }
          if (isCrossLines) {
            this.drawCrossLines(this.screenSlices.length - 1, axCorSag, axiMM, corMM, sagMM)
            // isCrossLinesUsed = true;
          }
          isRender = false
          isCrossLines = false
        }
        left += w
        rowHt = Math.max(rowHt, h)
      }
      top += rowHt
      mxRowWid = Math.max(mxRowWid, left)
      if (mxRowWid <= 0 || top <= 0) {
        break
      }
      const scaleW = this.gl.canvas.width / mxRowWid
      const scaleH = this.effectiveCanvasHeight() / top
      scale = Math.min(scaleW, scaleH)
      if (this.opts.centerMosaic) {
        marginLeft = Math.floor(0.5 * (this.gl.canvas.width - mxRowWid * scale))
        marginTop = Math.floor(0.5 * (this.effectiveCanvasHeight() - top * scale))
      }
    }
    this.opts.textHeight = labelSize
  }

  // not included in public docs
  drawSceneCore(): string | void {
    if (!this.initialized) {
      return // do not do anything until we are initialized (init will call drawScene).
    }
    this.colorbarHeight = 0
    this.gl.clearColor(this.opts.backColor[0], this.opts.backColor[1], this.opts.backColor[2], this.opts.backColor[3])
    this.gl.clear(this.gl.COLOR_BUFFER_BIT | this.gl.DEPTH_BUFFER_BIT)
    // this.gl.clear(this.gl.COLOR_BUFFER_BIT);
    if (this.bmpTexture && this.thumbnailVisible) {
      // draw the thumbnail image and exit
      this.drawThumbnail()
      return
    }
    let posString = ''
    if (this.volumes.length === 0 || typeof this.volumes[0].dims === 'undefined') {
      if (this.meshes.length > 0) {
        this.screenSlices = [] // empty array
        // this.opts.sliceType = SLICE_TYPE.RENDER // only meshes loaded: we must use 3D render mode
        this.draw3D() // meshes loaded but no volume
        if (this.opts.isColorbar) {
          this.drawColorbar()
        }
        return
      }
      this.drawLoadingText(this.loadingText)

      return
    }
    if (this.back === null) {
      return
    }
    if (
      this.uiData.isDragging &&
      this.scene.clipPlaneDepthAziElev[0] < 1.8 &&
      this.inRenderTile(this.uiData.dragStart[0], this.uiData.dragStart[1]) >= 0
    ) {
      // user dragging over a 3D rendering
      const x = this.uiData.dragStart[0] - this.uiData.dragEnd[0]
      const y = this.uiData.dragStart[1] - this.uiData.dragEnd[1]
      const depthAziElev = this.uiData.dragClipPlaneStartDepthAziElev.slice()
      depthAziElev[1] -= x
      depthAziElev[1] = depthAziElev[1] % 360
      depthAziElev[2] += y
      if (
        depthAziElev[1] !== this.scene.clipPlaneDepthAziElev[1] ||
        depthAziElev[2] !== this.scene.clipPlaneDepthAziElev[2]
      ) {
        this.scene.clipPlaneDepthAziElev = depthAziElev
        return this.setClipPlane(this.scene.clipPlaneDepthAziElev)
      }
    }
    if (this.sliceMosaicString.length < 1 && this.opts.sliceType === SLICE_TYPE.RENDER) {
      if (this.opts.isColorbar) {
        this.reserveColorbarPanel()
      }
      this.screenSlices = [] // empty array
      this.draw3D()
      if (this.opts.isColorbar) {
        this.drawColorbar()
      }
      return
    }
    if (this.opts.isColorbar) {
      this.reserveColorbarPanel()
    }
    const maxVols = this.getMaxVols()
    const isDrawGraph =
      this.opts.sliceType === SLICE_TYPE.MULTIPLANAR &&
      maxVols > 1 &&
      this.graph.autoSizeMultiplanar &&
      this.graph.opacity > 0

    if (this.sliceMosaicString.length > 0) {
      this.drawMosaic(this.sliceMosaicString)
    } else {
      // issue56 is use mm else use voxel
      const heroImageWH = [0, 0]
      let isHeroImage = false
      this.gl.viewport(0, 0, this.gl.canvas.width, this.gl.canvas.height)
      this.screenSlices = [] // empty array
      if (this.opts.sliceType === SLICE_TYPE.AXIAL) {
        this.draw2D([0, 0, 0, 0], 0)
      } else if (this.opts.sliceType === SLICE_TYPE.CORONAL) {
        this.draw2D([0, 0, 0, 0], 1)
      } else if (this.opts.sliceType === SLICE_TYPE.SAGITTAL) {
        this.draw2D([0, 0, 0, 0], 2)
      } else {
        // sliceTypeMultiplanar
        let isShowRender = false
        // this.opts.multiplanarForceRender is deprecated but was boolean.
        // We now need to check if it is true. If so, then the user may not know
        // about the new multiplanarShowRender option, so we need to show the render.
        if (this.opts.multiplanarForceRender) {
          isShowRender = true
          // warn the user that the option is deprecated
          // log.warn(
          //   'multiplanarForceRender is deprecated. Use multiplanarShowRender instead. Possible values are: "always", "auto", "never".'
          // )
          if (this.opts.multiplanarForceRender) {
            this.opts.multiplanarShowRender = SHOW_RENDER.ALWAYS
          } else {
            this.opts.multiplanarShowRender = SHOW_RENDER.AUTO
          }
          // purge the deprecated option so it doesn't get used in saved scenes and documents
          delete this.opts.multiplanarForceRender
        } else {
          //  check the now preferred multiplanarShowRender option.
          // if the value is always, then show the render.
          if (this.opts.multiplanarShowRender === SHOW_RENDER.ALWAYS) {
            isShowRender = true
            // warn the user that we are using the new option
            // log.warn(
            //   'multiplanarShowRender is set to always and multiplanarForceRender (deprecated) is false. We are assuming you prefer the non-deprecated option: multiplanarShowRender.'
            // )
          }
        }
        const isDrawPenDown = isFinite(this.drawPenLocation[0]) && this.opts.drawingEnabled

        const { volScale } = this.sliceScale()
        const actualScale = volScale.slice()
        if (this.opts.multiplanarEqualSize) {
          volScale[0] = 1
          volScale[1] = 1
          volScale[2] = 1
        }
        if (typeof this.opts.multiplanarPadPixels !== 'number') {
          log.debug('multiplanarPadPixels must be numeric')
        }
        // pad is "outer padding" minimum distance between tiles
        const pad = parseFloat(`${this.opts.multiplanarPadPixels}`)
        // inner pad is padding inside a tile. Note that a display with 1 row of tiles has no outer pad, but does have inner pad
        let innerPad = this.opts.tileMargin
        if (innerPad < 0) {
          innerPad =
            2 *
            (2 +
              Math.ceil(Math.max(this.opts.textHeight, 0.01) * Math.min(this.gl.canvas.height, this.gl.canvas.width)))
        }
        function padPixelsWH(cols: number, rows: number): [number, number] {
          return [(cols - 1) * pad + cols * innerPad, (rows - 1) * pad + rows * innerPad]
        }
        let canvasWH: [number, number] = [this.effectiveCanvasWidth(), this.effectiveCanvasHeight()]
        if (this.opts.heroImageFraction > 0 && this.opts.heroImageFraction < 1) {
          isShowRender = false
          isHeroImage = true
          if (canvasWH[0] > canvasWH[1] && this.opts.multiplanarLayout !== MULTIPLANAR_TYPE.ROW) {
            // landscape canvas: hero image on LEFT
            heroImageWH[0] = canvasWH[0] * this.opts.heroImageFraction
          } else {
            // portrait canvas: hero image on top
            heroImageWH[1] = canvasWH[1] * this.opts.heroImageFraction
          }
          canvasWH = [canvasWH[0] - heroImageWH[0], canvasWH[1] - heroImageWH[1]]
        }
        // size for 2 rows, 2 columns
        const ltwh2x2 = this.scaleSlice(
          volScale[0] + volScale[1],
          volScale[1] + volScale[2],
          padPixelsWH(2, 2),
          canvasWH
        )
        const mx = Math.max(Math.max(volScale[1], volScale[2]), volScale[0])
        // size for 3 columns and 1 row
        const ltwh3x1 = this.scaleSlice(
          volScale[0] + volScale[0] + volScale[1],
          Math.max(volScale[1], volScale[2]),
          padPixelsWH(3, 1),
          canvasWH
        )
        // size for 4 columns and 1 row
        const ltwh4x1 = this.scaleSlice(
          volScale[0] + volScale[0] + volScale[1] + mx,
          Math.max(volScale[1], volScale[2]),
          padPixelsWH(4, 1),
          canvasWH
        )
        // size for 1 column * 3 rows
        const ltwh1x3 = this.scaleSlice(mx, volScale[1] + volScale[2] + volScale[2], padPixelsWH(1, 3), canvasWH)
        // size for 1 column * 4 rows
        const ltwh1x4 = this.scaleSlice(mx, volScale[1] + volScale[2] + volScale[2] + mx, padPixelsWH(1, 4), canvasWH)
        let isDraw3D = !isDrawPenDown && (maxVols < 2 || !isDrawGraph)
        let isDrawColumn = false
        let isDrawGrid = false
        let isDrawRow = false
        if (this.opts.multiplanarLayout === MULTIPLANAR_TYPE.COLUMN) {
          isDrawColumn = true
        } else if (this.opts.multiplanarLayout === MULTIPLANAR_TYPE.GRID) {
          isDrawGrid = true
        } else if (this.opts.multiplanarLayout === MULTIPLANAR_TYPE.ROW) {
          isDrawRow = true
        } else {
          // auto select layout based on canvas size
          if (ltwh1x3[4] > ltwh3x1[4] && ltwh1x3[4] > ltwh2x2[4]) {
            isDrawColumn = true
          } else if (ltwh3x1[4] > ltwh2x2[4]) {
            isDrawRow = true
          } else {
            isDrawGrid = true
          }
        }
        let ltwh = ltwh2x2
        if (isDrawColumn) {
          ltwh = ltwh1x3
          if (
            !isHeroImage &&
            (isShowRender || (this.opts.multiplanarShowRender === SHOW_RENDER.AUTO && ltwh1x4[4] >= ltwh1x3[4]))
          ) {
            ltwh = ltwh1x4
          } else {
            isDraw3D = false
          }
        } else if (isDrawRow) {
          ltwh = ltwh3x1
          if (
            !isHeroImage &&
            (isShowRender || (this.opts.multiplanarShowRender === SHOW_RENDER.AUTO && ltwh4x1[4] >= ltwh3x1[4]))
          ) {
            ltwh = ltwh4x1
          } else {
            isDraw3D = false
          }
        }
        if (isHeroImage) {
          // issue1082 draw hero image
          const heroW = heroImageWH[0] === 0 ? this.effectiveCanvasWidth() : heroImageWH[0]
          const heroH = heroImageWH[1] === 0 ? this.effectiveCanvasHeight() : heroImageWH[1]
          //
          if (
            this.opts?.heroSliceType === SLICE_TYPE.AXIAL ||
            this.opts?.heroSliceType === SLICE_TYPE.CORONAL ||
            this.opts?.heroSliceType === SLICE_TYPE.SAGITTAL
          ) {
            this.draw2D([0, 0, heroW, heroH], this.opts.heroSliceType, NaN, [Infinity, Infinity])
          } else {
            // let canvasWH: [number, number] = [this.effectiveCanvasWidth(), this.effectiveCanvasHeight()]
            const ltwh2 = ltwh.slice()
            const canvasW = this.effectiveCanvasWidth()
            // console.log(`L ${ltwh[0]} T ${ltwh[1]} W ${heroW} H ${heroH} canvas ${canvasW}`)
            if (heroW === canvasW) {
              ltwh2[0] = 0
            }
            // console.log(`isWide ${heroW > heroH} L ${ltwh[0]} -> ${ltwh2[0]}`)
            // this.draw3D([heroLTWH[0], heroLTWH[1], heroW, heroH])
            this.draw3D([ltwh2[0], 0, heroW, heroH])
          }
          // this.draw3D([0, 0, heroW, heroH])
          ltwh[0] += heroImageWH[0]
          ltwh[1] += heroImageWH[1]
          isDraw3D = false
        }
        const sX = volScale[0] * ltwh[4] + innerPad
        const sY = volScale[1] * ltwh[4] + innerPad
        const sZ = volScale[2] * ltwh[4] + innerPad
        const actualX = actualScale[0] * ltwh[4]
        const actualY = actualScale[1] * ltwh[4]
        const actualZ = actualScale[2] * ltwh[4]
        if (isDrawColumn) {
          // draw axial
          this.draw2D([ltwh[0], ltwh[1], sX, sY], 0, NaN, [actualX, actualY])
          // draw coronal
          this.draw2D([ltwh[0], ltwh[1] + sY + pad, sX, sZ], 1, NaN, [actualX, actualZ])
          // draw sagittal
          this.draw2D([ltwh[0], ltwh[1] + sY + pad + sZ + pad, sY, sZ], 2, NaN, [actualY, actualZ])
          if (isDraw3D) {
            const sMx = mx * ltwh[4]
            this.draw3D([ltwh[0], ltwh[1] + sY + sZ + sZ + pad * 3, sMx, sMx])
          }
        } else if (isDrawRow) {
          // draw axial
          this.draw2D([ltwh[0], ltwh[1], sX, sY], 0, NaN, [actualX, actualY])
          // draw coronal
          this.draw2D([ltwh[0] + sX + pad, ltwh[1], sX, sZ], 1, NaN, [actualX, actualZ])
          // draw sagittal
          this.draw2D([ltwh[0] + sX + sX + pad * 2, ltwh[1], sY, sZ], 2, NaN, [actualY, actualZ])
          if (isDraw3D) {
            const sMx = mx * ltwh[4]
            this.draw3D([ltwh[0] + sX + sX + sY + pad * 3, ltwh[1], sMx, sMx])
          }
        } else if (isDrawGrid) {
          // did the user turn off 3D render view in multiplanar?
          if (!isShowRender) {
            isDraw3D = false
          }
          // however, check if the user asked for auto
          if (this.opts.multiplanarShowRender === SHOW_RENDER.AUTO) {
            isDraw3D = true
          }
          // however, hero image is a rendering
          if (isHeroImage) {
            isDraw3D = false
          }
          // draw axial
          this.draw2D([ltwh[0], ltwh[1] + sZ + pad, sX, sY], 0, NaN, [actualX, actualY])
          // draw coronal
          this.draw2D([ltwh[0], ltwh[1], sX, sZ], 1, NaN, [actualX, actualZ])
          // draw sagittal
          this.draw2D([ltwh[0] + sX + pad, ltwh[1], sY, sZ], 2, NaN, [actualY, actualZ])
          if (isDraw3D) {
            this.draw3D([ltwh[0] + sX + pad, ltwh[1] + sZ + pad, sY, sY])
          }
        }
      }
    }
    if (this.opts.isRuler) {
      this.drawRuler()
    }
    if (this.opts.isColorbar) {
      this.drawColorbar()
    }
    if (isDrawGraph) {
      this.drawGraph()
    }
    if (this.uiData.isDragging) {
      if (this.uiData.mouseButtonCenterDown) {
        this.dragForCenterButton([
          this.uiData.dragStart[0],
          this.uiData.dragStart[1],
          this.uiData.dragEnd[0],
          this.uiData.dragEnd[1]
        ])
        return
      }
      if (this.opts.dragMode === DRAG_MODE.slicer3D) {
        this.dragForSlicer3D([
          this.uiData.dragStart[0],
          this.uiData.dragStart[1],
          this.uiData.dragEnd[0],
          this.uiData.dragEnd[1]
        ])
        return
      }
      if (this.opts.dragMode === DRAG_MODE.pan) {
        this.dragForPanZoom([
          this.uiData.dragStart[0],
          this.uiData.dragStart[1],
          this.uiData.dragEnd[0],
          this.uiData.dragEnd[1]
        ])
        return
      }
      if (this.inRenderTile(this.uiData.dragStart[0], this.uiData.dragStart[1]) >= 0) {
        return
      }
      if (this.opts.dragMode === DRAG_MODE.measurement) {
        // if (this.opts.isDragShowsMeasurementTool) {
        this.drawMeasurementTool([
          this.uiData.dragStart[0],
          this.uiData.dragStart[1],
          this.uiData.dragEnd[0],
          this.uiData.dragEnd[1]
        ])
        return
      }
      const width = Math.abs(this.uiData.dragStart[0] - this.uiData.dragEnd[0])
      const height = Math.abs(this.uiData.dragStart[1] - this.uiData.dragEnd[1])
      this.drawSelectionBox([
        Math.min(this.uiData.dragStart[0], this.uiData.dragEnd[0]),
        Math.min(this.uiData.dragStart[1], this.uiData.dragEnd[1]),
        width,
        height
      ])
      return
    }

    // draw circle at mouse position if clickToSegment is enabled
    if (this.opts.clickToSegment) {
      const x = this.mousePos[0]
      const y = this.mousePos[1]
      // check if hovering over the 3D render tile
      if (this.inRenderTile(x, y) >= 0) {
        // exit early since we do not want to draw the cursor here!
        return
      }
      // determine the tile the mouse is hovering in
      const tileIdx = this.tileIndex(x, y)
      // if a valid tile index, draw the circle
      if (tileIdx > -1) {
        // get fov in mm for this plane presented in the tile
        const fovMM = this.screenSlices[tileIdx].fovMM
        // get the left, top, width, height of the tile in pixels
        const ltwh = this.screenSlices[tileIdx].leftTopWidthHeight
        // calculate the pixel to mm scale so we can draw the circle
        // in pixels (so it is highres) but with the radius specified in mm
        const pixPerMM = ltwh[2] / fovMM[0]
        // get the crosshair color, but replace the alpha because we want it to be transparent
        // no matter what. We want to see the image data underneath the circle.
        const color = this.opts.crosshairColor
        const segmentCursorColor = [color[0], color[1], color[2], 0.4]
        const radius = this.opts.clickToSegmentRadius * pixPerMM
        this.drawCircle([x - radius, y - radius, radius * 2, radius * 2], segmentCursorColor, 1)
      }
    }

    const pos = this.frac2mm([this.scene.crosshairPos[0], this.scene.crosshairPos[1], this.scene.crosshairPos[2]])

    posString = pos[0].toFixed(2) + '×' + pos[1].toFixed(2) + '×' + pos[2].toFixed(2)
    this.readyForSync = true // by the time we get here, all volumes should be loaded and ready to be drawn. We let other niivue instances know that we can now reliably sync draw calls (images are loaded)
    this.sync()
    this.drawAnchoredLabels()
    return posString
  }

  // not included in public docs
  // called to refresh canvas
  drawScene(): string | void {
    if (this.isBusy) {
      console.log('this.isBusy is true')
      // limit concurrent draw calls (chrome v FireFox)
      this.needsRefresh = true
      return
    }
    this.isBusy = false
    this.needsRefresh = false

    // align global items
    if (this.ui) {
      this.ui.alignItems()
    }

    let posString = this.drawSceneCore()

    // Chrome and Safari get much more bogged down by concurrent draw calls than Safari
    // https://stackoverflow.com/questions/51710067/webgl-async-operations
    // glFinish operation and the documentation for it says: "does not return until the effects of all previously called GL commands are complete."
    // await this.gl.finish();
    if (this._gl !== null) {
      this.gl.finish()
    }
    if (this.needsRefresh) {
      posString = this.drawScene()
    }
    if (this.ui) {
      // draw our slice related components
      switch (this.opts.sliceType) {
        case SLICE_TYPE.AXIAL:
          this.ui.alignItems(undefined, [SLICE_TYPE.AXIAL.toString()])
          this.ui.draw(undefined, [SLICE_TYPE.AXIAL.toString()])
          break
        case SLICE_TYPE.CORONAL:
          this.ui.alignItems(undefined, [SLICE_TYPE.CORONAL.toString()])
          this.ui.draw(undefined, [SLICE_TYPE.CORONAL.toString()])
          break
        case SLICE_TYPE.SAGITTAL:
          this.ui.alignItems(undefined, [SLICE_TYPE.SAGITTAL.toString()])
          this.ui.draw(undefined, [SLICE_TYPE.SAGITTAL.toString()])
          break
        case SLICE_TYPE.MULTIPLANAR:
          this.ui.alignItems(undefined, [SLICE_TYPE.AXIAL.toString()])
          this.ui.draw(undefined, [SLICE_TYPE.AXIAL.toString()])
          this.ui.alignItems(undefined, [SLICE_TYPE.CORONAL.toString()])
          this.ui.draw(undefined, [SLICE_TYPE.CORONAL.toString()])
          this.ui.alignItems(undefined, [SLICE_TYPE.SAGITTAL.toString()])
          this.ui.draw(undefined, [SLICE_TYPE.SAGITTAL.toString()])
          break
      }

      // draw our global components
      this.ui.draw()
    }
    return posString
  }

  get gl(): WebGL2RenderingContext {
    if (!this._gl) {
      throw new Error("unable to get WebGL context. Maybe the browser doesn't support WebGL2.")
    }
    return this._gl
  }

  set gl(gl: WebGL2RenderingContext | null) {
    this._gl = gl
  }
}<|MERGE_RESOLUTION|>--- conflicted
+++ resolved
@@ -8192,49 +8192,6 @@
     //   throw new Error('lineShader undefined')
     // }
 
-<<<<<<< HEAD
-    // this.lineShader.use(this.gl)
-    // gl.uniform4fv(this.lineShader.uniforms.lineColor, this.opts.rulerColor)
-    // gl.uniform2fv(this.lineShader.uniforms.canvasWidthHeight, [gl.canvas.width, gl.canvas.height])
-    // // draw Line
-    // gl.uniform1f(this.lineShader.uniforms.thickness, this.opts.rulerWidth)
-    // gl.uniform4fv(this.lineShader.uniforms.startXYendXY, startXYendXY)
-    // gl.drawArrays(gl.TRIANGLE_STRIP, 0, 4)
-    // // draw startCap
-    // const color = this.opts.rulerColor
-    // color[3] = 1.0 // opaque
-    // gl.uniform4fv(this.lineShader.uniforms.lineColor, color)
-    // const w = this.opts.rulerWidth
-    // gl.uniform1f(this.lineShader.uniforms.thickness, w * 2)
-    // let sXYeXY = [startXYendXY[0], startXYendXY[1] - w, startXYendXY[0], startXYendXY[1] + w]
-    // gl.uniform4fv(this.lineShader.uniforms.startXYendXY, sXYeXY)
-    // gl.drawArrays(gl.TRIANGLE_STRIP, 0, 4)
-    // // end cap
-    // sXYeXY = [startXYendXY[2], startXYendXY[3] - w, startXYendXY[2], startXYendXY[3] + w]
-    // gl.uniform4fv(this.lineShader.uniforms.startXYendXY, sXYeXY)
-    // gl.drawArrays(gl.TRIANGLE_STRIP, 0, 4)
-=======
-    this.lineShader.use(this.gl)
-    gl.uniform4fv(this.lineShader.uniforms.lineColor, this.opts.rulerColor)
-    gl.uniform2fv(this.lineShader.uniforms.canvasWidthHeight, [gl.canvas.width, gl.canvas.height])
-    // draw Line
-    gl.uniform1f(this.lineShader.uniforms.thickness, this.opts.rulerWidth)
-    gl.uniform4fv(this.lineShader.uniforms.startXYendXY, startXYendXY)
-    gl.drawArrays(gl.TRIANGLE_STRIP, 0, 4)
-    // draw startCap
-    const measureLineColor = this.opts.measureLineColor
-    measureLineColor[3] = 1.0 // opaque
-    gl.uniform4fv(this.lineShader.uniforms.lineColor, measureLineColor)
-    const w = this.opts.rulerWidth
-    gl.uniform1f(this.lineShader.uniforms.thickness, w * 2)
-    let sXYeXY = [startXYendXY[0], startXYendXY[1] - w, startXYendXY[0], startXYendXY[1] + w]
-    gl.uniform4fv(this.lineShader.uniforms.startXYendXY, sXYeXY)
-    gl.drawArrays(gl.TRIANGLE_STRIP, 0, 4)
-    // end cap
-    sXYeXY = [startXYendXY[2], startXYendXY[3] - w, startXYendXY[2], startXYendXY[3] + w]
-    gl.uniform4fv(this.lineShader.uniforms.startXYendXY, sXYeXY)
-    gl.drawArrays(gl.TRIANGLE_STRIP, 0, 4)
->>>>>>> ff7d20d8
     // distance between start and stop
     let startXY = this.canvasPos2frac([startXYendXY[0], startXYendXY[1]])
     let endXY = this.canvasPos2frac([startXYendXY[2], startXYendXY[3]])
@@ -8253,20 +8210,7 @@
       if (lenMM > 99) {
         decimals = 0
       }
-<<<<<<< HEAD
       const stringMM = lenMM.toFixed(decimals)
-      // this.drawTextBetween(startXYendXY, stringMM, 1, color)
-      // const pos = [(startXYendXY[0] + startXYendXY[2]) / 2, (startXYendXY[1] + startXYendXY[3]) / 2] as [number, number]
-      // this.ui.drawTextBoxCenteredOn(
-      //   this.defaultFont,
-      //   pos,
-      //   stringMM,
-      //   this.opts.rulerColor,
-      //   this.opts.rulerColor,
-      //   [0, 0, 0, 0.3],
-      //   15,
-      //   0.2
-      // )
       this.ui.drawCaliper(
         [startXYendXY[0], startXYendXY[1]],
         [startXYendXY[2], startXYendXY[3]],
@@ -8277,31 +8221,7 @@
         this.opts.rulerColor,
         this.opts.rulerWidth,
         100
-=======
-      let stringMM = lenMM.toFixed(decimals)
-      if (this.opts.showMeasureUnits) {
-        stringMM = `${stringMM} mm` // append mm for millimeters to show units
-      }
-      let textCoords = startXYendXY
-      const [x0, y0, x1, y1] = startXYendXY
-      const { origin, terminus } = extendTo(x0, y0, x1, y1, 30)
-      switch (this.opts.measureTextJustify) {
-        case 'start':
-          textCoords = [...origin, ...origin.map((point) => point + 1)]
-          break
-        case 'end':
-          textCoords = textCoords = [...terminus, ...terminus.map((point) => point + 1)]
-          break
-        default:
-          textCoords = startXYendXY
-          break
-      }
-      this.drawTextBetween(
-        textCoords,
-        stringMM,
-        this.opts.measureTextHeight / this.opts.textHeight,
-        this.opts.measureTextColor
->>>>>>> ff7d20d8
+
       )
     }
     gl.bindVertexArray(this.unusedVAO) // set vertex attributes
@@ -10455,8 +10375,6 @@
       })
       leftTopWidthHeight[1] = gl.canvas.height - leftTopWidthHeight[3] - leftTopWidthHeight[1]
     }
-<<<<<<< HEAD
-
     // project our model points
     const components = this.ui.getComponents(undefined, ['3D_PRE', '3D_POST'], false)
     for (const component of components) {
@@ -10469,9 +10387,6 @@
         component.setScreenPoints(screenPoints)
       }
     }
-
-=======
->>>>>>> ff7d20d8
     gl.enable(gl.DEPTH_TEST)
     gl.depthFunc(gl.ALWAYS)
     gl.depthMask(true)
