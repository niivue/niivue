--- conflicted
+++ resolved
@@ -717,11 +717,7 @@
   /**
    * @param options  - options object to set modifiable Niivue properties
    */
-<<<<<<< HEAD
-  constructor(options: Partial<NVConfigOptions> = {}) {
-=======
   constructor(options: Partial<NVConfigOptions> = DEFAULT_OPTIONS) {
->>>>>>> ee2e0c0a
     // populate Niivue with user supplied options
     for (const name in options) {
       // if the user supplied a function for a callback, use it, else use the default callback or nothing
@@ -2017,14 +2013,10 @@
    * @example niivue.nv1.setDefaults(opts, true);
    * @see {@link https://niivue.github.io/niivue/features/connectome.html | live demo usage}
    */
-<<<<<<< HEAD
-  setDefaults(options: Partial<NiiVueOptions> = {}, resetBriCon = false): void {
-    this.document.opts = { ...DEFAULT_OPTIONS }
-=======
   setDefaults(options: Partial<NVConfigOptions> = {}, resetBriCon = false): void {
     this.opts = { ...DEFAULT_OPTIONS }
     this.scene = { ...this.document.scene }
->>>>>>> ee2e0c0a
+    this.document.opts = { ...DEFAULT_OPTIONS }
     // populate Niivue with user supplied options
     for (const name in options) {
       if (typeof options[name as keyof NVConfigOptions] === 'function') {
