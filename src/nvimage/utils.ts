import { vec3 } from 'gl-matrix'
import { Log } from '../logger.js'
import { NiftiHeader } from '../types.js'

const log = new Log()

export const isPlatformLittleEndian = (): boolean => {
  // inspired by https://github.com/rii-mango/Papaya
  const buffer = new ArrayBuffer(2)
  new DataView(buffer).setInt16(0, 256, true)
  return new Int16Array(buffer)[0] === 256
}

/**
 * Enum for supported image types (e.g. NII, NRRD, DICOM)
 */
export enum ImageType {
  UNKNOWN = 0,
  NII = 1,
  DCM = 2,
  DCM_MANIFEST = 3,
  MIH = 4,
  MIF = 5,
  NHDR = 6,
  NRRD = 7,
  MHD = 8,
  MHA = 9,
  MGH = 10,
  MGZ = 11,
  V = 12,
  V16 = 13,
  VMR = 14,
  HEAD = 15,
  DCM_FOLDER = 16
}

export const NVIMAGE_TYPE = Object.freeze({
  ...ImageType,
  parse: (ext: string) => {
    let imageType: ImageType = ImageType.UNKNOWN
    switch (ext.toUpperCase()) {
      case '':
      case 'DCM':
        imageType = ImageType.DCM
        break
      case 'TXT':
        imageType = ImageType.DCM_MANIFEST
        break
      case 'NII':
        imageType = ImageType.NII
        break
      case 'MIH':
        imageType = ImageType.MIH
        break
      case 'MIF':
        imageType = ImageType.MIF
        break
      case 'NHDR':
        imageType = ImageType.NHDR
        break
      case 'NRRD':
        imageType = ImageType.NRRD
        break
      case 'MHD':
        imageType = ImageType.MHD
        break
      case 'MHA':
        imageType = ImageType.MHA
        break
      case 'MGH':
        imageType = ImageType.MGH
        break
      case 'MGZ':
        imageType = ImageType.MGZ
        break
      case 'V':
        imageType = ImageType.V
        break
      case 'V16':
        imageType = ImageType.V16
        break
      case 'VMR':
        imageType = ImageType.VMR
        break
      case 'HEAD':
        imageType = ImageType.HEAD
        break
    }
    return imageType
  }
})

export type ImageFromUrlOptions = {
  // the resolvable URL pointing to a nifti image to load
  url: string
  // Allows loading formats where header and image are separate files (e.g. nifti.hdr, nifti.img)
<<<<<<< HEAD
  urlImageData?: string
=======
  urlImageData: string
  // headers to use in the fetch call
  headers?: Record<string, string>
>>>>>>> d1efed3f
  // a name for this image (defaults to empty)
  name?: string
  // a color map to use (defaults to gray)
  colorMap?: string
  // TODO see duplicate usage in niivue/loadDocument
  colormap?: string
  // the opacity for this image (defaults to 1)
  opacity?: number
  // minimum intensity for color brightness/contrast
  cal_min?: number
  // maximum intensity for color brightness/contrast
  cal_max?: number
  // whether or not to trust cal_min and cal_max from the nifti header (trusting results in faster loading, defaults to true)
  trustCalMinMax?: boolean
  // the percentile to use for setting the robust range of the display values (smart intensity setting for images with large ranges, defaults to 0.02)
  percentileFrac?: number
  // whether or not this image is to be visible (defaults to true)
  visible?: boolean
  // whether or not to use QForm over SForm constructing the NVImage instance (defaults to false)
  useQFormNotSForm?: boolean
  // if true, values below cal_min are shown as translucent, not transparent (defaults to false)
  alphaThreshold?: boolean
  // a color map to use for negative intensities
  colormapNegative?: string
  // minimum intensity for colormapNegative brightness/contrast (NaN for symmetrical cal_min)
  cal_minNeg?: number
  // maximum intensity for colormapNegative brightness/contrast (NaN for symmetrical cal_max)
  cal_maxNeg?: number
  // show/hide colormaps (defaults to true)
  colorbarVisible?: boolean
  // TODO the following fields were not documented
  ignoreZeroVoxels?: boolean
  imageType?: ImageType
  frame4D?: number
  colormapLabel?: string[]
  pairedImgData?: null
  limitFrames4D?: number
  isManifest?: boolean
  urlImgData?: string
}

// TODO centralize shared options
export type ImageFromFileOptions = {
  // the file object
  file: File | File[]
  // a name for this image. Default is an empty string
  name?: string
  // a color map to use. default is gray
  colormap?: string
  // the opacity for this image. default is 1
  opacity?: number
  // Allows loading formats where header and image are separate files (e.g. nifti.hdr, nifti.img)
  urlImgData?: File | null
  // minimum intensity for color brightness/contrast
  cal_min?: number
  // maximum intensity for color brightness/contrast
  cal_max?: number
  // whether or not to trust cal_min and cal_max from the nifti header (trusting results in faster loading)
  trustCalMinMax?: boolean
  // the percentile to use for setting the robust range of the display values (smart intensity setting for images with large ranges)
  percentileFrac?: number
  // whether or not to ignore zero voxels in setting the robust range of display values
  ignoreZeroVoxels?: boolean
  // whether or not this image is to be visible
  visible?: boolean
  // whether or not to use QForm instead of SForm during construction
  useQFormNotSForm?: boolean
  // colormap negative for the image
  colormapNegative?: string
  // image type
  imageType?: ImageType
  frame4D?: number
  limitFrames4D?: number
}

export type ImageFromBase64 = {
  // base64 string
  base64: string
  // a name for this image. Default is an empty string
  name?: string
  // a color map to use. default is gray
  colormap?: string
  // the opacity for this image. default is 1
  opacity?: number
  // minimum intensity for color brightness/contrast
  cal_min?: number
  // maximum intensity for color brightness/contrast
  cal_max?: number
  // whether or not to trust cal_min and cal_max from the nifti header (trusting results in faster loading)
  trustCalMinMax?: boolean
  // the percentile to use for setting the robust range of the display values (smart intensity setting for images with large ranges)
  percentileFrac?: number
  // whether or not to ignore zero voxels in setting the robust range of display values
  ignoreZeroVoxels?: boolean
  // whether or not this image is to be visible
  visible?: boolean
}

export type ImageMetadata = {
  // unique if of image
  id: string
  // data type
  datatypeCode: number
  // number of columns
  nx: number
  // number of rows
  ny: number
  // number of slices
  nz: number
  // number of volumes
  nt: number
  // space between columns
  dx: number
  // space between rows
  dy: number
  // space between slices
  dz: number
  // time between volumes
  dt: number
  // bits per voxel
  // TODO was documented as bpx
  bpv: number
}

export const NVImageFromUrlOptions = (
  url: string,
  urlImageData = '',
  name = '',
  colormap = 'gray',
  opacity = 1.0,
  cal_min = NaN,
  cal_max = NaN,
  trustCalMinMax = true,
  percentileFrac = 0.02,
  ignoreZeroVoxels = false,
  visible = true,
  useQFormNotSForm = false,
  colormapNegative = '',
  frame4D = 0,
  imageType = NVIMAGE_TYPE.UNKNOWN,
  cal_minNeg = NaN,
  cal_maxNeg = NaN,
  colorbarVisible = true,
  alphaThreshold = false,
  colormapLabel: string[] = []
): ImageFromUrlOptions => {
  return {
    url,
    urlImageData,
    name,
    colormap,
    colorMap: colormap,
    opacity,
    cal_min,
    cal_max,
    trustCalMinMax,
    percentileFrac,
    ignoreZeroVoxels,
    visible,
    useQFormNotSForm,
    colormapNegative,
    imageType,
    cal_minNeg,
    cal_maxNeg,
    colorbarVisible,
    frame4D,
    alphaThreshold,
    colormapLabel
  }
}

// not included in public docs
// create NIfTI format SForm from DICOM frame of reference
export function getBestTransform(
  imageDirections: number[],
  voxelDimensions: number[],
  imagePosition: number[]
): number[][] | null {
  // https://github.com/rii-mango/Papaya/blob/782a19341af77a510d674c777b6da46afb8c65f1/src/js/volume/dicom/header-dicom.js#L605
  /* Copyright (c) 2012-2015, RII-UTHSCSA
All rights reserved.

THIS PRODUCT IS NOT FOR CLINICAL USE.

Redistribution and use in source and binary forms, with or without modification, are permitted provided that the
following conditions are met:

 - Redistributions of source code must retain the above copyright notice, this list of conditions and the following
   disclaimer.

 - Redistributions in binary form must reproduce the above copyright notice, this list of conditions and the following
   disclaimer in the documentation and/or other materials provided with the distribution.

 - Neither the name of the RII-UTHSCSA nor the names of its contributors may be used to endorse or promote products
   derived from this software without specific prior written permission.

 THIS SOFTWARE IS PROVIDED BY THE COPYRIGHT HOLDERS AND CONTRIBUTORS "AS IS" AND ANY EXPRESS OR IMPLIED WARRANTIES,
 INCLUDING, BUT NOT LIMITED TO, THE IMPLIED WARRANTIES OF MERCHANTABILITY AND FITNESS FOR A PARTICULAR PURPOSE ARE
 DISCLAIMED. IN NO EVENT SHALL THE COPYRIGHT HOLDER OR CONTRIBUTORS BE LIABLE FOR ANY DIRECT, INDIRECT, INCIDENTAL,
 SPECIAL, EXEMPLARY, OR CONSEQUENTIAL DAMAGES (INCLUDING, BUT NOT LIMITED TO, PROCUREMENT OF SUBSTITUTE GOODS OR
 SERVICES; LOSS OF USE, DATA, OR PROFITS; OR BUSINESS INTERRUPTION) HOWEVER CAUSED AND ON ANY THEORY OF LIABILITY,
 WHETHER IN CONTRACT, STRICT LIABILITY, OR TORT (INCLUDING NEGLIGENCE OR OTHERWISE) ARISING IN ANY WAY OUT OF THE USE
 OF THIS SOFTWARE, EVEN IF ADVISED OF THE POSSIBILITY OF SUCH DAMAGE.
*/
  const cosines = imageDirections
  let m = null
  if (cosines) {
    const vs = {
      colSize: voxelDimensions[0],
      rowSize: voxelDimensions[1],
      sliceSize: voxelDimensions[2]
    }
    const coord = imagePosition
    const cosx = [cosines[0], cosines[1], cosines[2]]
    const cosy = [cosines[3], cosines[4], cosines[5]]
    const cosz = [
      cosx[1] * cosy[2] - cosx[2] * cosy[1],
      cosx[2] * cosy[0] - cosx[0] * cosy[2],
      cosx[0] * cosy[1] - cosx[1] * cosy[0]
    ]
    m = [
      [cosx[0] * vs.colSize * -1, cosy[0] * vs.rowSize * -1, cosz[0] * vs.sliceSize * -1, -1 * coord[0]],
      [cosx[1] * vs.colSize * -1, cosy[1] * vs.rowSize * -1, cosz[1] * vs.sliceSize * -1, -1 * coord[1]],
      [cosx[2] * vs.colSize, cosy[2] * vs.rowSize, cosz[2] * vs.sliceSize, coord[2]],
      [0, 0, 0, 1]
    ]
  }
  return m
}

function str2Buffer(str: string): number[] {
  // emulate node.js Buffer.from
  const bytes = []
  for (let i = 0; i < str.length; i++) {
    const char = str.charCodeAt(i)
    bytes.push(char & 0xff)
  }
  return bytes
}

// save NIfTI header into UINT8 array for saving to disk
export function hdrToArrayBuffer(hdr: NiftiHeader, isDrawing8 = false): Uint8Array {
  const SHORT_SIZE = 2
  const FLOAT32_SIZE = 4

  const byteArray = new Uint8Array(348)
  const view = new DataView(byteArray.buffer)
  // sizeof_hdr
  view.setInt32(0, 348, hdr.littleEndian)

  // data_type, db_name, extents, session_error, regular are not used

  // dim_info
  view.setUint8(39, hdr.dim_info)

  // dims
  for (let i = 0; i < 8; i++) {
    view.setUint16(40 + SHORT_SIZE * i, hdr.dims[i], hdr.littleEndian)
  }

  // intent_p1, intent_p2, intent_p3
  view.setFloat32(56, hdr.intent_p1, hdr.littleEndian)
  view.setFloat32(60, hdr.intent_p2, hdr.littleEndian)
  view.setFloat32(64, hdr.intent_p3, hdr.littleEndian)
  // intent_code, datatype, bitpix, slice_start
  view.setInt16(68, hdr.intent_code, hdr.littleEndian)
  if (isDrawing8) {
    view.setInt16(70, 2, hdr.littleEndian) // 2 = DT_UNSIGNED_CHAR
    view.setInt16(72, 8, hdr.littleEndian)
  } else {
    view.setInt16(70, hdr.datatypeCode, hdr.littleEndian)
    view.setInt16(72, hdr.numBitsPerVoxel, hdr.littleEndian)
  }
  view.setInt16(74, hdr.slice_start, hdr.littleEndian)

  // pixdim[8], vox_offset, scl_slope, scl_inter
  for (let i = 0; i < 8; i++) {
    view.setFloat32(76 + FLOAT32_SIZE * i, hdr.pixDims[i], hdr.littleEndian)
  }
  if (isDrawing8) {
    view.setFloat32(108, 352, hdr.littleEndian)
    view.setFloat32(112, 1.0, hdr.littleEndian)
    view.setFloat32(116, 0.0, hdr.littleEndian)
  } else {
    view.setFloat32(108, hdr.vox_offset, hdr.littleEndian)
    view.setFloat32(112, hdr.scl_slope, hdr.littleEndian)
    view.setFloat32(116, hdr.scl_inter, hdr.littleEndian)
  }
  // slice_end
  view.setInt16(120, hdr.slice_end, hdr.littleEndian)

  // slice_code, xyzt_units
  view.setUint8(122, hdr.slice_code)
  view.setUint8(123, hdr.xyzt_units)

  // cal_max, cal_min, slice_duration, toffset
  if (isDrawing8) {
    view.setFloat32(124, 0, hdr.littleEndian)
    view.setFloat32(128, 0, hdr.littleEndian)
  } else {
    view.setFloat32(124, hdr.cal_max, hdr.littleEndian)
    view.setFloat32(128, hdr.cal_min, hdr.littleEndian)
  }
  view.setFloat32(132, hdr.slice_duration, hdr.littleEndian)
  view.setFloat32(136, hdr.toffset, hdr.littleEndian)

  // glmax, glmin are unused

  // descrip and aux_file
  // node.js byteArray.set(Buffer.from(hdr.description), 148);
  byteArray.set(str2Buffer(hdr.description), 148)
  // node.js: byteArray.set(Buffer.from(hdr.aux_file), 228);
  byteArray.set(str2Buffer(hdr.aux_file), 228)
  // qform_code, sform_code
  view.setInt16(252, hdr.qform_code, hdr.littleEndian)
  view.setInt16(254, hdr.sform_code, hdr.littleEndian)

  // quatern_b, quatern_c, quatern_d, qoffset_x, qoffset_y, qoffset_z, srow_x[4], srow_y[4], and srow_z[4]
  view.setFloat32(256, hdr.quatern_b, hdr.littleEndian)
  view.setFloat32(260, hdr.quatern_c, hdr.littleEndian)
  view.setFloat32(264, hdr.quatern_d, hdr.littleEndian)
  view.setFloat32(268, hdr.qoffset_x, hdr.littleEndian)
  view.setFloat32(272, hdr.qoffset_y, hdr.littleEndian)
  view.setFloat32(276, hdr.qoffset_z, hdr.littleEndian)
  const flattened = hdr.affine.flat()
  // we only want the first three rows
  for (let i = 0; i < 12; i++) {
    view.setFloat32(280 + FLOAT32_SIZE * i, flattened[i], hdr.littleEndian)
  }
  // node.js https://www.w3schools.com/nodejs/met_buffer_from.asp
  // intent_name and magic
  // node.js byteArray.set(Buffer.from(hdr.intent_name), 328);
  byteArray.set(str2Buffer(hdr.intent_name), 328)
  // node.js byteArray.set(Buffer.from(hdr.magic), 344);
  byteArray.set(str2Buffer(hdr.magic), 344)
  return byteArray
  // return byteArray.buffer;
}

type Extents = {
  // min bounding point
  min: number[]
  // max bounding point
  max: number[]
  // point furthest from origin
  furthestVertexFromOrigin: number
  // origin
  origin: vec3
}

export function getExtents(positions: number[], forceOriginInVolume = true): Extents {
  const nV = Math.round(positions.length / 3) // each vertex has 3 components: XYZ
  const origin = vec3.fromValues(0, 0, 0) // default center of rotation
  const mn = vec3.create()
  const mx = vec3.create()
  let mxDx = 0.0
  let nLoops = 1
  if (forceOriginInVolume) {
    nLoops = 2
  } // second pass to reposition origin
  for (let loop = 0; loop < nLoops; loop++) {
    mxDx = 0.0
    for (let i = 0; i < nV; i++) {
      const v = vec3.fromValues(positions[i * 3], positions[i * 3 + 1], positions[i * 3 + 2])
      if (i === 0) {
        vec3.copy(mn, v)
        vec3.copy(mx, v)
      }
      vec3.min(mn, mn, v)
      vec3.max(mx, mx, v)
      vec3.subtract(v, v, origin)
      const dx = vec3.len(v)
      mxDx = Math.max(mxDx, dx)
    }
    if (loop + 1 >= nLoops) {
      break
    }
    let ok = true
    for (let j = 0; j < 3; ++j) {
      if (mn[j] > origin[j]) {
        ok = false
      }
      if (mx[j] < origin[j]) {
        ok = false
      }
    }
    if (ok) {
      break
    }
    vec3.lerp(origin, mn, mx, 0.5)
    log.debug('origin moved inside volume: ', origin)
  }
  const min = [mn[0], mn[1], mn[2]]
  const max = [mx[0], mx[1], mx[2]]
  const furthestVertexFromOrigin = mxDx
  return { min, max, furthestVertexFromOrigin, origin }
}

export function isAffineOK(mtx: number[][]): boolean {
  // A good matrix should not have any components that are not a number
  // A good spatial transformation matrix should not have a row or column that is all zeros
  const iOK = [false, false, false, false]
  const jOK = [false, false, false, false]
  for (let i = 0; i < 4; i++) {
    for (let j = 0; j < 4; j++) {
      if (isNaN(mtx[i][j])) {
        return false
      }
    }
  }
  for (let i = 0; i < 3; i++) {
    for (let j = 0; j < 3; j++) {
      if (mtx[i][j] === 0.0) {
        continue
      }
      iOK[i] = true
      jOK[j] = true
    }
  }
  for (let i = 0; i < 3; i++) {
    if (!iOK[i]) {
      return false
    }
    if (!jOK[i]) {
      return false
    }
  }
  return true
}<|MERGE_RESOLUTION|>--- conflicted
+++ resolved
@@ -94,13 +94,9 @@
   // the resolvable URL pointing to a nifti image to load
   url: string
   // Allows loading formats where header and image are separate files (e.g. nifti.hdr, nifti.img)
-<<<<<<< HEAD
-  urlImageData?: string
-=======
   urlImageData: string
   // headers to use in the fetch call
   headers?: Record<string, string>
->>>>>>> d1efed3f
   // a name for this image (defaults to empty)
   name?: string
   // a color map to use (defaults to gray)
