--- conflicted
+++ resolved
@@ -1384,21 +1384,14 @@
     ]
     hdr.vox_offset = pos
     if (isDetached && pairedImgData) {
-<<<<<<< HEAD
-      if (isGz) return decompressSync(new Uint8Array(pairedImgData.slice())).buffer
+      if (isGz) {
+        return decompressSync(new Uint8Array(pairedImgData.slice())).buffer
+      }
       return pairedImgData.slice()
     }
-    if (isGz) return decompressSync(new Uint8Array(buffer.slice(hdr.vox_offset))).buffer
-=======
-      if (isGz) {
-        return fflate.decompressSync(new Uint8Array(pairedImgData.slice())).buffer
-      }
-      return pairedImgData.slice()
-    }
     if (isGz) {
-      return fflate.decompressSync(new Uint8Array(buffer.slice(hdr.vox_offset))).buffer
-    }
->>>>>>> 2ffa253a
+      return decompressSync(new Uint8Array(buffer.slice(hdr.vox_offset))).buffer
+    }
     return buffer.slice(hdr.vox_offset)
   } // readMHA()
 
@@ -1946,20 +1939,14 @@
       // ??? .gz files automatically decompressed?
       return pairedImgData.slice()
     }
-<<<<<<< HEAD
-    if (isDetached) console.log('Missing data: NRRD header describes detached data file but only one URL provided')
-    if (isGz) return decompressSync(new Uint8Array(dataBuffer.slice(hdr.vox_offset))).buffer
-    else return dataBuffer.slice(hdr.vox_offset)
-=======
     if (isDetached) {
       console.log('Missing data: NRRD header describes detached data file but only one URL provided')
     }
     if (isGz) {
-      return fflate.decompressSync(new Uint8Array(dataBuffer.slice(hdr.vox_offset))).buffer
+      return decompressSync(new Uint8Array(dataBuffer.slice(hdr.vox_offset))).buffer
     } else {
       return dataBuffer.slice(hdr.vox_offset)
     }
->>>>>>> 2ffa253a
   } // readNRRD()
 
   // not included in public docs
