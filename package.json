{
  "name": "@niivue/niivue",
  "version": "0.38.8",
  "description": "minimal webgl2 nifti image viewer",
  "types": "./dist/index.d.ts",
  "main": "./dist/index.js",
  "type": "module",
  "unpkg": "./dist/index.min.js",
  "module": "./dist/index.js",
  "exports": {
    ".": {
      "import": "./dist/index.js"
    },
    "./min": {
      "import": "./dist/index.min.js"
    }
  },
  "scripts": {
    "dev": "vite",
    "build": "tsup && npm run build:min",
    "build:min": "node bundle.js",
    "demo": "npm run build && rm -rf demos/dist && cp -r dist demos/dist && npx http-server demos/ --cors",
    "demo-win": "npm run build-win && npx http-server demos/",
    "test": "npm run build && jest",
    "test-win": "npm run build-win && jest",
    "test-playwright": "npm run build && npx playwright test",
    "docs": "jsdoc --readme ./README.md -d devdocs -r src/ -t node_modules/docdash",
    "docs:ts": "typedoc",
    "serve-docs": "npx http-server devdocs",
    "pub": "npm run build && npm publish --access public",
    "lint": "eslint .",
    "lint:ts": "tsc --noEmit",
    "lint:fix": "eslint --fix .",
    "lint:debug": "DEBUG=eslint:cli-engine eslint .",
    "prepare": "husky install"
  },
  "files": [
    "src",
    "dist"
  ],
  "repository": {
    "type": "git",
    "url": "git+https://github.com/niivue/niivue.git"
  },
  "keywords": [
    "niivue",
    "webgl2",
    "nifti",
    "image",
    "viewer"
  ],
  "author": "niivue authors",
  "license": "BSD-2-Clause",
  "bugs": {
    "url": "https://github.com/niivue/niivue/issues"
  },
  "homepage": "https://github.com/niivue/niivue#readme",
  "dependencies": {
    "@lukeed/uuid": "^2.0.1",
    "@ungap/structured-clone": "^1.0.2",
    "array-equal": "^1.0.2",
    "daikon": "^1.2.43",
    "fflate": "^0.7.4",
    "gl-matrix": "^3.4.3",
    "nifti-reader-js": "^0.6.8",
    "rxjs": "^7.8.0"
  },
  "devDependencies": {
    "@playwright/test": "^1.40.0",
    "@rollup/plugin-commonjs": "^24.0.1",
    "@types/array-equal": "^1.0.2",
    "@types/node": "^20.9.5",
<<<<<<< HEAD
    "@typescript-eslint/eslint-plugin": "^6.14.0",
    "@typescript-eslint/parser": "^6.14.0",
=======
    "@types/ungap__structured-clone": "^0.3.3",
    "@typescript-eslint/eslint-plugin": "^6.12.0",
    "@typescript-eslint/parser": "^6.12.0",
>>>>>>> ce270ec2
    "clean-jsdoc-theme": "^4.2.6",
    "docdash": "^2.0.2",
    "eslint": "^8.36.0",
    "eslint-config-prettier": "^9.0.0",
    "eslint-config-standard": "^17.1.0",
    "eslint-plugin-prettier": "^5.0.1",
    "eslint-plugin-tsdoc": "^0.2.17",
    "express": "^4.18.2",
    "http-server": "^14.1.1",
    "husky": "^8.0.0",
    "jest": "^29.5.0",
    "jest-image-snapshot": "^6.1.0",
    "jest-puppeteer": "^8.0.5",
    "jsdoc": "^4.0.2",
    "prettier": "^3.1.0",
    "puppeteer": "^19.7.5",
    "puppeteer-core": "^21.5.2",
    "puppeteer-utilz": "^4.0.8",
    "regenerator-runtime": "^0.13.11",
    "tsup": "^8.0.1",
    "typedoc": "^0.25.4",
    "typescript": "^5.3.0",
    "vite": "^4.2.0"
<<<<<<< HEAD
=======
  },
  "optionalDependencies": {
    "@rollup/rollup-linux-x64-gnu": "^4.6.1"
>>>>>>> ce270ec2
  }
}<|MERGE_RESOLUTION|>--- conflicted
+++ resolved
@@ -70,14 +70,9 @@
     "@rollup/plugin-commonjs": "^24.0.1",
     "@types/array-equal": "^1.0.2",
     "@types/node": "^20.9.5",
-<<<<<<< HEAD
-    "@typescript-eslint/eslint-plugin": "^6.14.0",
-    "@typescript-eslint/parser": "^6.14.0",
-=======
     "@types/ungap__structured-clone": "^0.3.3",
     "@typescript-eslint/eslint-plugin": "^6.12.0",
     "@typescript-eslint/parser": "^6.12.0",
->>>>>>> ce270ec2
     "clean-jsdoc-theme": "^4.2.6",
     "docdash": "^2.0.2",
     "eslint": "^8.36.0",
@@ -101,11 +96,7 @@
     "typedoc": "^0.25.4",
     "typescript": "^5.3.0",
     "vite": "^4.2.0"
-<<<<<<< HEAD
-=======
-  },
   "optionalDependencies": {
     "@rollup/rollup-linux-x64-gnu": "^4.6.1"
->>>>>>> ce270ec2
   }
 }